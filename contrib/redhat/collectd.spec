#
# q: What is this ?
# a: A specfile for building RPM packages of current collectd releases, for
#    RHEL/CentOS versions 5 and 6. By default all the plugins which are
#    buildable based on the libraries available in the distribution + the
#    EPEL repository, will be built. Plugins depending on external libs will
#    be packaged in separate RPMs.
#
# q: And how can I do that ?
# a: By following these instructions, using mock:
#
# - install and configure mock (https://fedoraproject.org/wiki/Projects/Mock)
#
# - enable the EPEL repository (http://dl.fedoraproject.org/pub/epel/) in the
#   configuration files for your target systems (/etc/mock/*.cfg).
#
# - copy this file in your ~/rpmbuild/SPECS/ directory
#
# - fetch the desired collectd release file from https://collectd.org/files/
#   and save it in your ~/rpmbuild/SOURCES/ directory
#
# - build the SRPM first:
#   mock -r centos-6-x86_64 --buildsrpm --spec ~/rpmbuild/SPECS/collectd.spec \
#     --sources ~/rpmbuild/SOURCES/
#
# - then build the RPMs:
#   mock -r centos-6-x86_64 --no-clean --rebuild \
#     /var/lib/mock/centos-6-x86_64/result/collectd-X.Y.Z-NN.src.rpm
#
# - you can also optionally enable/disable plugins which are disabled/enabled
#   by default:
#   mock -r centos-6-x86_64 --no-clean --without=java --with=oracle --rebuild \
#     /var/lib/mock/centos-6-x86_64/result/collectd-X.Y.Z-NN.src.rpm
#

%global _hardened_build 1

# plugins only buildable on RHEL6
# (NB: %{elN} macro is not available on RHEL < 6)
%{?el6:%global _has_libyajl 1}
%{?el6:%global _has_recent_libpcap 1}
%{?el6:%global _has_recent_sockios_h 1}
%{?el6:%global _has_recent_libganglia 1}
%{?el6:%global _has_working_libiptc 1}
%{?el6:%global _has_ip_vs_h 1}
%{?el6:%global _has_lvm2app_h 1}
%{?el6:%global _has_perl_extutils_embed 1}
%{?el6:%global _has_libmodbus 1}

# plugins enabled by default
%define with_aggregation 0%{!?_without_aggregation:1}
%define with_amqp 0%{!?_without_amqp:1}
%define with_apache 0%{!?_without_apache:1}
%define with_apcups 0%{!?_without_apcups:1}
%define with_ascent 0%{!?_without_ascent:1}
%define with_battery 0%{!?_without_battery:1}
%define with_bind 0%{!?_without_bind:1}
%define with_cgroups 0%{!?_without_cgroups:1}
%define with_conntrack 0%{!?_without_conntrack:1}
%define with_contextswitch 0%{!?_without_contextswitch:1}
%define with_cpu 0%{!?_without_cpu:1}
%define with_cpufreq 0%{!?_without_cpufreq:1}
%define with_csv 0%{!?_without_csv:1}
%define with_curl 0%{!?_without_curl:1}
%define with_curl_json 0%{!?_without_curl_json:0%{?_has_libyajl}}
%define with_curl_xml 0%{!?_without_curl_xml:1}
%define with_dbi 0%{!?_without_dbi:1}
%define with_df 0%{!?_without_df:1}
%define with_disk 0%{!?_without_disk:1}
%define with_dns 0%{!?_without_dns:0%{?_has_recent_libpcap}}
%define with_email 0%{!?_without_email:1}
%define with_entropy 0%{!?_without_entropy:1}
%define with_ethstat 0%{!?_without_ethstat:0%{?_has_recent_sockios_h}}
%define with_exec 0%{!?_without_exec:1}
%define with_filecount 0%{!?_without_filecount:1}
%define with_fscache 0%{!?_without_fscache:1}
%define with_gmond 0%{!?_without_gmond:0%{?_has_recent_libganglia}}
%define with_hddtemp 0%{!?_without_hddtemp:1}
%define with_interface 0%{!?_without_interface:1}
%define with_ipmi 0%{!?_without_ipmi:1}
%define with_iptables 0%{!?_without_iptables:0%{?_has_working_libiptc}}
%define with_ipvs 0%{!?_without_ipvs:0%{?_has_ip_vs_h}}
%define with_irq 0%{!?_without_irq:1}
%define with_java 0%{!?_without_java:1}
%define with_libvirt 0%{!?_without_libvirt:1}
%define with_load 0%{!?_without_load:1}
%define with_logfile 0%{!?_without_logfile:1}
%define with_lvm 0%{!?_without_lvm:0%{?_has_lvm2app_h}}
%define with_madwifi 0%{!?_without_madwifi:1}
%define with_mbmon 0%{!?_without_mbmon:1}
%define with_md 0%{!?_without_md:1}
%define with_memcachec 0%{!?_without_memcachec:1}
%define with_memcached 0%{!?_without_memcached:1}
%define with_memory 0%{!?_without_memory:1}
%define with_multimeter 0%{!?_without_multimeter:1}
%define with_modbus 0%{!?_without_modbus:0%{?_has_libmodbus}}
%define with_mysql 0%{!?_without_mysql:1}
%define with_netlink 0%{!?_without_netlink:1}
%define with_network 0%{!?_without_network:1}
%define with_nfs 0%{!?_without_nfs:1}
%define with_nginx 0%{!?_without_nginx:1}
%define with_notify_desktop 0%{!?_without_notify_desktop:1}
%define with_notify_email 0%{!?_without_notify_email:1}
%define with_ntpd 0%{!?_without_ntpd:1}
%define with_numa 0%{!?_without_numa:1}
%define with_nut 0%{!?_without_nut:1}
%define with_olsrd 0%{!?_without_olsrd:1}
%define with_openvpn 0%{!?_without_openvpn:1}
%define with_perl 0%{!?_without_perl:0%{?_has_perl_extutils_embed}}
%define with_pinba 0%{!?_without_pinba:1}
%define with_ping 0%{!?_without_ping:1}
%define with_postgresql 0%{!?_without_postgresql:1}
%define with_powerdns 0%{!?_without_powerdns:1}
%define with_processes 0%{!?_without_processes:1}
%define with_protocols 0%{!?_without_protocols:1}
%define with_python 0%{!?_without_python:1}
%define with_rrdtool 0%{!?_without_rrdtool:1}
%define with_sensors 0%{!?_without_sensors:1}
%define with_serial 0%{!?_without_serial:1}
%define with_snmp 0%{!?_without_snmp:1}
%define with_statsd 0%{!?_without_statsd:1}
%define with_swap 0%{!?_without_swap:1}
%define with_syslog 0%{!?_without_syslog:1}
%define with_table 0%{!?_without_table:1}
%define with_tail 0%{!?_without_tail:1}
%define with_tail_csv 0%{!?_without_tail_csv:1}
%define with_tcpconns 0%{!?_without_tcpconns:1}
%define with_teamspeak2 0%{!?_without_teamspeak2:1}
%define with_ted 0%{!?_without_ted:1}
%define with_thermal 0%{!?_without_thermal:1}
%define with_threshold 0%{!?_without_threshold:1}
%define with_unixsock 0%{!?_without_unixsock:1}
%define with_uptime 0%{!?_without_uptime:1}
%define with_users 0%{!?_without_users:1}
%define with_uuid 0%{!?_without_uuid:1}
%define with_varnish 0%{!?_without_varnish:1}
%define with_vmem 0%{!?_without_vmem:1}
%define with_vserver 0%{!?_without_vserver:1}
%define with_wireless 0%{!?_without_wireless:1}
%define with_write_graphite 0%{!?_without_write_graphite:1}
%define with_write_http 0%{!?_without_write_http:1}
%define with_write_riemann 0%{!?_without_write_riemann:1}

# Plugins not built by default because of dependencies on libraries not
# available in RHEL or EPEL:

# plugin apple_sensors disabled, requires a Mac
%define with_apple_sensors 0%{!?_without_apple_sensors:0}
# plugin aquaero disabled, requires a libaquaero5
%define with_aquaero 0%{!?_without_aquaero:0}
# plugin lpar disabled, requires AIX
%define with_lpar 0%{!?_without_lpar:0}
<<<<<<< HEAD
# plugin mic disabled, requires Mic
%define with_mic 0%{!?_without_mic:0}
# plugin modbus disabled, requires libmodbus
%define with_modbus 0%{!?_without_modbus:0}
=======
>>>>>>> 96e0f234
# plugin netapp disabled, requires libnetapp
%define with_netapp 0%{!?_without_netapp:0}
# plugin onewire disabled, requires libowfs
%define with_onewire 0%{!?_without_onewire:0}
# plugin oracle disabled, requires Oracle
%define with_oracle 0%{!?_without_oracle:0}
# plugin oracle disabled, requires BSD
%define with_pf 0%{!?_without_pf:0}
# plugin redis disabled, requires credis
%define with_redis 0%{!?_without_redis:0}
# plugin routeros disabled, requires librouteros
%define with_routeros 0%{!?_without_routeros:0}
# plugin rrdcached disabled, requires rrdtool >= 1.4
%define with_rrdcached 0%{!?_without_rrdcached:0}
# plugin sigrok disabled, requires libsigrok
%define with_sigrok 0%{!?_without_sigrok:0}
# plugin tape disabled, requires libkstat
%define with_tape 0%{!?_without_tape:0}
# plugin tokyotyrant disabled, requires tcrdb.h
%define with_tokyotyrant 0%{!?_without_tokyotyrant:0}
# plugin write_mongodb disabled, requires libmongoc
%define with_write_mongodb 0%{!?_without_write_mongodb:0}
# plugin write_redis disabled, requires credis
%define with_write_redis 0%{!?_without_write_redis:0}
# plugin xmms disabled, requires xmms
%define with_xmms 0%{!?_without_xmms:0}
# plugin zfs_arc disabled, requires FreeBSD/Solaris
%define with_zfs_arc 0%{!?_without_zfs_arc:0}

Summary:	Statistics collection daemon for filling RRD files
Name:		collectd
Version:	5.4.0
Release:	1%{?dist}
URL:		http://collectd.org
Source:		http://collectd.org/files/%{name}-%{version}.tar.bz2
License:	GPLv2
Group:		System Environment/Daemons
BuildRoot:	%{_tmppath}/%{name}-%{version}-root
BuildRequires:	libgcrypt-devel, kernel-headers
Vendor:		collectd development team <collectd@verplant.org>

Requires(post):		chkconfig
Requires(preun):	chkconfig, initscripts
Requires(postun):	initscripts

%description
collectd is a small daemon which collects system information periodically and
provides mechanisms to monitor and store the values in a variety of ways. It
is written in C for performance. Since the daemon doesn't need to start up
every time it wants to update the values it's very fast and easy on the
system. Also, the statistics are very fine grained since the files are updated
every 10 seconds by default.

%if %{with_amqp}
%package amqp
Summary:	AMQP plugin for collectd
Group:		System Environment/Daemons
Requires:	%{name}%{?_isa} = %{version}-%{release}
BuildRequires:	librabbitmq-devel
%description amqp
The AMQP plugin transmits or receives values collected by collectd via the
Advanced Message Queuing Protocol (AMQP).
%endif

%if %{with_apache}
%package apache
Summary:	Apache plugin for collectd
Group:		System Environment/Daemons
Requires:	%{name}%{?_isa} = %{version}-%{release}
BuildRequires:	curl-devel
%description apache
This plugin collects data provided by Apache's `mod_status'.
%endif

%if %{with_aquaero}
%package aquaero
Summary:	aquaero plugin for collectd
Group:		System Environment/Daemons
Requires:	%{name}%{?_isa} = %{version}-%{release}
%description aquaero
Various sensors in the Aquaero 5 watercooling board made by Aquacomputer.
%endif

%if %{with_ascent}
%package ascent
Summary:	Ascent plugin for collectd
Group:		System Environment/Daemons
Requires:	%{name}%{?_isa} = %{version}-%{release}
BuildRequires:	libxml2-devel, curl-devel
%description ascent
The Ascent plugin reads and parses the statistics page of Ascent, a free and
open-source server software for the game World of Warcraft by Blizzard
Entertainment.
%endif

%if %{with_bind}
%package bind
Summary:	Bind plugin for collectd
Group:		System Environment/Daemons
Requires:	%{name}%{?_isa} = %{version}-%{release}
BuildRequires:	libxml2-devel, curl-devel
%description bind
The BIND plugin retrieves this information that's encoded in XML and provided
via HTTP and submits the values to collectd.
%endif

%if %{with_curl}
%package curl
Summary:	Curl plugin for collectd
Group:		System Environment/Daemons
Requires:	%{name}%{?_isa} = %{version}-%{release}
BuildRequires:	curl-devel
%description curl
The cURL plugin uses libcurl to read files and then parses them according to
the configuration.
%endif

%if %{with_curl_json}
%package curl_json
Summary:	Curl_json plugin for collectd
Group:		System Environment/Daemons
Requires:	%{name}%{?_isa} = %{version}-%{release}
BuildRequires:	curl-devel, yajl-devel
%description curl_json
The cURL-JSON plugin queries JavaScript Object Notation (JSON) data using the
cURL library and parses it according to the user's configuration.
%endif

%if %{with_curl_xml}
%package curl_xml
Summary:	Curl_xml plugin for collectd
Group:		System Environment/Daemons
Requires:	%{name}%{?_isa} = %{version}-%{release}
BuildRequires:	curl-devel, libxml2-devel
%description curl_xml
The cURL-XML plugin reads files using libcurl and parses it as Extensible
Markup Language (XML).
%endif

%if %{with_dbi}
%package dbi
Summary:	DBI plugin for collectd
Group:		System Environment/Daemons
Requires:	%{name}%{?_isa} = %{version}-%{release}
BuildRequires:	libdbi-devel
%description dbi
The DBI plugin uses libdbi, a database abstraction library, to execute SQL
statements on a database and read back the result.
%endif

%if %{with_dns}
%package dns
Summary:	DNS plugin for collectd
Group:		System Environment/Daemons
Requires:	%{name}%{?_isa} = %{version}-%{release}, libpcap >= 1.0
BuildRequires:	libpcap-devel >= 1.0
%description dns
The DNS plugin has a similar functionality to dnstop: It uses libpcap to get a
copy of all traffic from/to port UDP/53 (that's the DNS port), interprets the
packets and collects statistics of your DNS traffic.
%endif

%if %{with_email}
%package email
Summary:	Email plugin for collectd
Group:		System Environment/Daemons
Requires:	%{name}%{?_isa} = %{version}-%{release}, spamassassin
%description email
This plugin collects data provided by spamassassin.
%endif

%if %{with_gmond}
%package gmond
Summary:	Gmond plugin for collectd
Group:		System Environment/Daemons
Requires:	%{name}%{?_isa} = %{version}-%{release}
BuildRequires:	ganglia-devel
%description gmond
The gmond plugin subscribes to a Multicast group to receive data from gmond,
the client daemon of the Ganglia project.
%endif

%if %{with_hddtemp}
%package hddtemp
Summary:	Hddtemp plugin for collectd
Group:		System Environment/Daemons
Requires:	%{name}%{?_isa} = %{version}-%{release}, hddtemp
%description hddtemp
The HDDTemp plugin collects the temperature of hard disks. The temperatures are
provided via SMART and queried by the external hddtemp daemon.
%endif

%if %{with_ipmi}
%package ipmi
Summary:	IPMI plugin for collectd
Group:		System Environment/Daemons
Requires:	%{name}%{?_isa} = %{version}-%{release}
BuildRequires:	OpenIPMI-devel
%description ipmi
The IPMI plugin uses the OpenIPMI library to read hardware sensors from servers
using the Intelligent Platform Management Interface (IPMI).
%endif

%if %{with_iptables}
%package iptables
Summary:	IPtables plugin for collectd
Group:		System Environment/Daemons
Requires:	%{name}%{?_isa} = %{version}-%{release}
BuildRequires:	iptables-devel
%description iptables
The IPtables plugin can gather statistics from your ip_tables based packet
filter (aka. firewall) for both the IPv4 and the IPv6 protocol. It can collect
the byte- and packet-counters of selected rules and submit them to collectd.
%endif

%if %{with_java}
%package java
Summary:	Java plugin for collectd
Group:		System Environment/Daemons
Requires:	%{name}%{?_isa} = %{version}-%{release}
BuildRequires:	java-devel, jpackage-utils
Requires:	java, jpackage-utils
%description java
This plugin for collectd allows plugins to be written in Java and executed
in an embedded JVM.
%endif

%if %{with_libvirt}
%package libvirt
Summary:	Libvirt plugin for collectd
Group:		System Environment/Daemons
Requires:	%{name}%{?_isa} = %{version}-%{release}
BuildRequires:	libvirt-devel
%description libvirt
This plugin collects information from virtualized guests.
%endif

%if %{with_lvm}
%package lvm
Summary:	LVM plugin for collectd
Group:		System Environment/Daemons
Requires:	%{name}%{?_isa} = %{version}-%{release}
BuildRequires:	lvm2-devel
%description lvm
This plugin collects size of “Logical Volumes” (LV) and “Volume Groups” (VG)
of Linux' “Logical Volume Manager” (LVM).
%endif

%if %{with_memcachec}
%package memcachec
Summary:	Memcachec plugin for collectd
Group:		System Environment/Daemons
Requires:	%{name}%{?_isa} = %{version}-%{release}
BuildRequires:	libmemcached-devel
%description memcachec
The Memcachec plugin uses libmemcached to read statistics from a Memcached
instance. Note that another plugin, named `memcached', exists and does a
similar job, without requiring the installation of libmemcached.
%endif

<<<<<<< HEAD
%if %{with_mic}
%package mic
Summary:	mic plugin for collectd
Group:		System Environment/Daemons
Requires:	%{name}%{?_isa} = %{version}-%{release}
%description mic
The mic plugin collects CPU usage, memory usage, temperatures and power
consumption from Intel Many Integrated Core (MIC) CPUs.
=======
%if %{with_modbus}
%package modbus
Summary:       modbus plugin for collectd
Group:         System Environment/Daemons
Requires:      %{name}%{?_isa} = %{version}-%{release}
BuildRequires:	libmodbus-devel
%description modbus
The modbus plugin collects values from Modbus/TCP enabled devices
>>>>>>> 96e0f234
%endif

%if %{with_mysql}
%package mysql
Summary:	MySQL plugin for collectd
Group:		System Environment/Daemons
Requires:	%{name}%{?_isa} = %{version}-%{release}
BuildRequires:	mysql-devel
%description mysql
MySQL querying plugin. This plugin provides data of issued commands, called
handlers and database traffic.
%endif

%if %{with_netlink}
%package netlink
Summary:	netlink plugin for collectd
Group:		System Environment/Daemons
Requires:	%{name}%{?_isa} = %{version}-%{release}
BuildRequires:	libmnl-devel
%description netlink
This plugin collects very detailed Linux network interface and routing
statistics.
%endif

%if %{with_nginx}
%package nginx
Summary:	Nginx plugin for collectd
Group:		System Environment/Daemons
Requires:	%{name}%{?_isa} = %{version}-%{release}
BuildRequires:	curl-devel
%description nginx
This plugin gets data provided by nginx.
%endif

%if %{with_notify_desktop}
%package notify_desktop
Summary:	Notify_desktop plugin for collectd
Group:		System Environment/Daemons
Requires:	%{name}%{?_isa} = %{version}-%{release}
BuildRequires:	libnotify-devel, gtk2-devel
%description notify_desktop
The Notify Desktop plugin uses libnotify to display notifications to the user
via the desktop notification specification, i. e. on an X display.
%endif

%if %{with_notify_email}
%package notify_email
Summary:	Notify_email plugin for collectd
Group:		System Environment/Daemons
Requires:	%{name}%{?_isa} = %{version}-%{release}
BuildRequires:	libesmtp-devel
%description notify_email
The Notify Email plugin uses libESMTP to send notifications to a configured
email address.
%endif

%if %{with_nut}
%package nut
Summary:	Nut plugin for collectd
Group:		System Environment/Daemons
Requires:	%{name}%{?_isa} = %{version}-%{release}
BuildRequires:	nut-devel
%description nut
This plugin for collectd provides Network UPS Tools support.
%endif

%if %{with_perl}
%package perl
Summary:	Perl plugin for collectd
Group:		System Environment/Daemons
Requires:	%{name}%{?_isa} = %{version}-%{release}
Requires:	perl(:MODULE_COMPAT_%(eval "`%{__perl} -V:version`"; echo $version))
BuildRequires:	perl-ExtUtils-Embed
%description perl
The Perl plugin embeds a Perl interpreter into collectd and exposes the
application programming interface (API) to Perl-scripts.
%endif

%if %{with_pinba}
%package pinba
Summary:	Pinba plugin for collectd
Group:		System Environment/Daemons
Requires:	%{name}%{?_isa} = %{version}-%{release}
BuildRequires:	protobuf-c-devel
%description pinba
The Pinba plugin receives and dispatches timing values from Pinba, a profiling
extension for PHP.
%endif

%if %{with_ping}
%package ping
Summary:	Ping plugin for collectd
Group:		System Environment/Daemons
Requires:	%{name}%{?_isa} = %{version}-%{release}
BuildRequires:	liboping-devel
%description ping
The Ping plugin measures network latency using ICMP “echo requests”, usually
known as “ping”.
%endif

%if %{with_postgresql}
%package postgresql
Summary:	PostgreSQL plugin for collectd
Group:		System Environment/Daemons
Requires:	%{name}%{?_isa} = %{version}-%{release}
BuildRequires:	postgresql-devel
%description postgresql
The PostgreSQL plugin connects to and executes SQL statements on a PostgreSQL
database.
%endif

%if %{with_python}
%package python
Summary:	Python plugin for collectd
Group:		System Environment/Daemons
Requires:	%{name}%{?_isa} = %{version}-%{release}
%if 0%{?rhel} >= 6
BuildRequires: python-devel
%else
BuildRequires: python26-devel
%endif
%description python
The Python plugin embeds a Python interpreter into collectd and exposes the
application programming interface (API) to Python-scripts.
%endif

%if %{with_redis}
%package redis
Summary:	Redis plugin for collectd
Group:		System Environment/Daemons
Requires:	%{name}%{?_isa} = %{version}-%{release}
BuildRequires:	credis-devel
%description redis
The Redis plugin connects to one or more instances of Redis, a key-value store,
and collects usage information using the credis library.
%endif

%if %{with_rrdcached}
%package rrdcached
Summary:        RRDCached plugin for collectd
Group:          System Environment/Daemons
Requires:       %{name}%{?_isa} = %{version}-%{release}, rrdtool >= 1.4
BuildRequires:  rrdtool-devel
%description rrdcached
The RRDCacheD plugin connects to the “RRD caching daemon”, rrdcached and
submits updates for RRD files to that daemon.
%endif

%if %{with_rrdtool}
%package rrdtool
Summary:	RRDtool plugin for collectd
Group:		System Environment/Daemons
Requires:	%{name}%{?_isa} = %{version}-%{release}
BuildRequires:	rrdtool-devel
%description rrdtool
The RRDtool plugin writes values to RRD-files using librrd.
%endif

%if %{with_sensors}
%package sensors
Summary:	Sensors plugin for collectd
Group:		System Environment/Daemons
Requires:	%{name}%{?_isa} = %{version}-%{release}
BuildRequires:	lm_sensors-devel
%description sensors
This plugin for collectd provides querying of sensors supported by lm_sensors.
%endif

%if %{with_sigrok}
%package sigrok
Summary:	sigrok plugin for collectd
Group:		System Environment/Daemons
Requires:	%{name}%{?_isa} = %{version}-%{release}
%description sigrok
Uses libsigrok as a backend, allowing any sigrok-supported device to have its
measurements fed to collectd. This includes multimeters, sound level meters,
thermometers, and much more.
%endif

%if %{with_snmp}
%package snmp
Summary:	SNMP plugin for collectd
Group:		System Environment/Daemons
Requires:	%{name}%{?_isa} = %{version}-%{release}
BuildRequires:	net-snmp-devel
%description snmp
This plugin for collectd allows querying of network equipment using SNMP.
%endif

%if %{with_varnish}
%package varnish
Summary:	Varnish plugin for collectd
Group:		System Environment/Daemons
Requires:	%{name}%{?_isa} = %{version}-%{release}
BuildRequires:	varnish-libs-devel
%description varnish
The Varnish plugin collects information about Varnish, an HTTP accelerator.
%endif

%if %{with_write_http}
%package write_http
Summary:	Write-HTTP plugin for collectd
Group:		System Environment/Daemons
Requires:	%{name}%{?_isa} = %{version}-%{release}
BuildRequires:	curl-devel
%description write_http
The Write-HTTP plugin sends the values collected by collectd to a web-server
using HTTP POST requests.
%endif

%if %{with_write_redis}
%package write_redis
Summary:	Write-Redis plugin for collectd
Group:		System Environment/Daemons
Requires:	%{name}%{?_isa} = %{version}-%{release}
BuildRequires:	credis-devel
%description write_redis
The Write Redis plugin stores values in Redis, a “data structures server”.
%endif

%if %{with_write_riemann}
%package write_riemann
Summary:	riemann plugin for collectd
Group:		System Environment/Daemons
Requires:	%{name}%{?_isa} = %{version}-%{release}
BuildRequires:	protobuf-c-devel
%description write_riemann
The riemann plugin submits values to Riemann, an event stream processor.
%endif

%package collection3
Summary:	Web-based viewer for collectd
Group:		System Environment/Daemons
Requires:	%{name}%{?_isa} = %{version}-%{release}
Requires: httpd
%description collection3
collection3 is a graphing front-end for the RRD files created by and filled
with collectd. It is written in Perl and should be run as an CGI-script.
Graphs are generated on-the-fly, so no cron job or similar is necessary.

%package php-collection
Summary:	collect php webfrontent
Group:		System Environment/Daemons
Requires:	collectd = %{version}-%{release}
Requires:	httpd
Requires:	php
Requires:	php-rrdtool
%description php-collection
PHP graphing frontend for RRD files created by and filled with collectd.

%package contrib
Summary:	Contrib files for collectd
Group:		System Environment/Daemons
Requires:	%{name}%{?_isa} = %{version}-%{release}
%description contrib
All the files found under contrib/ in the source tree are bundled in this
package.

%package -n libcollectdclient
Summary:	Collectd client library
Group:		System Environment/Daemons
%description -n libcollectdclient
Collectd client library

%package -n libcollectdclient-devel
Summary:	Development files for libcollectdclient
Group:		System Environment/Daemons
Requires:	pkgconfig
Requires:	libcollectdclient%{?_isa} = %{version}-%{release}
%description -n libcollectdclient-devel
Development files for libcollectdclient


%prep
%setup -q

%build
%if %{with_aggregation}
%define _with_aggregation --enable-aggregation
%else
%define _with_aggregation --disable-aggregation
%endif

%if %{with_amqp}
%define _with_amqp --enable-amqp
%else
%define _with_amqp --disable-amqp
%endif

%if %{with_apache}
%define _with_apache --enable-apache
%else
%define _with_apache --disable-apache
%endif

%if %{with_apcups}
%define _with_apcups --enable-apcups
%else
%define _with_apcups --disable-apcups
%endif

%if %{with_apple_sensors}
%define _with_apple_sensors --enable-apple_sensors
%else
%define _with_apple_sensors --disable-apple_sensors
%endif

%if %{with_aquaero}
%define _with_aquaero --enable-aquaero
%else
%define _with_aquaero --disable-aquaero
%endif

%if %{with_ascent}
%define _with_ascent --enable-ascent
%else
%define _with_ascent --disable-ascent
%endif

%if %{with_battery}
%define _with_battery --enable-battery
%else
%define _with_battery --disable-battery
%endif

%if %{with_bind}
%define _with_bind --enable-bind
%else
%define _with_bind --disable-bind
%endif

%if %{with_cgroups}
%define _with_cgroups --enable-cgroups
%else
%define _with_cgroups --disable-cgroups
%endif

%if %{with_conntrack}
%define _with_conntrack --enable-conntrack
%else
%define _with_conntrack --disable-conntrack
%endif

%if %{with_contextswitch}
%define _with_contextswitch --enable-contextswitch
%else
%define _with_contextswitch --disable-contextswitch
%endif

%if %{with_cpu}
%define _with_cpu --enable-cpu
%else
%define _with_cpu --disable-cpu
%endif

%if %{with_cpufreq}
%define _with_cpufreq --enable-cpufreq
%else
%define _with_cpufreq --disable-cpufreq
%endif

%if %{with_csv}
%define _with_csv --enable-csv
%else
%define _with_csv --disable-csv
%endif

%if %{with_curl}
%define _with_curl --enable-curl
%else
%define _with_curl --disable-curl
%endif

%if %{with_curl_json}
%define _with_curl_json --enable-curl_json
%else
%define _with_curl_json --disable-curl_json
%endif

%if %{with_curl_xml}
%define _with_curl_xml --enable-curl_xml
%else
%define _with_curl_xml --disable-curl_xml
%endif

%if %{with_dbi}
%define _with_dbi --enable-dbi
%else
%define _with_dbi --disable-dbi --without-libdbi
%endif

%if %{with_df}
%define _with_df --enable-df
%else
%define _with_df --disable-df
%endif

%if %{with_disk}
%define _with_disk --enable-disk
%else
%define _with_disk --disable-disk
%endif

%if %{with_dns}
%define _with_dns --enable-dns
%else
%define _with_dns --disable-dns
%endif

%if %{with_email}
%define _with_email --enable-email
%else
%define _with_email --disable-email
%endif

%if %{with_entropy}
%define _with_entropy --enable-entropy
%else
%define _with_entropy --disable-entropy
%endif

%if %{with_ethstat}
%define _with_ethstat --enable-ethstat
%else
%define _with_ethstat --disable-ethstat
%endif

%if %{with_exec}
%define _with_exec --enable-exec
%else
%define _with_exec --disable-exec
%endif

%if %{with_filecount}
%define _with_filecount --enable-filecount
%else
%define _with_filecount --disable-filecount
%endif

%if %{with_fscache}
%define _with_fscache --enable-fscache
%else
%define _with_fscache --disable-fscache
%endif

%if %{with_gmond}
%define _with_gmond --enable-gmond
%else
%define _with_gmond --disable-gmond
%endif

%if %{with_hddtemp}
%define _with_hddtemp --enable-hddtemp
%else
%define _with_hddtemp --disable-hddtemp
%endif

%if %{with_interface}
%define _with_interface --enable-interface
%else
%define _with_interface --disable-interface
%endif

%if %{with_ipmi}
%define _with_ipmi --enable-ipmi
%else
%define _with_ipmi --disable-ipmi
%endif

%if %{with_iptables}
%define _with_iptables --enable-iptables
%else
%define _with_iptables --disable-iptables
%endif

%if %{with_ipvs}
%define _with_ipvs --enable-ipvs
%else
%define _with_ipvs --disable-ipvs
%endif

%if %{with_irq}
%define _with_irq --enable-irq
%else
%define _with_irq --disable-irq
%endif

%if %{with_java}
%define _with_java --enable-java --with-java=%{java_home}/
%else
%define _with_java --disable-java
%endif

%if %{with_libvirt}
%define _with_libvirt --enable-libvirt
%else
%define _with_libvirt --disable-libvirt
%endif

%if %{with_load}
%define _with_load --enable-load
%else
%define _with_load --disable-load
%endif

%if %{with_logfile}
%define _with_logfile --enable-logfile
%else
%define _with_logfile --disable-logfile
%endif

%if %{with_lpar}
%define _with_lpar --enable-lpar
%else
%define _with_lpar --disable-lpar
%endif

%if %{with_lvm}
%define _with_lvm --enable-lvm
%else
%define _with_lvm --disable-lvm
%endif

%if %{with_madwifi}
%define _with_madwifi --enable-madwifi
%else
%define _with_madwifi --disable-madwifi
%endif

%if %{with_mbmon}
%define _with_mbmon --enable-mbmon
%else
%define _with_mbmon --disable-mbmon
%endif

%if %{with_md}
%define _with_md --enable-md
%else
%define _with_md --disable-md
%endif

%if %{with_memcachec}
%define _with_memcachec --enable-memcachec
%else
%define _with_memcachec --disable-memcachec
%endif

%if %{with_memcached}
%define _with_memcached --enable-memcached
%else
%define _with_memcached --disable-memcached
%endif

%if %{with_memory}
%define _with_memory --enable-memory
%else
%define _with_memory --disable-memory
%endif

%if %{with_mic}
%define _with_mic --enable-mic
%else
%define _with_mic --disable-mic
%endif

%if %{with_modbus}
%define _with_modbus --enable-modbus
%else
%define _with_modbus --disable-modbus
%endif

%if %{with_multimeter}
%define _with_multimeter --enable-multimeter
%else
%define _with_multimeter --disable-multimeter
%endif

%if %{with_modbus}
%define _with_modbus --enable-modbus
%else
%define _with_modbus --disable-modbus
%endif

%if %{with_mysql}
%define _with_mysql --enable-mysql
%else
%define _with_mysql --disable-mysql
%endif

%if %{with_netapp}
%define _with_netapp --enable-netapp
%else
%define _with_netapp --disable-netapp
%endif

%if %{with_netlink}
%define _with_netlink --enable-netlink
%else
%define _with_netlink --disable-netlink
%endif

%if %{with_network}
%define _with_network --enable-network
%else
%define _with_network --disable-network
%endif

%if %{with_nfs}
%define _with_nfs --enable-nfs
%else
%define _with_nfs --disable-nfs
%endif

%if %{with_nginx}
%define _with_nginx --enable-nginx
%else
%define _with_nginx --disable-nginx
%endif

%if %{with_notify_desktop}
%define _with_notify_desktop --enable-notify_desktop
%else
%define _with_notify_desktop --disable-notify_desktop
%endif

%if %{with_notify_email}
%define _with_notify_email --enable-notify_email
%else
%define _with_notify_email --disable-notify_email --without-libesmpt
%endif

%if %{with_ntpd}
%define _with_ntpd --enable-ntpd
%else
%define _with_ntpd --disable-ntpd
%endif

%if %{with_numa}
%define _with_numa --enable-numa
%else
%define _with_numa --disable-numa
%endif

%if %{with_nut}
%define _with_nut --enable-nut
%else
%define _with_nut --disable-nut
%endif

%if %{with_olsrd}
%define _with_olsrd --enable-olsrd
%else
%define _with_olsrd --disable-olsrd
%endif

%if %{with_onewire}
%define _with_onewire --enable-onewire
%else
%define _with_onewire --disable-onewire
%endif

%if %{with_openvpn}
%define _with_openvpn --enable-openvpn
%else
%define _with_openvpn --disable-openvpn
%endif

%if %{with_oracle}
%define _with_oracle --enable-oracle
%else
%define _with_oracle --disable-oracle
%endif

%if %{with_perl}
%define _with_perl --enable-perl --with-perl-bindings="INSTALLDIRS=vendor"
%else
%define _with_perl --disable-perl --without-libperl
%endif

%if %{with_pf}
%define _with_pf --enable-pf
%else
%define _with_pf --disable-pf
%endif

%if %{with_pinba}
%define _with_pinba --enable-pinba
%else
%define _with_pinba --disable-pinba
%endif

%if %{with_ping}
%define _with_ping --enable-ping
%else
%define _with_ping --disable-ping
%endif

%if %{with_postgresql}
%define _with_postgresql --enable-postgresql
%else
%define _with_postgresql --disable-postgresql
%endif

%if %{with_powerdns}
%define _with_powerdns --enable-powerdns
%else
%define _with_powerdns --disable-powerdns
%endif

%if %{with_processes}
%define _with_processes --enable-processes
%else
%define _with_processes --disable-processes
%endif

%if %{with_protocols}
%define _with_protocols --enable-protocols
%else
%define _with_protocols --disable-protocols
%endif

%if %{with_python}
%if 0%{?rhel} >= 6
%define _with_python --enable-python
%else
%define _with_python --enable-python --with-python=%{_bindir}/python2.6
%endif
%else
%define _with_python --disable-python
%endif

%if %{with_redis}
%define _with_redis --enable-redis
%else
%define _with_redis --disable-redis
%endif

%if %{with_routeros}
%define _with_routeros --enable-routeros
%else
%define _with_routeros --disable-routeros
%endif

%if %{with_rrdcached}
%define _with_rrdcached --enable-rrdcached
%else
%define _with_rrdcached --disable-rrdcached
%endif

%if %{with_rrdtool}
%define _with_rrdtool --enable-rrdtool
%else
%define _with_rrdtool --disable-rrdtool
%endif

%if %{with_sensors}
%define _with_sensors --enable-sensors
%else
%define _with_sensors --disable-sensors
%endif

%if %{with_serial}
%define _with_serial --enable-serial
%else
%define _with_serial --disable-serial
%endif

%if %{with_sigrok}
%define _with_sigrok --enable-sigrok
%else
%define _with_sigrok --disable-sigrok
%endif

%if %{with_snmp}
%define _with_snmp --enable-snmp
%else
%define _with_snmp --disable-snmp
%endif

%if %{with_statsd}
%define _with_statsd --enable-statsd
%else
%define _with_statsd --disable-statsd
%endif

%if %{with_swap}
%define _with_swap --enable-swap
%else
%define _with_swap --disable-swap
%endif

%if %{with_syslog}
%define _with_syslog --enable-syslog
%else
%define _with_syslog --disable-syslog
%endif

%if %{with_table}
%define _with_table --enable-table
%else
%define _with_table --disable-table
%endif

%if %{with_tail}
%define _with_tail --enable-tail
%else
%define _with_tail --disable-tail
%endif

%if %{with_tail_csv}
%define _with_tail_csv --enable-tail_csv
%else
%define _with_tail_csv --disable-tail_csv
%endif

%if %{with_tape}
%define _with_tape --enable-tape
%else
%define _with_tape --disable-tape
%endif

%if %{with_tcpconns}
%define _with_tcpconns --enable-tcpconns
%else
%define _with_tcpconns --disable-tcpconns
%endif

%if %{with_teamspeak2}
%define _with_teamspeak2 --enable-teamspeak2
%else
%define _with_teamspeak2 --disable-teamspeak2
%endif

%if %{with_ted}
%define _with_ted --enable-ted
%else
%define _with_ted --disable-ted
%endif

%if %{with_thermal}
%define _with_thermal --enable-thermal
%else
%define _with_thermal --disable-thermal
%endif

%if %{with_threshold}
%define _with_threshold --enable-threshold
%else
%define _with_threshold --disable-threshold
%endif

%if %{with_tokyotyrant}
%define _with_tokyotyrant --enable-tokyotyrant
%else
%define _with_tokyotyrant --disable-tokyotyrant
%endif

%if %{with_unixsock}
%define _with_unixsock --enable-unixsock
%else
%define _with_unixsock --disable-unixsock
%endif

%if %{with_uptime}
%define _with_uptime --enable-uptime
%else
%define _with_uptime --disable-uptime
%endif

%if %{with_users}
%define _with_users --enable-users
%else
%define _with_users --disable-users
%endif

%if %{with_uuid}
%define _with_uuid --enable-uuid
%else
%define _with_uuid --disable-uuid
%endif

%if %{with_varnish}
%define _with_varnish --enable-varnish
%else
%define _with_varnish --disable-varnish
%endif

%if %{with_vmem}
%define _with_vmem --enable-vmem
%else
%define _with_vmem --disable-vmem
%endif

%if %{with_vserver}
%define _with_vserver --enable-vserver
%else
%define _with_vserver --disable-vserver
%endif

%if %{with_wireless}
%define _with_wireless --enable-wireless
%else
%define _with_wireless --disable-wireless
%endif

%if %{with_write_graphite}
%define _with_write_graphite --enable-write_graphite
%else
%define _with_write_graphite --disable-write_graphite
%endif

%if %{with_write_http}
%define _with_write_http --enable-write_http
%else
%define _with_write_http --disable-write_http
%endif

%if %{with_write_mongodb}
%define _with_write_mongodb --enable-write_mongodb
%else
%define _with_write_mongodb --disable-write_mongodb --without-libmongoc
%endif

%if %{with_write_redis}
%define _with_write_redis --enable-write_redis
%else
%define _with_write_redis --disable-write_redis --without-libcredis
%endif

%if %{with_write_riemann}
%define _with_write_riemann --enable-write_riemann
%else
%define _with_write_riemann --disable-write_riemann
%endif

%if %{with_xmms}
%define _with_xmms --enable-xmms
%else
%define _with_xmms --disable-xmms
%endif

%if %{with_zfs_arc}
%define _with_zfs_arc --enable-zfs_arc
%else
%define _with_zfs_arc --disable-zfs_arc
%endif

%configure CFLAGS="%{optflags} -DLT_LAZY_OR_NOW=\"RTLD_LAZY|RTLD_GLOBAL\"" \
	--disable-static \
	--without-included-ltdl \
	--enable-all-plugins=yes \
	--enable-match_empty_counter \
	--enable-match_hashed \
	--enable-match_regex \
	--enable-match_timediff \
	--enable-match_value \
	--enable-target_notification \
	--enable-target_replace \
	--enable-target_scale \
	--enable-target_set \
	--enable-target_v5upgrade \
	%{?_with_aggregation} \
	%{?_with_amqp} \
	%{?_with_apache} \
	%{?_with_apcups} \
	%{?_with_apple_sensors} \
	%{?_with_aquaero} \
	%{?_with_ascent} \
	%{?_with_battery} \
	%{?_with_bind} \
	%{?_with_cgroups} \
	%{?_with_conntrack} \
	%{?_with_contextswitch} \
	%{?_with_cpu} \
	%{?_with_cpufreq} \
	%{?_with_csv} \
	%{?_with_curl} \
	%{?_with_curl_json} \
	%{?_with_curl_xml} \
	%{?_with_dbi} \
	%{?_with_df} \
	%{?_with_disk} \
	%{?_with_dns} \
	%{?_with_email} \
	%{?_with_entropy} \
	%{?_with_ethstat} \
	%{?_with_exec} \
	%{?_with_filecount} \
	%{?_with_fscache} \
	%{?_with_gmond} \
	%{?_with_hddtemp} \
	%{?_with_interface} \
	%{?_with_ipmi} \
	%{?_with_iptables} \
	%{?_with_ipvs} \
	%{?_with_java} \
	%{?_with_libvirt} \
	%{?_with_lpar} \
	%{?_with_lvm} \
	%{?_with_memcachec} \
	%{?_with_mic} \
	%{?_with_modbus} \
	%{?_with_multimeter} \
	%{?_with_mysql} \
	%{?_with_netapp} \
	%{?_with_netlink} \
	%{?_with_nginx} \
	%{?_with_notify_desktop} \
	%{?_with_notify_email} \
	%{?_with_nut} \
	%{?_with_onewire} \
	%{?_with_oracle} \
	%{?_with_perl} \
	%{?_with_pf} \
	%{?_with_pinba} \
	%{?_with_ping} \
	%{?_with_postgresql} \
	%{?_with_python} \
	%{?_with_redis} \
	%{?_with_routeros} \
	%{?_with_rrdcached} \
	%{?_with_rrdtool} \
	%{?_with_sensors} \
	%{?_with_sigrok} \
	%{?_with_snmp} \
	%{?_with_tape} \
	%{?_with_tokyotyrant} \
	%{?_with_varnish} \
	%{?_with_write_http} \
	%{?_with_write_mongodb} \
	%{?_with_write_redis} \
	%{?_with_xmms} \
	%{?_with_zfs_arc} \
	%{?_with_irq} \
	%{?_with_load} \
	%{?_with_logfile} \
	%{?_with_madwifi} \
	%{?_with_mbmon} \
	%{?_with_md} \
	%{?_with_memcached} \
	%{?_with_memory} \
	%{?_with_network} \
	%{?_with_nfs} \
	%{?_with_ntpd} \
	%{?_with_numa} \
	%{?_with_olsrd} \
	%{?_with_openvpn} \
	%{?_with_powerdns} \
	%{?_with_processes} \
	%{?_with_protocols} \
	%{?_with_serial} \
	%{?_with_statsd} \
	%{?_with_swap} \
	%{?_with_syslog} \
	%{?_with_table} \
	%{?_with_tail} \
	%{?_with_tail_csv} \
	%{?_with_tcpconns} \
	%{?_with_teamspeak2} \
	%{?_with_ted} \
	%{?_with_thermal} \
	%{?_with_threshold} \
	%{?_with_unixsock} \
	%{?_with_uptime} \
	%{?_with_users} \
	%{?_with_uuid} \
	%{?_with_vmem} \
	%{?_with_vserver} \
	%{?_with_wireless}\
	%{?_with_write_graphite} \
	%{?_with_write_http} \
	%{?_with_write_riemann}


%{__make} %{?_smp_mflags}


%install
rm -rf %{buildroot}
%{__make} install DESTDIR=%{buildroot}
%{__install} -Dp -m 0755 contrib/redhat/init.d-collectd %{buildroot}%{_initrddir}/collectd
%{__install} -Dp -m0644 src/collectd.conf %{buildroot}%{_sysconfdir}/collectd.conf
%{__install} -d %{buildroot}%{_sharedstatedir}/collectd/
%{__install} -d %{buildroot}%{_sysconfdir}/collectd.d/

%{__mkdir} -p %{buildroot}%{_localstatedir}/www
%{__mkdir} -p %{buildroot}/%{_sysconfdir}/httpd/conf.d

%{__cp} -a contrib/collection3 %{buildroot}%{_localstatedir}/www
%{__cp} -a contrib/redhat/collection3.conf %{buildroot}/%{_sysconfdir}/httpd/conf.d/

%{__cp} -a contrib/php-collection %{buildroot}%{_localstatedir}/www
%{__cp} -a contrib/redhat/php-collection.conf %{buildroot}/%{_sysconfdir}/httpd/conf.d/

### Clean up docs
find contrib/ -type f -exec %{__chmod} a-x {} \;
# *.la files shouldn't be distributed.
rm -f %{buildroot}/%{_libdir}/{collectd/,}*.la

# Move the Perl examples to a separate directory.
mkdir perl-examples
find contrib -name '*.p[lm]' -exec mv {} perl-examples/ \;

# Remove Perl hidden .packlist files.
find %{buildroot} -type f -name .packlist -delete
# Remove Perl temporary file perllocal.pod
find %{buildroot} -type f -name perllocal.pod -delete

%if ! %{with_java}
rm -f %{buildroot}%{_mandir}/man5/collectd-java.5*
%endif

%if ! %{with_perl}
rm -f %{buildroot}%{_mandir}/man5/collectd-perl.5*
rm -f %{buildroot}%{_mandir}/man3/Collectd::Unixsock.3pm*
rm -fr perl-examples/
rm -fr %{buildroot}/usr/lib/perl5/
%endif

%if ! %{with_python}
rm -f %{buildroot}%{_mandir}/man5/collectd-python.5*
%endif

%if ! %{with_snmp}
rm -f %{buildroot}%{_mandir}/man5/collectd-snmp.5*
%endif


%clean
rm -rf %{buildroot}

%post
/sbin/chkconfig --add collectd

%preun
if [ $1 -eq 0 ]; then
	/sbin/service collectd stop &>/dev/null
	/sbin/chkconfig --del collectd
fi

%postun
if [ $1 -ge 1 ]; then
	/sbin/service collectd condrestart &>/dev/null || :
fi

%post -n libcollectdclient -p /sbin/ldconfig
%postun -n libcollectdclient -p /sbin/ldconfig


%files
%doc AUTHORS COPYING ChangeLog README
%config(noreplace) %{_sysconfdir}/collectd.conf
%{_initrddir}/collectd
%{_sbindir}/collectd
%{_bindir}/collectd-nagios
%{_bindir}/collectd-tg
%{_bindir}/collectdctl
%{_sbindir}/collectdmon
%{_datadir}/collectd/
%{_sharedstatedir}/collectd
%{_mandir}/man1/collectd-nagios.1*
%{_mandir}/man1/collectd.1*
%{_mandir}/man1/collectdctl.1*
%{_mandir}/man1/collectdmon.1*
%{_mandir}/man1/collectd-tg.1*
%{_mandir}/man5/collectd-email.5*
%{_mandir}/man5/collectd-exec.5*
%{_mandir}/man5/collectd-threshold.5*
%{_mandir}/man5/collectd-unixsock.5*
%{_mandir}/man5/collectd.conf.5*
%{_mandir}/man5/types.db.5*

# all plugins bundled with the main collectd package
%{_libdir}/%{name}/match_empty_counter.so
%{_libdir}/%{name}/match_hashed.so
%{_libdir}/%{name}/match_regex.so
%{_libdir}/%{name}/match_timediff.so
%{_libdir}/%{name}/match_value.so
%{_libdir}/%{name}/target_notification.so
%{_libdir}/%{name}/target_replace.so
%{_libdir}/%{name}/target_scale.so
%{_libdir}/%{name}/target_set.so
%{_libdir}/%{name}/target_v5upgrade.so

%if %{with_aggregation}
%{_libdir}/%{name}/aggregation.so
%endif
%if %{with_apcups}
%{_libdir}/%{name}/apcups.so
%endif
%if %{with_battery}
%{_libdir}/%{name}/battery.so
%endif
%if %{with_cgroups}
%{_libdir}/%{name}/cgroups.so
%endif
%if %{with_conntrack}
%{_libdir}/%{name}/conntrack.so
%endif
%if %{with_contextswitch}
%{_libdir}/%{name}/contextswitch.so
%endif
%if %{with_cpu}
%{_libdir}/%{name}/cpu.so
%endif
%if %{with_cpufreq}
%{_libdir}/%{name}/cpufreq.so
%endif
%if %{with_csv}
%{_libdir}/%{name}/csv.so
%endif
%if %{with_df}
%{_libdir}/%{name}/df.so
%endif
%if %{with_disk}
%{_libdir}/%{name}/disk.so
%endif
%if %{with_ethstat}
%{_libdir}/%{name}/ethstat.so
%endif
%if %{with_entropy}
%{_libdir}/%{name}/entropy.so
%endif
%if %{with_exec}
%{_libdir}/%{name}/exec.so
%endif
%if %{with_filecount}
%{_libdir}/%{name}/filecount.so
%endif
%if %{with_fscache}
%{_libdir}/%{name}/fscache.so
%endif
%if %{with_interface}
%{_libdir}/%{name}/interface.so
%endif
%if %{with_ipvs}
%{_libdir}/%{name}/ipvs.so
%endif
%if %{with_irq}
%{_libdir}/%{name}/irq.so
%endif
%if %{with_load}
%{_libdir}/%{name}/load.so
%endif
%if %{with_logfile}
%{_libdir}/%{name}/logfile.so
%endif
%if %{with_madwifi}
%{_libdir}/%{name}/madwifi.so
%endif
%if %{with_mbmon}
%{_libdir}/%{name}/mbmon.so
%endif
%if %{with_md}
%{_libdir}/%{name}/md.so
%endif
%if %{with_memcached}
%{_libdir}/%{name}/memcached.so
%endif
%if %{with_memory}
%{_libdir}/%{name}/memory.so
%endif
%if %{with_multimeter}
%{_libdir}/%{name}/multimeter.so
%endif
%if %{with_network}
%{_libdir}/%{name}/network.so
%endif
%if %{with_nfs}
%{_libdir}/%{name}/nfs.so
%endif
%if %{with_ntpd}
%{_libdir}/%{name}/ntpd.so
%endif
%if %{with_numa}
%{_libdir}/%{name}/numa.so
%endif
%if %{with_openvpn}
%{_libdir}/%{name}/openvpn.so
%endif
%if %{with_olsrd}
%{_libdir}/%{name}/olsrd.so
%endif
%if %{with_powerdns}
%{_libdir}/%{name}/powerdns.so
%endif
%if %{with_processes}
%{_libdir}/%{name}/processes.so
%endif
%if %{with_protocols}
%{_libdir}/%{name}/protocols.so
%endif
%if %{with_serial}
%{_libdir}/%{name}/serial.so
%endif
%if %{with_statsd}
%{_libdir}/%{name}/statsd.so
%endif
%if %{with_swap}
%{_libdir}/%{name}/swap.so
%endif
%if %{with_syslog}
%{_libdir}/%{name}/syslog.so
%endif
%if %{with_table}
%{_libdir}/%{name}/table.so
%endif
%if %{with_tail}
%{_libdir}/%{name}/tail.so
%endif
%if %{with_tail_csv}
%{_libdir}/%{name}/tail_csv.so
%endif
%if %{with_tcpconns}
%{_libdir}/%{name}/tcpconns.so
%endif
%if %{with_teamspeak2}
%{_libdir}/%{name}/teamspeak2.so
%endif
%if %{with_ted}
%{_libdir}/%{name}/ted.so
%endif
%if %{with_thermal}
%{_libdir}/%{name}/thermal.so
%endif
%if %{with_load}
%{_libdir}/%{name}/threshold.so
%endif
%if %{with_unixsock}
%{_libdir}/%{name}/unixsock.so
%endif
%if %{with_uptime}
%{_libdir}/%{name}/uptime.so
%endif
%if %{with_users}
%{_libdir}/%{name}/users.so
%endif
%if %{with_uuid}
%{_libdir}/%{name}/uuid.so
%endif
%if %{with_vmem}
%{_libdir}/%{name}/vmem.so
%endif
%if %{with_vserver}
%{_libdir}/%{name}/vserver.so
%endif
%if %{with_wireless}
%{_libdir}/%{name}/wireless.so
%endif
%if %{with_write_graphite}
%{_libdir}/%{name}/write_graphite.so
%endif


%files -n libcollectdclient-devel
%{_includedir}/collectd/client.h
%{_includedir}/collectd/network.h
%{_includedir}/collectd/network_buffer.h
%{_includedir}/collectd/lcc_features.h
%{_libdir}/pkgconfig/libcollectdclient.pc

%files -n libcollectdclient
%{_libdir}/libcollectdclient.so
%{_libdir}/libcollectdclient.so.*

%if %{with_amqp}
%files amqp
%{_libdir}/%{name}/amqp.so
%endif

%if %{with_apache}
%files apache
%{_libdir}/%{name}/apache.so
%endif

%if %{with_aquaero}
%files aquaero
%{_libdir}/%{name}/aquaero.so
%endif

%if %{with_ascent}
%files ascent
%{_libdir}/%{name}/ascent.so
%endif

%if %{with_bind}
%files bind
%{_libdir}/%{name}/bind.so
%endif

%if %{with_curl}
%files curl
%{_libdir}/%{name}/curl.so
%endif

%if %{with_curl_json}
%files curl_json
%{_libdir}/%{name}/curl_json.so
%endif

%if %{with_curl_xml}
%files curl_xml
%{_libdir}/%{name}/curl_xml.so
%endif

%if %{with_dns}
%files dns
%{_libdir}/%{name}/dns.so
%endif

%if %{with_dbi}
%files dbi
%{_libdir}/%{name}/dbi.so
%endif

%if %{with_email}
%files email
%{_libdir}/%{name}/email.so
%endif

%if %{with_gmond}
%files gmond
%{_libdir}/%{name}/gmond.so
%endif

%if %{with_hddtemp}
%files hddtemp
%{_libdir}/%{name}/hddtemp.so
%endif

%if %{with_ipmi}
%files ipmi
%{_libdir}/%{name}/ipmi.so
%endif

%if %{with_iptables}
%files iptables
%{_libdir}/%{name}/iptables.so
%endif

%if %{with_java}
%files java
%{_prefix}/share/collectd/java/collectd-api.jar
%{_prefix}/share/collectd/java/generic-jmx.jar
%{_libdir}/%{name}/java.so
%{_mandir}/man5/collectd-java.5*
%endif

%if %{with_libvirt}
%files libvirt
%{_libdir}/%{name}/libvirt.so
%endif

%if %{with_lvm}
%files lvm
%{_libdir}/%{name}/lvm.so
%endif

%if %{with_memcachec}
%files memcachec
%{_libdir}/%{name}/memcachec.so
%endif

%if %{with_mic}
%files mic
%{_libdir}/%{name}/mic.so
%endif

%if %{with_mysql}
%files mysql
%{_libdir}/%{name}/mysql.so
%endif

%if %{with_netlink}
%files netlink
%{_libdir}/%{name}/netlink.so
%endif

%if %{with_nginx}
%files nginx
%{_libdir}/%{name}/nginx.so
%endif

%if %{with_notify_desktop}
%files notify_desktop
%{_libdir}/%{name}/notify_desktop.so
%endif

%if %{with_notify_email}
%files notify_email
%{_libdir}/%{name}/notify_email.so
%endif

%if %{with_nut}
%files nut
%{_libdir}/%{name}/nut.so
%endif

%if %{with_perl}
%files perl
%doc perl-examples/*
%{perl_vendorlib}/Collectd.pm
%{perl_vendorlib}/Collectd/
%{_mandir}/man3/Collectd::Unixsock.3pm*
%{_mandir}/man5/collectd-perl.5*
%{_libdir}/%{name}/perl.so
%endif

%if %{with_pinba}
%files pinba
%{_libdir}/%{name}/pinba.so
%endif

%if %{with_ping}
%files ping
%{_libdir}/%{name}/ping.so
%endif

%if %{with_postgresql}
%files postgresql
%{_prefix}/share/collectd/postgresql_default.conf
%{_libdir}/%{name}/postgresql.so
%endif

%if %{with_python}
%files python
%{_mandir}/man5/collectd-python*
%{_libdir}/%{name}/python.so
%endif

%if %{with_redis}
%files redis
%{_libdir}/%{name}/redis.so
%endif

%if %{with_rrdcached}
%files rrdcached
%{_libdir}/%{name}/rrdcached.so
%endif

%if %{with_rrdtool}
%files rrdtool
%{_libdir}/%{name}/rrdtool.so
%endif

%if %{with_sensors}
%files sensors
%{_libdir}/%{name}/sensors.so
%endif

%if %{with_sigrok}
%files sigrok
%{_libdir}/%{name}/sigrok.so
%endif

%if %{with_snmp}
%files snmp
%{_mandir}/man5/collectd-snmp.5*
%{_libdir}/%{name}/snmp.so
%endif

%if %{with_varnish}
%files varnish
%{_libdir}/%{name}/varnish.so
%endif

%if %{with_write_http}
%files write_http
%{_libdir}/%{name}/write_http.so
%endif

%if %{with_write_redis}
%files write_redis
%{_libdir}/%{name}/write_redis.so
%endif

%if %{with_write_riemann}
%files write_riemann
%{_libdir}/%{name}/write_riemann.so
%endif

%files collection3
%{_localstatedir}/www/collection3
%{_sysconfdir}/httpd/conf.d/collection3.conf

%files php-collection
%{_localstatedir}/www/php-collection
%{_sysconfdir}/httpd/conf.d/php-collection.conf

%files contrib
%doc contrib/

%changelog
<<<<<<< HEAD
* Mon Aug 19 2013 Marc Fournier <marc.fournier@camptocamp.com> 5.4.0-1
- New upstream version
- Build netlink plugin by default
- Enable cgroups, lvm and statsd plugins
- Enable (but don't build by default) mic, aquaero and sigrok plugins
=======
* Wed Aug 06 2014 Marc Fournier <marc.fournier@camptocamp.com> 5.3.1-2
- Enabled modbus plugin
>>>>>>> 96e0f234

* Tue Aug 06 2013 Marc Fournier <marc.fournier@camptocamp.com> 5.3.1-1
- New upstream version
- Added RHEL5 support:
  * conditionally disable plugins not building on this platform
  * add/specify some build dependencies and options
  * replace some RPM macros not available on this platform
- Removed duplicate --enable-aggregation
- Added some comments & usage examples
- Replaced a couple of "Buildrequires" by "BuildRequires"

* Wed Apr 10 2013 Marc Fournier <marc.fournier@camptocamp.com> 5.3.0-1
- New upstream version
- Enabled write_riemann plugin
- Enabled tail_csv plugin
- Installed collectd-tc manpage

* Thu Jan 11 2013 Marc Fournier <marc.fournier@camptocamp.com> 5.2.0-3
- remove dependency on libstatgrab, which isn't required on linux

* Thu Jan 03 2013 Marc Fournier <marc.fournier@camptocamp.com> 5.2.0-2
- collection3 and php-collection viewers are now in separate packages

* Fri Dec 21 2012 Marc Fournier <marc.fournier@camptocamp.com> 5.2.0-1
- New upstream version
- Enabled aggregation plugin
- Installed collectd-tc
- Added network.h and network_buffer.h to libcollectdclient-devel
- Moved libxml2-devel and libcurl-devel BRs to relevant plugins sections
- Moved libcollectdclient.so from libcollectdclient-devel to libcollectdclient
- Added rrdcached and redis plugin descriptions
- Mentioned new pf plugin in disabled plugins list

* Sun Nov 18 2012 Ruben Kerkhof <ruben@tilaa.nl> 5.1.0-3
- Follow Fedora Packaging Guidelines in java subpackage

* Sat Nov 17 2012 Ruben Kerkhof <ruben@tilaa.nl> 5.1.0-2
- Move perl stuff to perl_vendorlib
- Replace hardcoded paths with macros
- Remove unneccesary Requires
- Removed .a and .la files
- Some other small cleanups

* Fri Nov 16 2012 Marc Fournier <marc.fournier@camptocamp.com> 5.1.0-1
- New upstream version
- Changes to support 5.1.0
- Enabled all buildable plugins based on libraries available on EL6 + EPEL
- All plugins requiring external libraries are now shipped in seperate
  packages.
- No longer treat Java plugin as an exception, correctly set $JAVA_HOME during
  the build process + ensure build deps are installed.
- Dropped per-plugin configuration files, as they tend to diverge from upstream
  defaults.
- Moved perl stuff to /usr/share/perl5/
- Don't alter Interval and ReadThreads by default, let the user change this
  himself.
- Initscript improvements:
  * checks configuration before (re)starting, based on debian's initscript
  * use /etc/sysconfig instdead of /etc/default
  * include optional $ARGS in arguments passed to collectd.
- Drop collection.cgi from main package, as it's been obsoleted by collection3
- Moved contrib/ to its own package, to avoid cluttering the main package with
  non-essential stuff.
- Replaced BuildPrereq by BuildRequires

* Tue Jan 03 2011 Monetate <jason.stelzer@monetate.com> 5.0.1
- New upstream version
- Changes to support 5.0.1

* Tue Jan 04 2010 Rackspace <stu.hood@rackspace.com> 4.9.0
- New upstream version
- Changes to support 4.9.0
- Added support for Java/GenericJMX plugin

* Mon Mar 17 2008 RightScale <support@rightscale.com> 4.3.1
- New upstream version
- Changes to support 4.3.1
- Added More Prereqs to support more plugins
- Added support for perl plugin

* Mon Aug 06 2007 Kjell Randa <Kjell.Randa@broadpark.no> 4.0.6
- New upstream version

* Wed Jul 25 2007 Kjell Randa <Kjell.Randa@broadpark.no> 4.0.5
- New major releas
- Changes to support 4.0.5

* Wed Jan 11 2007 Iain Lea <iain@bricbrac.de> 3.11.0-0
- fixed spec file to build correctly on fedora core
- added improved init.d script to work with chkconfig
- added %%post and %%postun to call chkconfig automatically

* Sun Jul 09 2006 Florian octo Forster <octo@verplant.org> 3.10.0-1
- New upstream version

* Tue Jun 25 2006 Florian octo Forster <octo@verplant.org> 3.9.4-1
- New upstream version

* Tue Jun 01 2006 Florian octo Forster <octo@verplant.org> 3.9.3-1
- New upstream version

* Tue May 09 2006 Florian octo Forster <octo@verplant.org> 3.9.2-1
- New upstream version

* Tue May 09 2006 Florian octo Forster <octo@verplant.org> 3.8.5-1
- New upstream version

* Fri Apr 21 2006 Florian octo Forster <octo@verplant.org> 3.9.1-1
- New upstream version

* Fri Apr 14 2006 Florian octo Forster <octo@verplant.org> 3.9.0-1
- New upstream version
- Added the `apache' package.

* Thu Mar 14 2006 Florian octo Forster <octo@verplant.org> 3.8.2-1
- New upstream version

* Thu Mar 13 2006 Florian octo Forster <octo@verplant.org> 3.8.1-1
- New upstream version

* Thu Mar 09 2006 Florian octo Forster <octo@verplant.org> 3.8.0-1
- New upstream version

* Sat Feb 18 2006 Florian octo Forster <octo@verplant.org> 3.7.2-1
- Include `tape.so' so the build doesn't terminate because of missing files..
- New upstream version

* Sat Feb 04 2006 Florian octo Forster <octo@verplant.org> 3.7.1-1
- New upstream version

* Mon Jan 30 2006 Florian octo Forster <octo@verplant.org> 3.7.0-1
- New upstream version
- Removed the extra `hddtemp' package

* Tue Jan 24 2006 Florian octo Forster <octo@verplant.org> 3.6.2-1
- New upstream version

* Fri Jan 20 2006 Florian octo Forster <octo@verplant.org> 3.6.1-1
- New upstream version

* Fri Jan 20 2006 Florian octo Forster <octo@verplant.org> 3.6.0-1
- New upstream version
- Added config file, `collectd.conf(5)', `df.so'
- Added package `collectd-mysql', dependency on `mysqlclient10 | mysql'

* Wed Dec 07 2005 Florian octo Forster <octo@verplant.org> 3.5.0-1
- New upstream version

* Sat Nov 26 2005 Florian octo Forster <octo@verplant.org> 3.4.0-1
- New upstream version

* Sat Nov 05 2005 Florian octo Forster <octo@verplant.org> 3.3.0-1
- New upstream version

* Tue Oct 26 2005 Florian octo Forster <octo@verplant.org> 3.2.0-1
- New upstream version
- Added statement to remove the `*.la' files. This fixes a problem when
  `Unpackaged files terminate build' is in effect.
- Added `processes.so*' to the main package

* Fri Oct 14 2005 Florian octo Forster <octo@verplant.org> 3.1.0-1
- New upstream version
- Added package `collectd-hddtemp'

* Fri Sep 30 2005 Florian octo Forster <octo@verplant.org> 3.0.0-1
- New upstream version
- Split the package into `collectd' and `collectd-sensors'

* Fri Sep 16 2005 Florian octo Forster <octo@verplant.org> 2.1.0-1
- New upstream version

* Mon Sep 10 2005 Florian octo Forster <octo@verplant.org> 2.0.0-1
- New upstream version

* Mon Aug 29 2005 Florian octo Forster <octo@verplant.org> 1.8.0-1
- New upstream version

* Sun Aug 25 2005 Florian octo Forster <octo@verplant.org> 1.7.0-1
- New upstream version

* Sun Aug 21 2005 Florian octo Forster <octo@verplant.org> 1.6.0-1
- New upstream version

* Sun Jul 17 2005 Florian octo Forster <octo@verplant.org> 1.5.1-1
- New upstream version

* Sun Jul 17 2005 Florian octo Forster <octo@verplant.org> 1.5-1
- New upstream version

* Mon Jul 11 2005 Florian octo Forster <octo@verplant.org> 1.4.2-1
- New upstream version

* Sat Jul 09 2005 Florian octo Forster <octo@verplant.org> 1.4-1
- Built on RedHat 7.3<|MERGE_RESOLUTION|>--- conflicted
+++ resolved
@@ -150,13 +150,10 @@
 %define with_aquaero 0%{!?_without_aquaero:0}
 # plugin lpar disabled, requires AIX
 %define with_lpar 0%{!?_without_lpar:0}
-<<<<<<< HEAD
 # plugin mic disabled, requires Mic
 %define with_mic 0%{!?_without_mic:0}
 # plugin modbus disabled, requires libmodbus
 %define with_modbus 0%{!?_without_modbus:0}
-=======
->>>>>>> 96e0f234
 # plugin netapp disabled, requires libnetapp
 %define with_netapp 0%{!?_without_netapp:0}
 # plugin onewire disabled, requires libowfs
@@ -417,7 +414,6 @@
 similar job, without requiring the installation of libmemcached.
 %endif
 
-<<<<<<< HEAD
 %if %{with_mic}
 %package mic
 Summary:	mic plugin for collectd
@@ -426,7 +422,8 @@
 %description mic
 The mic plugin collects CPU usage, memory usage, temperatures and power
 consumption from Intel Many Integrated Core (MIC) CPUs.
-=======
+%endif
+
 %if %{with_modbus}
 %package modbus
 Summary:       modbus plugin for collectd
@@ -435,7 +432,6 @@
 BuildRequires:	libmodbus-devel
 %description modbus
 The modbus plugin collects values from Modbus/TCP enabled devices
->>>>>>> 96e0f234
 %endif
 
 %if %{with_mysql}
@@ -2029,16 +2025,14 @@
 %doc contrib/
 
 %changelog
-<<<<<<< HEAD
 * Mon Aug 19 2013 Marc Fournier <marc.fournier@camptocamp.com> 5.4.0-1
 - New upstream version
 - Build netlink plugin by default
 - Enable cgroups, lvm and statsd plugins
 - Enable (but don't build by default) mic, aquaero and sigrok plugins
-=======
+
 * Wed Aug 06 2014 Marc Fournier <marc.fournier@camptocamp.com> 5.3.1-2
 - Enabled modbus plugin
->>>>>>> 96e0f234
 
 * Tue Aug 06 2013 Marc Fournier <marc.fournier@camptocamp.com> 5.3.1-1
 - New upstream version
