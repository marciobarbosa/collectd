=encoding UTF-8

=head1 NAME

collectd.conf - Configuration for the system statistics collection daemon B<collectd>

=head1 SYNOPSIS

<<<<<<< HEAD
  BaseDir "/path/to/data/"
  PIDFile "/path/to/pidfile/collectd.pid"
  Server  "123.123.123.123" 12345

=======
  BaseDir "/var/lib/collectd"
  PIDFile "/run/collectd.pid"
  Interval 10.0
  
>>>>>>> 21077b07
  LoadPlugin cpu
  LoadPlugin load

  <LoadPlugin df>
    Interval 3600
  </LoadPlugin>
<<<<<<< HEAD

=======
  <Plugin df>
    ValuesPercentage true
  </Plugin>
  
>>>>>>> 21077b07
  LoadPlugin ping
  <Plugin ping>
    Host "example.org"
    Host "provider.net"
  </Plugin>

=head1 DESCRIPTION

This config file controls how the system statistics collection daemon
B<collectd> behaves. The most significant option is B<LoadPlugin>, which
controls which plugins to load. These plugins ultimately define collectd's
behavior. If the B<AutoLoadPlugin> option has been enabled, the explicit
B<LoadPlugin> lines may be omitted for all plugins with a configuration block,
i.e. a C<E<lt>PluginE<nbsp>...E<gt>> block.

The syntax of this config file is similar to the config file of the famous
I<Apache> webserver. Each line contains either an option (a key and a list of
one or more values) or a section-start or -end. Empty lines and everything
after a non-quoted hash-symbol (C<#>) is ignored. I<Keys> are unquoted
strings, consisting only of alphanumeric characters and the underscore (C<_>)
character. Keys are handled case insensitive by I<collectd> itself and all
plugins included with it. I<Values> can either be an I<unquoted string>, a
I<quoted string> (enclosed in double-quotes) a I<number> or a I<boolean>
expression. I<Unquoted strings> consist of only alphanumeric characters and
underscores (C<_>) and do not need to be quoted. I<Quoted strings> are
enclosed in double quotes (C<">). You can use the backslash character (C<\>)
to include double quotes as part of the string. I<Numbers> can be specified in
decimal and floating point format (using a dot C<.> as decimal separator),
hexadecimal when using the C<0x> prefix and octal with a leading zero (C<0>).
I<Boolean> values are either B<true> or B<false>.

Lines may be wrapped by using C<\> as the last character before the newline.
This allows long lines to be split into multiple lines. Quoted strings may be
wrapped as well. However, those are treated special in that whitespace at the
beginning of the following lines will be ignored, which allows for nicely
indenting the wrapped lines.

The configuration is read and processed in order, i.e. from top to bottom. So
the plugins are loaded in the order listed in this config file. It is a good
idea to load any logging plugins first in order to catch messages from plugins
during configuration. Also, unless B<AutoLoadPlugin> is enabled, the
B<LoadPlugin> option I<must> occur I<before> the appropriate
C<E<lt>B<Plugin> ...E<gt>> block.

=head1 GLOBAL OPTIONS

=over 4

=item B<BaseDir> I<Directory>

Sets the base directory. This is the directory beneath all RRD-files are
created. Possibly more subdirectories are created. This is also the working
directory for the daemon.

=item B<LoadPlugin> I<Plugin>

Loads the plugin I<Plugin>. This is required to load plugins, unless the
B<AutoLoadPlugin> option is enabled (see below). Without any loaded plugins,
I<collectd> will be mostly useless.

Only the first B<LoadPlugin> statement or block for a given plugin name has any
effect. This is useful when you want to split up the configuration into smaller
files and want each file to be "self contained", i.e. it contains a B<Plugin>
block I<and> then appropriate B<LoadPlugin> statement. The downside is that if
you have multiple conflicting B<LoadPlugin> blocks, e.g. when they specify
different intervals, only one of them (the first one encountered) will take
effect and all others will be silently ignored.

B<LoadPlugin> may either be a simple configuration I<statement> or a I<block>
with additional options, affecting the behavior of B<LoadPlugin>. A simple
statement looks like this:

 LoadPlugin "cpu"

Options inside a B<LoadPlugin> block can override default settings and
influence the way plugins are loaded, e.g.:

 <LoadPlugin perl>
   Globals true
   Interval 60
 </LoadPlugin>

The following options are valid inside B<LoadPlugin> blocks:

=over 4

=item B<Globals> B<true|false>

If enabled, collectd will export all global symbols of the plugin (and of all
libraries loaded as dependencies of the plugin) and, thus, makes those symbols
available for resolving unresolved symbols in subsequently loaded plugins if
that is supported by your system.

This is useful (or possibly even required), e.g., when loading a plugin that
embeds some scripting language into the daemon (e.g. the I<Perl> and
I<Python plugins>). Scripting languages usually provide means to load
extensions written in C. Those extensions require symbols provided by the
interpreter, which is loaded as a dependency of the respective collectd plugin.
See the documentation of those plugins (e.g., L<collectd-perl(5)> or
L<collectd-python(5)>) for details.

By default, this is disabled. As a special exception, if the plugin name is
either C<perl> or C<python>, the default is changed to enabled in order to keep
the average user from ever having to deal with this low level linking stuff.

=item B<Interval> I<Seconds>

Sets a plugin-specific interval for collecting metrics. This overrides the
global B<Interval> setting. If a plugin provides own support for specifying an
interval, that setting will take precedence.

=back

=item B<AutoLoadPlugin> B<false>|B<true>

When set to B<false> (the default), each plugin needs to be loaded explicitly,
using the B<LoadPlugin> statement documented above. If a
B<E<lt>PluginE<nbsp>...E<gt>> block is encountered and no configuration
handling callback for this plugin has been registered, a warning is logged and
the block is ignored.

When set to B<true>, explicit B<LoadPlugin> statements are not required. Each
B<E<lt>PluginE<nbsp>...E<gt>> block acts as if it was immediately preceded by a
B<LoadPlugin> statement. B<LoadPlugin> statements are still required for
plugins that don't provide any configuration, e.g. the I<Load plugin>.

=item B<Include> I<Path> [I<pattern>]

If I<Path> points to a file, includes that file. If I<Path> points to a
directory, recursively includes all files within that directory and its
subdirectories. If the C<wordexp> function is available on your system,
shell-like wildcards are expanded before files are included. This means you can
use statements like the following:

  Include "/etc/collectd.d/*.conf"

Starting with version 5.3, this may also be a block in which further options
affecting the behavior of B<Include> may be specified. The following option is
currently allowed:

  <Include "/etc/collectd.d">
    Filter "*.conf"
  </Include>

=over 4

=item B<Filter> I<pattern>

If the C<fnmatch> function is available on your system, a shell-like wildcard
I<pattern> may be specified to filter which files to include. This may be used
in combination with recursively including a directory to easily be able to
arbitrarily mix configuration files and other documents (e.g. README files).
The given example is similar to the first example above but includes all files
matching C<*.conf> in any subdirectory of C</etc/collectd.d>:

  Include "/etc/collectd.d" "*.conf"

=back

If more than one files are included by a single B<Include> option, the files
will be included in lexicographical order (as defined by the C<strcmp>
function). Thus, you can e.E<nbsp>g. use numbered prefixes to specify the
order in which the files are loaded.

To prevent loops and shooting yourself in the foot in interesting ways the
nesting is limited to a depth of 8E<nbsp>levels, which should be sufficient for
most uses. Since symlinks are followed it is still possible to crash the daemon
by looping symlinks. In our opinion significant stupidity should result in an
appropriate amount of pain.

It is no problem to have a block like C<E<lt>Plugin fooE<gt>> in more than one
file, but you cannot include files from within blocks.

=item B<PIDFile> I<File>

Sets where to write the PID file to. This file is overwritten when it exists
and deleted when the program is stopped. Some init-scripts might override this
setting using the B<-P> command-line option.

=item B<PluginDir> I<Directory>

Path to the plugins (shared objects) of collectd.

=item B<TypesDB> I<File> [I<File> ...]

Set one or more files that contain the data-set descriptions. See
L<types.db(5)> for a description of the format of this file.

=item B<Interval> I<Seconds>

Configures the interval in which to query the read plugins. Obviously smaller
values lead to a higher system load produced by collectd, while higher values
lead to more coarse statistics.

B<Warning:> You should set this once and then never touch it again. If you do,
I<you will have to delete all your RRD files> or know some serious RRDtool
magic! (Assuming you're using the I<RRDtool> or I<RRDCacheD> plugin.)

=item B<Timeout> I<Iterations>

Consider a value list "missing" when no update has been read or received for
I<Iterations> iterations. By default, I<collectd> considers a value list
missing when no update has been received for twice the update interval. Since
this setting uses iterations, the maximum allowed time without update depends
on the I<Interval> information contained in each value list. This is used in
the I<Threshold> configuration to dispatch notifications about missing values,
see L<collectd-threshold(5)> for details.

=item B<ReadThreads> I<Num>

Number of threads to start for reading plugins. The default value is B<5>, but
you may want to increase this if you have more than five plugins that take a
long time to read. Mostly those are plugins that do network-IO. Setting this to
a value higher than the number of registered read callbacks is not recommended.

=item B<WriteThreads> I<Num>

Number of threads to start for dispatching value lists to write plugins. The
default value is B<5>, but you may want to increase this if you have more than
five plugins that may take relatively long to write to.

=item B<WriteQueueLimitHigh> I<HighNum>

=item B<WriteQueueLimitLow> I<LowNum>

Metrics are read by the I<read threads> and then put into a queue to be handled
by the I<write threads>. If one of the I<write plugins> is slow (e.g. network
timeouts, I/O saturation of the disk) this queue will grow. In order to avoid
running into memory issues in such a case, you can limit the size of this
queue.

By default, there is no limit and memory may grow indefinitely. This is most
likely not an issue for clients, i.e. instances that only handle the local
metrics. For servers it is recommended to set this to a non-zero value, though.

You can set the limits using B<WriteQueueLimitHigh> and B<WriteQueueLimitLow>.
Each of them takes a numerical argument which is the number of metrics in the
queue. If there are I<HighNum> metrics in the queue, any new metrics I<will> be
dropped. If there are less than I<LowNum> metrics in the queue, all new metrics
I<will> be enqueued. If the number of metrics currently in the queue is between
I<LowNum> and I<HighNum>, the metric is dropped with a probability that is
proportional to the number of metrics in the queue (i.e. it increases linearly
until it reaches 100%.)

If B<WriteQueueLimitHigh> is set to non-zero and B<WriteQueueLimitLow> is
unset, the latter will default to half of B<WriteQueueLimitHigh>.

If you do not want to randomly drop values when the queue size is between
I<LowNum> and I<HighNum>, set If B<WriteQueueLimitHigh> and
B<WriteQueueLimitLow> to same value.

=item B<Hostname> I<Name>

Sets the hostname that identifies a host. If you omit this setting, the
hostname will be determined using the L<gethostname(2)> system call.

=item B<FQDNLookup> B<true|false>

If B<Hostname> is determined automatically this setting controls whether or not
the daemon should try to figure out the "fully qualified domain name", FQDN.
This is done using a lookup of the name returned by C<gethostname>. This option
is enabled by default.

=item B<PreCacheChain> I<ChainName>

=item B<PostCacheChain> I<ChainName>

Configure the name of the "pre-cache chain" and the "post-cache chain". Please
see L<FILTER CONFIGURATION> below on information on chains and how these
setting change the daemon's behavior.

=back

=head1 PLUGIN OPTIONS

Some plugins may register own options. These options must be enclosed in a
C<Plugin>-Section. Which options exist depends on the plugin used. Some plugins
require external configuration, too. The C<apache plugin>, for example,
required C<mod_status> to be configured in the webserver you're going to
collect data from. These plugins are listed below as well, even if they don't
require any configuration within collectd's configuration file.

A list of all plugins and a short summary for each plugin can be found in the
F<README> file shipped with the sourcecode and hopefully binary packets as
well.

=head2 Plugin C<aggregation>

The I<Aggregation plugin> makes it possible to aggregate several values into
one using aggregation functions such as I<sum>, I<average>, I<min> and I<max>.
This can be put to a wide variety of uses, e.g. average and total CPU
statistics for your entire fleet.

The grouping is powerful but, as with many powerful tools, may be a bit
difficult to wrap your head around. The grouping will therefore be
demonstrated using an example: The average and sum of the CPU usage across
all CPUs of each host is to be calculated.

To select all the affected values for our example, set C<Plugin cpu> and
C<Type cpu>. The other values are left unspecified, meaning "all values". The
I<Host>, I<Plugin>, I<PluginInstance>, I<Type> and I<TypeInstance> options
work as if they were specified in the C<WHERE> clause of an C<SELECT> SQL
statement.

  Plugin "cpu"
  Type "cpu"

Although the I<Host>, I<PluginInstance> (CPU number, i.e. 0, 1, 2, ...)  and
I<TypeInstance> (idle, user, system, ...) fields are left unspecified in the
example, the intention is to have a new value for each host / type instance
pair. This is achieved by "grouping" the values using the C<GroupBy> option.
It can be specified multiple times to group by more than one field.

  GroupBy "Host"
  GroupBy "TypeInstance"

We do neither specify nor group by I<plugin instance> (the CPU number), so all
metrics that differ in the CPU number only will be aggregated. Each
aggregation needs I<at least one> such field, otherwise no aggregation would
take place.

The full example configuration looks like this:

 <Plugin "aggregation">
   <Aggregation>
     Plugin "cpu"
     Type "cpu"

     GroupBy "Host"
     GroupBy "TypeInstance"

     CalculateSum true
     CalculateAverage true
   </Aggregation>
 </Plugin>

There are a couple of limitations you should be aware of:

=over 4

=item

The I<Type> cannot be left unspecified, because it is not reasonable to add
apples to oranges. Also, the internal lookup structure won't work if you try
to group by type.

=item

There must be at least one unspecified, ungrouped field. Otherwise nothing
will be aggregated.

=back

As you can see in the example above, each aggregation has its own
B<Aggregation> block. You can have multiple aggregation blocks and aggregation
blocks may match the same values, i.e. one value list can update multiple
aggregations. The following options are valid inside B<Aggregation> blocks:

=over 4

=item B<Host> I<Host>

=item B<Plugin> I<Plugin>

=item B<PluginInstance> I<PluginInstance>

=item B<Type> I<Type>

=item B<TypeInstance> I<TypeInstance>

Selects the value lists to be added to this aggregation. B<Type> must be a
valid data set name, see L<types.db(5)> for details.

If the string starts with and ends with a slash (C</>), the string is
interpreted as a I<regular expression>. The regex flavor used are POSIX
extended regular expressions as described in L<regex(7)>. Example usage:

 Host "/^db[0-9]\\.example\\.com$/"

=item B<GroupBy> B<Host>|B<Plugin>|B<PluginInstance>|B<TypeInstance>

Group valued by the specified field. The B<GroupBy> option may be repeated to
group by multiple fields.

=item B<SetHost> I<Host>

=item B<SetPlugin> I<Plugin>

=item B<SetPluginInstance> I<PluginInstance>

=item B<SetTypeInstance> I<TypeInstance>

Sets the appropriate part of the identifier to the provided string.

The I<PluginInstance> should include the placeholder C<%{aggregation}> which
will be replaced with the aggregation function, e.g. "average". Not including
the placeholder will result in duplication warnings and/or messed up values if
more than one aggregation function are enabled.

The following example calculates the average usage of all "even" CPUs:

 <Plugin "aggregation">
   <Aggregation>
     Plugin "cpu"
     PluginInstance "/[0,2,4,6,8]$/"
     Type "cpu"

     SetPlugin "cpu"
     SetPluginInstance "even-%{aggregation}"

     GroupBy "Host"
     GroupBy "TypeInstance"

     CalculateAverage true
   </Aggregation>
 </Plugin>

This will create the files:

=over 4

=item

foo.example.com/cpu-even-average/cpu-idle

=item

foo.example.com/cpu-even-average/cpu-system

=item

foo.example.com/cpu-even-average/cpu-user

=item

...

=back

=item B<CalculateNum> B<true>|B<false>

=item B<CalculateSum> B<true>|B<false>

=item B<CalculateAverage> B<true>|B<false>

=item B<CalculateMinimum> B<true>|B<false>

=item B<CalculateMaximum> B<true>|B<false>

=item B<CalculateStddev> B<true>|B<false>

Boolean options for enabling calculation of the number of value lists, their
sum, average, minimum, maximum andE<nbsp>/ or standard deviation. All options
are disabled by default.

=back

=head2 Plugin C<amqp>

The I<AMQMP plugin> can be used to communicate with other instances of
I<collectd> or third party applications using an AMQP message broker. Values
are sent to or received from the broker, which handles routing, queueing and
possibly filtering or messages.

 <Plugin "amqp">
   # Send values to an AMQP broker
   <Publish "some_name">
     Host "localhost"
     Port "5672"
     VHost "/"
     User "guest"
     Password "guest"
     Exchange "amq.fanout"
 #   ExchangeType "fanout"
 #   RoutingKey "collectd"
 #   Persistent false
 #   Format "command"
 #   StoreRates false
 #   GraphitePrefix "collectd."
 #   GraphiteEscapeChar "_"
 #   GraphiteSeparateInstances false
 #   GraphiteAlwaysAppendDS false
   </Publish>

   # Receive values from an AMQP broker
   <Subscribe "some_name">
     Host "localhost"
     Port "5672"
     VHost "/"
     User "guest"
     Password "guest"
     Exchange "amq.fanout"
 #   ExchangeType "fanout"
 #   Queue "queue_name"
 #   QueueDurable false
 #   QueueAutoDelete true
 #   RoutingKey "collectd.#"
   </Subscribe>
 </Plugin>

The plugin's configuration consists of a number of I<Publish> and I<Subscribe>
blocks, which configure sending and receiving of values respectively. The two
blocks are very similar, so unless otherwise noted, an option can be used in
either block. The name given in the blocks starting tag is only used for
reporting messages, but may be used to support I<flushing> of certain
I<Publish> blocks in the future.

=over 4

=item B<Host> I<Host>

Hostname or IP-address of the AMQP broker. Defaults to the default behavior of
the underlying communications library, I<rabbitmq-c>, which is "localhost".

=item B<Port> I<Port>

Service name or port number on which the AMQP broker accepts connections. This
argument must be a string, even if the numeric form is used. Defaults to
"5672".

=item B<VHost> I<VHost>

Name of the I<virtual host> on the AMQP broker to use. Defaults to "/".

=item B<User> I<User>

=item B<Password> I<Password>

Credentials used to authenticate to the AMQP broker. By default "guest"/"guest"
is used.

=item B<Exchange> I<Exchange>

In I<Publish> blocks, this option specifies the I<exchange> to send values to.
By default, "amq.fanout" will be used.

In I<Subscribe> blocks this option is optional. If given, a I<binding> between
the given exchange and the I<queue> is created, using the I<routing key> if
configured. See the B<Queue> and B<RoutingKey> options below.

=item B<ExchangeType> I<Type>

If given, the plugin will try to create the configured I<exchange> with this
I<type> after connecting. When in a I<Subscribe> block, the I<queue> will then
be bound to this exchange.

=item B<Queue> I<Queue> (Subscribe only)

Configures the I<queue> name to subscribe to. If no queue name was configured
explicitly, a unique queue name will be created by the broker.

=item B<QueueDurable> B<true>|B<false> (Subscribe only)

Defines if the I<queue> subscribed to is durable (saved to persistent storage)
or transient (will disappear if the AMQP broker is restarted). Defaults to
"false".

This option should be used in conjunction with the I<Persistent> option on the
publish side.

=item B<QueueAutoDelete> B<true>|B<false> (Subscribe only)

Defines if the I<queue> subscribed to will be deleted once the last consumer
unsubscribes. Defaults to "true".

=item B<RoutingKey> I<Key>

In I<Publish> blocks, this configures the routing key to set on all outgoing
messages. If not given, the routing key will be computed from the I<identifier>
of the value. The host, plugin, type and the two instances are concatenated
together using dots as the separator and all containing dots replaced with
slashes. For example "collectd.host/example/com.cpu.0.cpu.user". This makes it
possible to receive only specific values using a "topic" exchange.

In I<Subscribe> blocks, configures the I<routing key> used when creating a
I<binding> between an I<exchange> and the I<queue>. The usual wildcards can be
used to filter messages when using a "topic" exchange. If you're only
interested in CPU statistics, you could use the routing key "collectd.*.cpu.#"
for example.

=item B<Persistent> B<true>|B<false> (Publish only)

Selects the I<delivery method> to use. If set to B<true>, the I<persistent>
mode will be used, i.e. delivery is guaranteed. If set to B<false> (the
default), the I<transient> delivery mode will be used, i.e. messages may be
lost due to high load, overflowing queues or similar issues.

=item B<Format> B<Command>|B<JSON>|B<Graphite> (Publish only)

Selects the format in which messages are sent to the broker. If set to
B<Command> (the default), values are sent as C<PUTVAL> commands which are
identical to the syntax used by the I<Exec> and I<UnixSock plugins>. In this
case, the C<Content-Type> header field will be set to C<text/collectd>.

If set to B<JSON>, the values are encoded in the I<JavaScript Object Notation>,
an easy and straight forward exchange format. The C<Content-Type> header field
will be set to C<application/json>.

If set to B<Graphite>, values are encoded in the I<Graphite> format, which is
"<metric> <value> <timestamp>\n". The C<Content-Type> header field will be set to
C<text/graphite>.

A subscribing client I<should> use the C<Content-Type> header field to
determine how to decode the values. Currently, the I<AMQP plugin> itself can
only decode the B<Command> format.

=item B<StoreRates> B<true>|B<false> (Publish only)

Determines whether or not C<COUNTER>, C<DERIVE> and C<ABSOLUTE> data sources
are converted to a I<rate> (i.e. a C<GAUGE> value). If set to B<false> (the
default), no conversion is performed. Otherwise the conversion is performed
using the internal value cache.

Please note that currently this option is only used if the B<Format> option has
been set to B<JSON>.

=item B<GraphitePrefix> (Publish and B<Format>=I<Graphite> only)

A prefix can be added in the metric name when outputting in the I<Graphite> format.
It's added before the I<Host> name.
Metric name will be "<prefix><host><postfix><plugin><type><name>"

=item B<GraphitePostfix> (Publish and B<Format>=I<Graphite> only)

A postfix can be added in the metric name when outputting in the I<Graphite> format.
It's added after the I<Host> name.
Metric name will be "<prefix><host><postfix><plugin><type><name>"

=item B<GraphiteEscapeChar> (Publish and B<Format>=I<Graphite> only)

Specify a character to replace dots (.) in the host part of the metric name.
In I<Graphite> metric name, dots are used as separators between different
metric parts (host, plugin, type).
Default is "_" (I<Underscore>).

=item B<GraphiteSeparateInstances> B<true>|B<false>

If set to B<true>, the plugin instance and type instance will be in their own
path component, for example C<host.cpu.0.cpu.idle>. If set to B<false> (the
default), the plugin and plugin instance (and likewise the type and type
instance) are put into one component, for example C<host.cpu-0.cpu-idle>.

=item B<GraphiteAlwaysAppendDS> B<true>|B<false>

If set to B<true>, append the name of the I<Data Source> (DS) to the "metric"
identifier. If set to B<false> (the default), this is only done when there is
more than one DS.

=back

=head2 Plugin C<apache>

To configure the C<apache>-plugin you first need to configure the Apache
webserver correctly. The Apache-plugin C<mod_status> needs to be loaded and
working and the C<ExtendedStatus> directive needs to be B<enabled>. You can use
the following snipped to base your Apache config upon:

  ExtendedStatus on
  <IfModule mod_status.c>
    <Location /mod_status>
      SetHandler server-status
    </Location>
  </IfModule>

Since its C<mod_status> module is very similar to Apache's, B<lighttpd> is
also supported. It introduces a new field, called C<BusyServers>, to count the
number of currently connected clients. This field is also supported.

The configuration of the I<Apache> plugin consists of one or more
C<E<lt>InstanceE<nbsp>/E<gt>> blocks. Each block requires one string argument
as the instance name. For example:

 <Plugin "apache">
   <Instance "www1">
     URL "http://www1.example.com/mod_status?auto"
   </Instance>
   <Instance "www2">
     URL "http://www2.example.com/mod_status?auto"
   </Instance>
 </Plugin>

The instance name will be used as the I<plugin instance>. To emulate the old
(versionE<nbsp>4) behavior, you can use an empty string (""). In order for the
plugin to work correctly, each instance name must be unique. This is not
enforced by the plugin and it is your responsibility to ensure it.

The following options are accepted within each I<Instance> block:

=over 4

=item B<URL> I<http://host/mod_status?auto>

Sets the URL of the C<mod_status> output. This needs to be the output generated
by C<ExtendedStatus on> and it needs to be the machine readable output
generated by appending the C<?auto> argument. This option is I<mandatory>.

=item B<User> I<Username>

Optional user name needed for authentication.

=item B<Password> I<Password>

Optional password needed for authentication.

=item B<VerifyPeer> B<true|false>

Enable or disable peer SSL certificate verification. See
L<http://curl.haxx.se/docs/sslcerts.html> for details. Enabled by default.

=item B<VerifyHost> B<true|false>

Enable or disable peer host name verification. If enabled, the plugin checks
if the C<Common Name> or a C<Subject Alternate Name> field of the SSL
certificate matches the host name provided by the B<URL> option. If this
identity check fails, the connection is aborted. Obviously, only works when
connecting to a SSL enabled server. Enabled by default.

=item B<CACert> I<File>

File that holds one or more SSL certificates. If you want to use HTTPS you will
possibly need this option. What CA certificates come bundled with C<libcurl>
and are checked by default depends on the distribution you use.

=back

=head2 Plugin C<apcups>

=over 4

=item B<Host> I<Hostname>

Hostname of the host running B<apcupsd>. Defaults to B<localhost>. Please note
that IPv6 support has been disabled unless someone can confirm or decline that
B<apcupsd> can handle it.

=item B<Port> I<Port>

TCP-Port to connect to. Defaults to B<3551>.

=item B<ReportSeconds> B<true|false>

If set to B<true>, the time reported in the C<timeleft> metric will be
converted to seconds. This is the recommended setting. If set to B<false>, the
default for backwards compatibility, the time will be reported in minutes.

=back

=head2 Plugin C<aquaero>

This plugin collects the value of the available sensors in an
I<AquaeroE<nbsp>5> board. AquaeroE<nbsp>5 is a water-cooling controller board,
manufactured by Aqua Computer GmbH L<http://www.aquacomputer.de/>, with a USB2
connection for monitoring and configuration. The board can handle multiple
temperature sensors, fans, water pumps and water level sensors and adjust the
output settings such as fan voltage or power used by the water pump based on
the available inputs using a configurable controller included in the board.
This plugin collects all the available inputs as well as some of the output
values chosen by this controller. The plugin is based on the I<libaquaero5>
library provided by I<aquatools-ng>.

=over 4

=item B<Device> I<DevicePath>

Device path of the AquaeroE<nbsp>5's USB HID (human interface device), usually
in the form C</dev/usb/hiddevX>. If this option is no set the plugin will try
to auto-detect the Aquaero 5 USB device based on vendor-ID and product-ID.

=back

=head2 Plugin C<ascent>

This plugin collects information about an Ascent server, a free server for the
"World of Warcraft" game. This plugin gathers the information by fetching the
XML status page using C<libcurl> and parses it using C<libxml2>.

The configuration options are the same as for the C<apache> plugin above:

=over 4

=item B<URL> I<http://localhost/ascent/status/>

Sets the URL of the XML status output.

=item B<User> I<Username>

Optional user name needed for authentication.

=item B<Password> I<Password>

Optional password needed for authentication.

=item B<VerifyPeer> B<true|false>

Enable or disable peer SSL certificate verification. See
L<http://curl.haxx.se/docs/sslcerts.html> for details. Enabled by default.

=item B<VerifyHost> B<true|false>

Enable or disable peer host name verification. If enabled, the plugin checks
if the C<Common Name> or a C<Subject Alternate Name> field of the SSL
certificate matches the host name provided by the B<URL> option. If this
identity check fails, the connection is aborted. Obviously, only works when
connecting to a SSL enabled server. Enabled by default.

=item B<CACert> I<File>

File that holds one or more SSL certificates. If you want to use HTTPS you will
possibly need this option. What CA certificates come bundled with C<libcurl>
and are checked by default depends on the distribution you use.

=back

=head2 Plugin C<barometer>

This plugin reads absolute air pressure using digital barometer sensor MPL115A2
or MPL3115 from Freescale (sensor attached to any I2C bus available in
the computer, for HW details see 
I<http://www.freescale.com/webapp/sps/site/prod_summary.jsp?code=MPL115A> or
I<http://www.freescale.com/webapp/sps/site/prod_summary.jsp?code=MPL3115A2>).
The sensor type - one fo these two - is detected automatically by the plugin
and indicated in the plugin_instance (typically you will see subdirectory
"barometer-mpl115" or "barometer-mpl3115").

The plugin provides absolute barometric pressure, air pressure reduced to sea
level (several possible approximations) and as an auxiliary value also internal
sensor temperature. It uses (expects/provides) typical metric units - pressure
in [hPa], temperature in [C], altitude in [m].

It was developed and tested under Linux only. The only platform dependency is
the standard Linux i2c-dev interface (the particular bus driver has to
support the SM Bus command subset).

The reduction or normalization to mean sea level pressure requires (depedning on
selected method/approximation) also altitude and reference to temperature sensor(s).
When multiple temperature sensors are configured the minumum of their values is
always used (expecting that the warmer ones are affected by e.g. direct sun light
at that moment).

Synopsis:

  <Plugin "barometer">
     Device            "/dev/i2c-0";
     Oversampling      512
     PressureOffset    0.0
     TemperatureOffset 0.0
     Normalization     2
     Altitude          238.0
     TemperatureSensor "myserver/onewire-F10FCA000800/temperature"
  </Plugin>

=over 4

=item B<Device> I<device>

Device name of the I2C bus to which the sensor is connected. Note that typically
you need to have loaded the i2c-dev module.
Using i2c-tools you can check/list i2c buses available on your system by:

  i2cdetect -l

Then you can scan for devices on given bus. E.g. to scan the whole bus 0 use:

  i2cdetect -y -a 0

This way you should be able to verify that the pressure sensor (either type) is
connected and detected on address 0x60.

=item B<Oversampling> I<value>

For MPL115 this is the size of the averaging window. To filter out sensor noise
a simple averaging using floating window of configurable size is used. The plugin
will use average of the last C<value> measurements (value of 1 means no averaging).
Minimal size is 1, maximal 1024.

For MPL3115 this is the oversampling value. The actual oversampling is performed
by the sensor and the higher value the higher accuracy and longer conversion time
(although nothing to worry about in the collectd context). Supported values are:
1, 2, 4, 8, 16, 32, 64 and 128. Any other value is adjusted by the plugin to
the closest supported one. Default is 128.

=item B<PressureOffset> I<offset>

You can further calibrate the sensor by supplying pressure and/or temperature offsets.
This is added to the measured/caclulated value (i.e. if the measured value is too high
then use negative offset).
In hPa, default is 0.0.

=item B<TemperatureOffset> I<offset>

You can further calibrate the sensor by supplying pressure and/or temperature offsets.
This is added to the measured/caclulated value (i.e. if the measured value is too high
then use negative offset).
In C, default is 0.0.

=item B<Normalization> I<method>

Normalization method - what approximation/model is used to compute mean sea
level pressure from the air absolute pressure.

Supported values of the C<method> (integer between from 0 to 2) are:

=over 5

=item B<0> - no conversion, absolute pressrure is simply copied over. For this method you
       do not need to configure C<Altitude> or C<TemperatureSensor>.

=item B<1> - international formula for conversion ,
See I<http://en.wikipedia.org/wiki/Atmospheric_pressure#Altitude_atmospheric_pressure_variation>.
For this method you have to configure C<Altitude> but do not need C<TemperatureSensor>
(uses fixed global temperature average instead).

=item B<2> - formula as recommended by the Deutsche Wetterdienst (German
Meteorological Service).
See I<http://de.wikipedia.org/wiki/Barometrische_H%C3%B6henformel#Theorie>
For this method you have to configure both  C<Altitude> and C<TemperatureSensor>.

=back


=item B<Altitude> I<altitude>

The altitude (in meters) of the location where you meassure the pressure.

=item B<TemperatureSensor> I<reference>

Temperature sensor which should be used as a reference when normalizing the pressure.
When specified more sensors a minumum is found and uses each time.
The temperature reading directly from this pressure sensor/plugin
is typically not suitable as the pressure sensor
will be probably inside while we want outside temperature. 
The collectd reference name is something like
<hostname>/<plugin_name>-<plugin_instance>/<type>-<type_instance>
(<type_instance> is usually omitted when there is just single value type).
Or you can figure it out from the path of the output data files.

=back

=head2 Plugin C<bind>

Starting with BIND 9.5.0, the most widely used DNS server software provides
extensive statistics about queries, responses and lots of other information.
The bind plugin retrieves this information that's encoded in XML and provided
via HTTP and submits the values to collectd.

To use this plugin, you first need to tell BIND to make this information
available. This is done with the C<statistics-channels> configuration option:

 statistics-channels {
   inet localhost port 8053;
 };

The configuration follows the grouping that can be seen when looking at the
data with an XSLT compatible viewer, such as a modern web browser. It's
probably a good idea to make yourself familiar with the provided values, so you
can understand what the collected statistics actually mean.

Synopsis:

 <Plugin "bind">
   URL "http://localhost:8053/"
   ParseTime       false
   OpCodes         true
   QTypes          true

   ServerStats     true
   ZoneMaintStats  true
   ResolverStats   false
   MemoryStats     true

   <View "_default">
     QTypes        true
     ResolverStats true
     CacheRRSets   true

     Zone "127.in-addr.arpa/IN"
   </View>
 </Plugin>

The bind plugin accepts the following configuration options:

=over 4

=item B<URL> I<URL>

URL from which to retrieve the XML data. If not specified,
C<http://localhost:8053/> will be used.

=item B<ParseTime> B<true>|B<false>

When set to B<true>, the time provided by BIND will be parsed and used to
dispatch the values. When set to B<false>, the local time source is queried.

This setting is set to B<true> by default for backwards compatibility; setting
this to B<false> is I<recommended> to avoid problems with timezones and
localization.

=item B<OpCodes> B<true>|B<false>

When enabled, statistics about the I<"OpCodes">, for example the number of
C<QUERY> packets, are collected.

Default: Enabled.

=item B<QTypes> B<true>|B<false>

When enabled, the number of I<incoming> queries by query types (for example
C<A>, C<MX>, C<AAAA>) is collected.

Default: Enabled.

=item B<ServerStats> B<true>|B<false>

Collect global server statistics, such as requests received over IPv4 and IPv6,
successful queries, and failed updates.

Default: Enabled.

=item B<ZoneMaintStats> B<true>|B<false>

Collect zone maintenance statistics, mostly information about notifications
(zone updates) and zone transfers.

Default: Enabled.

=item B<ResolverStats> B<true>|B<false>

Collect resolver statistics, i.E<nbsp>e. statistics about outgoing requests
(e.E<nbsp>g. queries over IPv4, lame servers). Since the global resolver
counters apparently were removed in BIND 9.5.1 and 9.6.0, this is disabled by
default. Use the B<ResolverStats> option within a B<View "_default"> block
instead for the same functionality.

Default: Disabled.

=item B<MemoryStats>

Collect global memory statistics.

Default: Enabled.

=item B<View> I<Name>

Collect statistics about a specific I<"view">. BIND can behave different,
mostly depending on the source IP-address of the request. These different
configurations are called "views". If you don't use this feature, you most
likely are only interested in the C<_default> view.

Within a E<lt>B<View>E<nbsp>I<name>E<gt> block, you can specify which
information you want to collect about a view. If no B<View> block is
configured, no detailed view statistics will be collected.

=over 4

=item B<QTypes> B<true>|B<false>

If enabled, the number of I<outgoing> queries by query type (e.E<nbsp>g. C<A>,
C<MX>) is collected.

Default: Enabled.

=item B<ResolverStats> B<true>|B<false>

Collect resolver statistics, i.E<nbsp>e. statistics about outgoing requests
(e.E<nbsp>g. queries over IPv4, lame servers).

Default: Enabled.

=item B<CacheRRSets> B<true>|B<false>

If enabled, the number of entries (I<"RR sets">) in the view's cache by query
type is collected. Negative entries (queries which resulted in an error, for
example names that do not exist) are reported with a leading exclamation mark,
e.E<nbsp>g. "!A".

Default: Enabled.

=item B<Zone> I<Name>

When given, collect detailed information about the given zone in the view. The
information collected if very similar to the global B<ServerStats> information
(see above).

You can repeat this option to collect detailed information about multiple
zones.

By default no detailed zone information is collected.

=back

=back

=head2 Plugin C<cgroups>

This plugin collects the CPU user/system time for each I<cgroup> by reading the
F<cpuacct.stat> files in the first cpuacct-mountpoint (typically
F</sys/fs/cgroup/cpu.cpuacct> on machines using systemd).

=over 4

=item B<CGroup> I<Directory>

Select I<cgroup> based on the name. Whether only matching I<cgroups> are
collected or if they are ignored is controlled by the B<IgnoreSelected> option;
see below.

=item B<IgnoreSelected> B<true>|B<false>

Invert the selection: If set to true, all cgroups I<except> the ones that
match any one of the criteria are collected. By default only selected
cgroups are collected if a selection is made. If no selection is configured
at all, B<all> cgroups are selected.

=back

=head2 Plugin C<conntrack>

This plugin collects IP conntrack statistics.

=over 4

=item B<OldFiles>

Assume the B<conntrack_count> and B<conntrack_max> files to be found in
F</proc/sys/net/ipv4/netfilter> instead of F</proc/sys/net/netfilter/>.

=back

=head2 Plugin C<cpu>

The I<CPU plugin> collects CPU usage metrics.

The following configuration options are available:

=over 4

=item B<ReportActive> B<false>|B<true>

Reports non-idle CPU usage as the "active" value. Defaults to false.

=item B<ReportByCpu> B<false>|B<true>

When true reports usage for all cores. When false, reports cpu usage
aggregated over all cores.
Defaults to true.

=item B<ValuesPercentage> B<false>|B<true>

When true report percentage usage instead of tick values. Defaults to false.

=back


=head2 Plugin C<cpufreq>

This plugin doesn't have any options. It reads
F</sys/devices/system/cpu/cpu0/cpufreq/scaling_cur_freq> (for the first CPU
installed) to get the current CPU frequency. If this file does not exist make
sure B<cpufreqd> (L<http://cpufreqd.sourceforge.net/>) or a similar tool is
installed and an "cpu governor" (that's a kernel module) is loaded.

=head2 Plugin C<csv>

=over 4

=item B<DataDir> I<Directory>

Set the directory to store CSV-files under. Per default CSV-files are generated
beneath the daemon's working directory, i.E<nbsp>e. the B<BaseDir>.
The special strings B<stdout> and B<stderr> can be used to write to the standard
output and standard error channels, respectively. This, of course, only makes
much sense when collectd is running in foreground- or non-daemon-mode.

=item B<StoreRates> B<true|false>

If set to B<true>, convert counter values to rates. If set to B<false> (the
default) counter values are stored as is, i.E<nbsp>e. as an increasing integer
number.

=back

=head2 Plugin C<curl>

The curl plugin uses the B<libcurl> (L<http://curl.haxx.se/>) to read web pages
and the match infrastructure (the same code used by the tail plugin) to use
regular expressions with the received data.

The following example will read the current value of AMD stock from Google's
finance page and dispatch the value to collectd.

  <Plugin curl>
    <Page "stock_quotes">
      URL "http://finance.google.com/finance?q=NYSE%3AAMD"
      User "foo"
      Password "bar"
      Digest false
      VerifyPeer true
      VerifyHost true
      CACert "/path/to/ca.crt"
      Header "X-Custom-Header: foobar"
      Post "foo=bar"

      MeasureResponseTime false
      MeasureResponseCode false

      <Match>
        Regex "<span +class=\"pr\"[^>]*> *([0-9]*\\.[0-9]+) *</span>"
        DSType "GaugeAverage"
        # Note: `stock_value' is not a standard type.
        Type "stock_value"
        Instance "AMD"
      </Match>
    </Page>
  </Plugin>

In the B<Plugin> block, there may be one or more B<Page> blocks, each defining
a web page and one or more "matches" to be performed on the returned data. The
string argument to the B<Page> block is used as plugin instance.

The following options are valid within B<Page> blocks:

=over 4

=item B<URL> I<URL>

URL of the web site to retrieve. Since a regular expression will be used to
extract information from this data, non-binary data is a big plus here ;)

=item B<User> I<Name>

Username to use if authorization is required to read the page.

=item B<Password> I<Password>

Password to use if authorization is required to read the page.

=item B<Digest> B<true>|B<false>

Enable HTTP digest authentication.

=item B<VerifyPeer> B<true>|B<false>

Enable or disable peer SSL certificate verification. See
L<http://curl.haxx.se/docs/sslcerts.html> for details. Enabled by default.

=item B<VerifyHost> B<true>|B<false>

Enable or disable peer host name verification. If enabled, the plugin checks if
the C<Common Name> or a C<Subject Alternate Name> field of the SSL certificate
matches the host name provided by the B<URL> option. If this identity check
fails, the connection is aborted. Obviously, only works when connecting to a
SSL enabled server. Enabled by default.

=item B<CACert> I<file>

File that holds one or more SSL certificates. If you want to use HTTPS you will
possibly need this option. What CA certificates come bundled with C<libcurl>
and are checked by default depends on the distribution you use.

=item B<Header> I<Header>

A HTTP header to add to the request. Multiple headers are added if this option
is specified more than once.

=item B<Post> I<Body>

Specifies that the HTTP operation should be a POST instead of a GET. The
complete data to be posted is given as the argument.  This option will usually
need to be accompanied by a B<Header> option to set an appropriate
C<Content-Type> for the post body (e.g. to
C<application/x-www-form-urlencoded>).

=item B<MeasureResponseTime> B<true>|B<false>

Measure response time for the request. If this setting is enabled, B<Match>
blocks (see below) are optional. Disabled by default.

=item B<MeasureResponseCode> B<true>|B<false>

Measure response code for the request. If this setting is enabled, B<Match>
blocks (see below) are optional. Disabled by default.

=item B<E<lt>MatchE<gt>>

One or more B<Match> blocks that define how to match information in the data
returned by C<libcurl>. The C<curl> plugin uses the same infrastructure that's
used by the C<tail> plugin, so please see the documentation of the C<tail>
plugin below on how matches are defined. If the B<MeasureResponseTime> or
B<MeasureResponseCode> options are set to B<true>, B<Match> blocks are
optional.

=back

=head2 Plugin C<curl_json>

The B<curl_json plugin> collects values from JSON data to be parsed by
B<libyajl> (L<http://www.lloydforge.org/projects/yajl/>) retrieved via
either B<libcurl> (L<http://curl.haxx.se/>) or read directly from a
unix socket. The former can be used, for example, to collect values
from CouchDB documents (which are stored JSON notation), and the
latter to collect values from a uWSGI stats socket.

The following example will collect several values from the built-in
C<_stats> runtime statistics module of I<CouchDB>
(L<http://wiki.apache.org/couchdb/Runtime_Statistics>).

  <Plugin curl_json>
    <URL "http://localhost:5984/_stats">
      Instance "httpd"
      <Key "httpd/requests/count">
        Type "http_requests"
      </Key>

      <Key "httpd_request_methods/*/count">
        Type "http_request_methods"
      </Key>

      <Key "httpd_status_codes/*/count">
        Type "http_response_codes"
      </Key>
    </URL>
  </Plugin>

This example will collect data directly from a I<uWSGI> "Stats Server" socket.

  <Plugin curl_json>
    <Sock "/var/run/uwsgi.stats.sock">
      Instance "uwsgi"
      <Key "workers/*/requests">
        Type "http_requests"
      </Key>

      <Key "workers/*/apps/*/requests">
        Type "http_requests"
      </Key>
    </Sock>
  </Plugin>

In the B<Plugin> block, there may be one or more B<URL> blocks, each
defining a URL to be fetched via HTTP (using libcurl) or B<Sock>
blocks defining a unix socket to read JSON from directly.  Each of
these blocks may have one or more B<Key> blocks.

The B<Key> string argument must be in a path format. Each component is
used to match the key from a JSON map or the index of an JSON
array. If a path component of a B<Key> is a I<*>E<nbsp>wildcard, the
values for all map keys or array indices will be collectd.

The following options are valid within B<URL> blocks:

=over 4

=item B<Instance> I<Instance>

Sets the plugin instance to I<Instance>.

=item B<Interval> I<Interval>

Sets the interval (in seconds) in which the values will be collected from this
URL. By default the global B<Interval> setting will be used.

=item B<User> I<Name>

=item B<Password> I<Password>

=item B<Digest> B<true>|B<false>

=item B<VerifyPeer> B<true>|B<false>

=item B<VerifyHost> B<true>|B<false>

=item B<CACert> I<file>

=item B<Header> I<Header>

=item B<Post> I<Body>

These options behave exactly equivalent to the appropriate options of the
I<cURL> plugin. Please see there for a detailed description.

=back

The following options are valid within B<Key> blocks:

=over 4

=item B<Type> I<Type>

Sets the type used to dispatch the values to the daemon. Detailed information
about types and their configuration can be found in L<types.db(5)>. This
option is mandatory.

=item B<Instance> I<Instance>

Type-instance to use. Defaults to the current map key or current string array element value.

=back

=head2 Plugin C<curl_xml>

The B<curl_xml plugin> uses B<libcurl> (L<http://curl.haxx.se/>) and B<libxml2>
(L<http://xmlsoft.org/>) to retrieve XML data via cURL.

 <Plugin "curl_xml">
   <URL "http://localhost/stats.xml">
     Host "my_host"
     Instance "some_instance"
     User "collectd"
     Password "thaiNg0I"
     VerifyPeer true
     VerifyHost true
     CACert "/path/to/ca.crt"
     Header "X-Custom-Header: foobar"
     Post "foo=bar"

     <XPath "table[@id=\"magic_level\"]/tr">
       Type "magic_level"
       #InstancePrefix "prefix-"
       InstanceFrom "td[1]"
       ValuesFrom "td[2]/span[@class=\"level\"]"
     </XPath>
   </URL>
 </Plugin>

In the B<Plugin> block, there may be one or more B<URL> blocks, each defining a
URL to be fetched using libcurl. Within each B<URL> block there are
options which specify the connection parameters, for example authentication
information, and one or more B<XPath> blocks.

Each B<XPath> block specifies how to get one type of information. The
string argument must be a valid XPath expression which returns a list
of "base elements". One value is dispatched for each "base element". The
I<type instance> and values are looked up using further I<XPath> expressions
that should be relative to the base element.

Within the B<URL> block the following options are accepted:

=over 4

=item B<Host> I<Name>

Use I<Name> as the host name when submitting values. Defaults to the global
host name setting.

=item B<Instance> I<Instance>

Use I<Instance> as the plugin instance when submitting values. Defaults to an
empty string (no plugin instance).

=item B<Namespace> I<Prefix> I<URL>

If an XPath expression references namespaces, they must be specified
with this option. I<Prefix> is the "namespace prefix" used in the XML document.
I<URL> is the "namespace name", an URI reference uniquely identifying the
namespace. The option can be repeated to register multiple namespaces.

Examples:

  Namespace "s" "http://schemas.xmlsoap.org/soap/envelope/"
  Namespace "m" "http://www.w3.org/1998/Math/MathML"

=item B<User> I<User>

=item B<Password> I<Password>

=item B<Digest> B<true>|B<false>

=item B<VerifyPeer> B<true>|B<false>

=item B<VerifyHost> B<true>|B<false>

=item B<CACert> I<CA Cert File>

=item B<Header> I<Header>

=item B<Post> I<Body>

These options behave exactly equivalent to the appropriate options of the
I<cURL plugin>. Please see there for a detailed description.

=item E<lt>B<XPath> I<XPath-expression>E<gt>

Within each B<URL> block, there must be one or more B<XPath> blocks. Each
B<XPath> block specifies how to get one type of information. The string
argument must be a valid XPath expression which returns a list of "base
elements". One value is dispatched for each "base element".

Within the B<XPath> block the following options are accepted:

=over 4

=item B<Type> I<Type>

Specifies the I<Type> used for submitting patches. This determines the number
of values that are required / expected and whether the strings are parsed as
signed or unsigned integer or as double values. See L<types.db(5)> for details.
This option is required.

=item B<InstancePrefix> I<InstancePrefix>

Prefix the I<type instance> with I<InstancePrefix>. The values are simply
concatenated together without any separator.
This option is optional.

=item B<InstanceFrom> I<InstanceFrom>

Specifies a XPath expression to use for determining the I<type instance>. The
XPath expression must return exactly one element. The element's value is then
used as I<type instance>, possibly prefixed with I<InstancePrefix> (see above).

This value is required. As a special exception, if the "base XPath expression"
(the argument to the B<XPath> block) returns exactly one argument, then this
option may be omitted.

=item B<ValuesFrom> I<ValuesFrom> [I<ValuesFrom> ...]

Specifies one or more XPath expression to use for reading the values. The
number of XPath expressions must match the number of data sources in the
I<type> specified with B<Type> (see above). Each XPath expression must return
exactly one element. The element's value is then parsed as a number and used as
value for the appropriate value in the value list dispatched to the daemon.

=back

=back

=head2 Plugin C<dbi>

This plugin uses the B<dbi> library (L<http://libdbi.sourceforge.net/>) to
connect to various databases, execute I<SQL> statements and read back the
results. I<dbi> is an acronym for "database interface" in case you were
wondering about the name. You can configure how each column is to be
interpreted and the plugin will generate one or more data sets from each row
returned according to these rules.

Because the plugin is very generic, the configuration is a little more complex
than those of other plugins. It usually looks something like this:

  <Plugin dbi>
    <Query "out_of_stock">
      Statement "SELECT category, COUNT(*) AS value FROM products WHERE in_stock = 0 GROUP BY category"
      # Use with MySQL 5.0.0 or later
      MinVersion 50000
      <Result>
        Type "gauge"
        InstancePrefix "out_of_stock"
        InstancesFrom "category"
        ValuesFrom "value"
      </Result>
    </Query>
    <Database "product_information">
      Driver "mysql"
      DriverOption "host" "localhost"
      DriverOption "username" "collectd"
      DriverOption "password" "aZo6daiw"
      DriverOption "dbname" "prod_info"
      SelectDB "prod_info"
      Query "out_of_stock"
    </Database>
  </Plugin>

The configuration above defines one query with one result and one database. The
query is then linked to the database with the B<Query> option I<within> the
B<E<lt>DatabaseE<gt>> block. You can have any number of queries and databases
and you can also use the B<Include> statement to split up the configuration
file in multiple, smaller files. However, the B<E<lt>QueryE<gt>> block I<must>
precede the B<E<lt>DatabaseE<gt>> blocks, because the file is interpreted from
top to bottom!

The following is a complete list of options:

=head3 B<Query> blocks

Query blocks define I<SQL> statements and how the returned data should be
interpreted. They are identified by the name that is given in the opening line
of the block. Thus the name needs to be unique. Other than that, the name is
not used in collectd.

In each B<Query> block, there is one or more B<Result> blocks. B<Result> blocks
define which column holds which value or instance information. You can use
multiple B<Result> blocks to create multiple values from one returned row. This
is especially useful, when queries take a long time and sending almost the same
query again and again is not desirable.

Example:

  <Query "environment">
    Statement "select station, temperature, humidity from environment"
    <Result>
      Type "temperature"
      # InstancePrefix "foo"
      InstancesFrom "station"
      ValuesFrom "temperature"
    </Result>
    <Result>
      Type "humidity"
      InstancesFrom "station"
      ValuesFrom "humidity"
    </Result>
  </Query>

The following options are accepted:

=over 4

=item B<Statement> I<SQL>

Sets the statement that should be executed on the server. This is B<not>
interpreted by collectd, but simply passed to the database server. Therefore,
the SQL dialect that's used depends on the server collectd is connected to.

The query has to return at least two columns, one for the instance and one
value. You cannot omit the instance, even if the statement is guaranteed to
always return exactly one line. In that case, you can usually specify something
like this:

  Statement "SELECT \"instance\", COUNT(*) AS value FROM table"

(That works with MySQL but may not be valid SQL according to the spec. If you
use a more strict database server, you may have to select from a dummy table or
something.)

Please note that some databases, for example B<Oracle>, will fail if you
include a semicolon at the end of the statement.

=item B<MinVersion> I<Version>

=item B<MaxVersion> I<Value>

Only use this query for the specified database version. You can use these
options to provide multiple queries with the same name but with a slightly
different syntax. The plugin will use only those queries, where the specified
minimum and maximum versions fit the version of the database in use.

The database version is determined by C<dbi_conn_get_engine_version>, see the
L<libdbi documentation|http://libdbi.sourceforge.net/docs/programmers-guide/reference-conn.html#DBI-CONN-GET-ENGINE-VERSION>
for details. Basically, each part of the version is assumed to be in the range
from B<00> to B<99> and all dots are removed. So version "4.1.2" becomes
"40102", version "5.0.42" becomes "50042".

B<Warning:> The plugin will use B<all> matching queries, so if you specify
multiple queries with the same name and B<overlapping> ranges, weird stuff will
happen. Don't to it! A valid example would be something along these lines:

  MinVersion 40000
  MaxVersion 49999
  ...
  MinVersion 50000
  MaxVersion 50099
  ...
  MinVersion 50100
  # No maximum

In the above example, there are three ranges that don't overlap. The last one
goes from version "5.1.0" to infinity, meaning "all later versions". Versions
before "4.0.0" are not specified.

=item B<Type> I<Type>

The B<type> that's used for each line returned. See L<types.db(5)> for more
details on how types are defined. In short: A type is a predefined layout of
data and the number of values and type of values has to match the type
definition.

If you specify "temperature" here, you need exactly one gauge column. If you
specify "if_octets", you will need two counter columns. See the B<ValuesFrom>
setting below.

There must be exactly one B<Type> option inside each B<Result> block.

=item B<InstancePrefix> I<prefix>

Prepends I<prefix> to the type instance. If B<InstancesFrom> (see below) is not
given, the string is simply copied. If B<InstancesFrom> is given, I<prefix> and
all strings returned in the appropriate columns are concatenated together,
separated by dashes I<("-")>.

=item B<InstancesFrom> I<column0> [I<column1> ...]

Specifies the columns whose values will be used to create the "type-instance"
for each row. If you specify more than one column, the value of all columns
will be joined together with dashes I<("-")> as separation characters.

The plugin itself does not check whether or not all built instances are
different. It's your responsibility to assure that each is unique. This is
especially true, if you do not specify B<InstancesFrom>: B<You> have to make
sure that only one row is returned in this case.

If neither B<InstancePrefix> nor B<InstancesFrom> is given, the type-instance
will be empty.

=item B<ValuesFrom> I<column0> [I<column1> ...]

Names the columns whose content is used as the actual data for the data sets
that are dispatched to the daemon. How many such columns you need is determined
by the B<Type> setting above. If you specify too many or not enough columns,
the plugin will complain about that and no data will be submitted to the
daemon.

The actual data type in the columns is not that important. The plugin will
automatically cast the values to the right type if it know how to do that. So
it should be able to handle integer an floating point types, as well as strings
(if they include a number at the beginning).

There must be at least one B<ValuesFrom> option inside each B<Result> block.

=item B<MetadataFrom> [I<column0> I<column1> ...]

Names the columns whose content is used as metadata for the data sets
that are dispatched to the daemon. 

The actual data type in the columns is not that important. The plugin will
automatically cast the values to the right type if it know how to do that. So
it should be able to handle integer an floating point types, as well as strings
(if they include a number at the beginning).

=back

=head3 B<Database> blocks

Database blocks define a connection to a database and which queries should be
sent to that database. Since the used "dbi" library can handle a wide variety
of databases, the configuration is very generic. If in doubt, refer to libdbi's
documentationE<nbsp>- we stick as close to the terminology used there.

Each database needs a "name" as string argument in the starting tag of the
block. This name will be used as "PluginInstance" in the values submitted to
the daemon. Other than that, that name is not used.

=over 4

=item B<Driver> I<Driver>

Specifies the driver to use to connect to the database. In many cases those
drivers are named after the database they can connect to, but this is not a
technical necessity. These drivers are sometimes referred to as "DBD",
B<D>ataB<B>ase B<D>river, and some distributions ship them in separate
packages. Drivers for the "dbi" library are developed by the B<libdbi-drivers>
project at L<http://libdbi-drivers.sourceforge.net/>.

You need to give the driver name as expected by the "dbi" library here. You
should be able to find that in the documentation for each driver. If you
mistype the driver name, the plugin will dump a list of all known driver names
to the log.

=item B<DriverOption> I<Key> I<Value>

Sets driver-specific options. What option a driver supports can be found in the
documentation for each driver, somewhere at
L<http://libdbi-drivers.sourceforge.net/>. However, the options "host",
"username", "password", and "dbname" seem to be deE<nbsp>facto standards.

DBDs can register two types of options: String options and numeric options. The
plugin will use the C<dbi_conn_set_option> function when the configuration
provides a string and the C<dbi_conn_require_option_numeric> function when the
configuration provides a number. So these two lines will actually result in
different calls being used:

  DriverOption "Port" 1234      # numeric
  DriverOption "Port" "1234"    # string

Unfortunately, drivers are not too keen to report errors when an unknown option
is passed to them, so invalid settings here may go unnoticed. This is not the
plugin's fault, it will report errors if it gets them from the libraryE<nbsp>/
the driver. If a driver complains about an option, the plugin will dump a
complete list of all options understood by that driver to the log. There is no
way to programatically find out if an option expects a string or a numeric
argument, so you will have to refer to the appropriate DBD's documentation to
find this out. Sorry.

=item B<SelectDB> I<Database>

In some cases, the database name you connect with is not the database name you
want to use for querying data. If this option is set, the plugin will "select"
(switch to) that database after the connection is established.

=item B<Query> I<QueryName>

Associates the query named I<QueryName> with this database connection. The
query needs to be defined I<before> this statement, i.E<nbsp>e. all query
blocks you want to refer to must be placed above the database block you want to
refer to them from.

=item B<Host> I<Hostname>

Sets the B<host> field of I<value lists> to I<Hostname> when dispatching
values. Defaults to the global hostname setting.

=back

=head2 Plugin C<df>

=over 4

=item B<Device> I<Device>

Select partitions based on the devicename.

=item B<MountPoint> I<Directory>

Select partitions based on the mountpoint.

=item B<FSType> I<FSType>

Select partitions based on the filesystem type.

=item B<IgnoreSelected> B<true>|B<false>

Invert the selection: If set to true, all partitions B<except> the ones that
match any one of the criteria are collected. By default only selected
partitions are collected if a selection is made. If no selection is configured
at all, B<all> partitions are selected.

=item B<ReportByDevice> B<true>|B<false>

Report using the device name rather than the mountpoint. i.e. with this I<false>,
(the default), it will report a disk as "root", but with it I<true>, it will be
"sda1" (or whichever).

=item B<ReportInodes> B<true>|B<false>

Enables or disables reporting of free, reserved and used inodes. Defaults to
inode collection being disabled.

Enable this option if inodes are a scarce resource for you, usually because
many small files are stored on the disk. This is a usual scenario for mail
transfer agents and web caches.

=item B<ValuesAbsolute> B<true>|B<false>

Enables or disables reporting of free and used disk space in 1K-blocks.
Defaults to B<true>.

=item B<ValuesPercentage> B<false>|B<true>

Enables or disables reporting of free and used disk space in percentage.
Defaults to B<false>.

This is useful for deploying I<collectd> on the cloud, where machines with
different disk size may exist. Then it is more practical to configure
thresholds based on relative disk size.

=back

=head2 Plugin C<disk>

The C<disk> plugin collects information about the usage of physical disks and
logical disks (partitions). Values collected are the number of octets written
to and read from a disk or partition, the number of read/write operations
issued to the disk and a rather complex "time" it took for these commands to be
issued.

Using the following two options you can ignore some disks or configure the
collection only of specific disks.

=over 4

=item B<Disk> I<Name>

Select the disk I<Name>. Whether it is collected or ignored depends on the
B<IgnoreSelected> setting, see below. As with other plugins that use the
daemon's ignorelist functionality, a string that starts and ends with a slash
is interpreted as a regular expression. Examples:

  Disk "sdd"
  Disk "/hda[34]/"

=item B<IgnoreSelected> B<true>|B<false>

Sets whether selected disks, i.E<nbsp>e. the ones matches by any of the B<Disk>
statements, are ignored or if all other disks are ignored. The behavior
(hopefully) is intuitive: If no B<Disk> option is configured, all disks are
collected. If at least one B<Disk> option is given and no B<IgnoreSelected> or
set to B<false>, B<only> matching disks will be collected. If B<IgnoreSelected>
is set to B<true>, all disks are collected B<except> the ones matched.

=item B<UseBSDName> B<true>|B<false>

Whether to use the device's "BSD Name", on MacE<nbsp>OSE<nbsp>X, instead of the
default major/minor numbers. Requires collectd to be built with Apple's
IOKitLib support.

=item B<UdevNameAttr> I<Attribute>

Attempt to override disk instance name with the value of a specified udev
attribute when built with B<libudev>.  If the attribute is not defined for the
given device, the default name is used. Example:

  UdevNameAttr "DM_NAME"

=back

=head2 Plugin C<dns>

=over 4

=item B<Interface> I<Interface>

The dns plugin uses B<libpcap> to capture dns traffic and analyzes it. This
option sets the interface that should be used. If this option is not set, or
set to "any", the plugin will try to get packets from B<all> interfaces. This
may not work on certain platforms, such as MacE<nbsp>OSE<nbsp>X.

=item B<IgnoreSource> I<IP-address>

Ignore packets that originate from this address.

=item B<SelectNumericQueryTypes> B<true>|B<false>

Enabled by default, collects unknown (and thus presented as numeric only) query types.

=back

=head2 Plugin C<email>

=over 4

=item B<SocketFile> I<Path>

Sets the socket-file which is to be created.

=item B<SocketGroup> I<Group>

If running as root change the group of the UNIX-socket after it has been
created. Defaults to B<collectd>.

=item B<SocketPerms> I<Permissions>

Change the file permissions of the UNIX-socket after it has been created. The
permissions must be given as a numeric, octal value as you would pass to
L<chmod(1)>. Defaults to B<0770>.

=item B<MaxConns> I<Number>

Sets the maximum number of connections that can be handled in parallel. Since
this many threads will be started immediately setting this to a very high
value will waste valuable resources. Defaults to B<5> and will be forced to be
at most B<16384> to prevent typos and dumb mistakes.

=back

=head2 Plugin C<ethstat>

The I<ethstat plugin> collects information about network interface cards (NICs)
by talking directly with the underlying kernel driver using L<ioctl(2)>.

B<Synopsis:>

 <Plugin "ethstat">
   Interface "eth0"
   Map "rx_csum_offload_errors" "if_rx_errors" "checksum_offload"
   Map "multicast" "if_multicast"
 </Plugin>

B<Options:>

=over 4

=item B<Interface> I<Name>

Collect statistical information about interface I<Name>.

=item B<Map> I<Name> I<Type> [I<TypeInstance>]

By default, the plugin will submit values as type C<derive> and I<type
instance> set to I<Name>, the name of the metric as reported by the driver. If
an appropriate B<Map> option exists, the given I<Type> and, optionally,
I<TypeInstance> will be used.

=item B<MappedOnly> B<true>|B<false>

When set to B<true>, only metrics that can be mapped to to a I<type> will be
collected, all other metrics will be ignored. Defaults to B<false>.

=back

=head2 Plugin C<exec>

Please make sure to read L<collectd-exec(5)> before using this plugin. It
contains valuable information on when the executable is executed and the
output that is expected from it.

=over 4

=item B<Exec> I<User>[:[I<Group>]] I<Executable> [I<E<lt>argE<gt>> [I<E<lt>argE<gt>> ...]]

=item B<NotificationExec> I<User>[:[I<Group>]] I<Executable> [I<E<lt>argE<gt>> [I<E<lt>argE<gt>> ...]]

Execute the executable I<Executable> as user I<User>. If the user name is
followed by a colon and a group name, the effective group is set to that group.
The real group and saved-set group will be set to the default group of that
user. If no group is given the effective group ID will be the same as the real
group ID.

Please note that in order to change the user and/or group the daemon needs
superuser privileges. If the daemon is run as an unprivileged user you must
specify the same user/group here. If the daemon is run with superuser
privileges, you must supply a non-root user here.

The executable may be followed by optional arguments that are passed to the
program. Please note that due to the configuration parsing numbers and boolean
values may be changed. If you want to be absolutely sure that something is
passed as-is please enclose it in quotes.

The B<Exec> and B<NotificationExec> statements change the semantics of the
programs executed, i.E<nbsp>e. the data passed to them and the response
expected from them. This is documented in great detail in L<collectd-exec(5)>.

=back

=head2 Plugin C<filecount>

The C<filecount> plugin counts the number of files in a certain directory (and
its subdirectories) and their combined size. The configuration is very straight
forward:

  <Plugin "filecount">
    <Directory "/var/qmail/queue/mess">
      Instance "qmail-message"
    </Directory>
    <Directory "/var/qmail/queue/todo">
      Instance "qmail-todo"
    </Directory>
    <Directory "/var/lib/php5">
      Instance "php5-sessions"
      Name "sess_*"
    </Directory>
  </Plugin>

The example above counts the number of files in QMail's queue directories and
the number of PHP5 sessions. Jfiy: The "todo" queue holds the messages that
QMail has not yet looked at, the "message" queue holds the messages that were
classified into "local" and "remote".

As you can see, the configuration consists of one or more C<Directory> blocks,
each of which specifies a directory in which to count the files. Within those
blocks, the following options are recognized:

=over 4

=item B<Instance> I<Instance>

Sets the plugin instance to I<Instance>. That instance name must be unique, but
it's your responsibility, the plugin doesn't check for that. If not given, the
instance is set to the directory name with all slashes replaced by underscores
and all leading underscores removed.

=item B<Name> I<Pattern>

Only count files that match I<Pattern>, where I<Pattern> is a shell-like
wildcard as understood by L<fnmatch(3)>. Only the B<filename> is checked
against the pattern, not the entire path. In case this makes it easier for you:
This option has been named after the B<-name> parameter to L<find(1)>.

=item B<MTime> I<Age>

Count only files of a specific age: If I<Age> is greater than zero, only files
that haven't been touched in the last I<Age> seconds are counted. If I<Age> is
a negative number, this is inversed. For example, if B<-60> is specified, only
files that have been modified in the last minute will be counted.

The number can also be followed by a "multiplier" to easily specify a larger
timespan. When given in this notation, the argument must in quoted, i.E<nbsp>e.
must be passed as string. So the B<-60> could also be written as B<"-1m"> (one
minute). Valid multipliers are C<s> (second), C<m> (minute), C<h> (hour), C<d>
(day), C<w> (week), and C<y> (year). There is no "month" multiplier. You can
also specify fractional numbers, e.E<nbsp>g. B<"0.5d"> is identical to
B<"12h">.

=item B<Size> I<Size>

Count only files of a specific size. When I<Size> is a positive number, only
files that are at least this big are counted. If I<Size> is a negative number,
this is inversed, i.E<nbsp>e. only files smaller than the absolute value of
I<Size> are counted.

As with the B<MTime> option, a "multiplier" may be added. For a detailed
description see above. Valid multipliers here are C<b> (byte), C<k> (kilobyte),
C<m> (megabyte), C<g> (gigabyte), C<t> (terabyte), and C<p> (petabyte). Please
note that there are 1000 bytes in a kilobyte, not 1024.

=item B<Recursive> I<true>|I<false>

Controls whether or not to recurse into subdirectories. Enabled by default.

=item B<IncludeHidden> I<true>|I<false>

Controls whether or not to include "hidden" files and directories in the count.
"Hidden" files and directories are those, whose name begins with a dot.
Defaults to I<false>, i.e. by default hidden files and directories are ignored.

=back

=head2 Plugin C<GenericJMX>

The I<GenericJMX plugin> is written in I<Java> and therefore documented in
L<collectd-java(5)>.

=head2 Plugin C<gmond>

The I<gmond> plugin received the multicast traffic sent by B<gmond>, the
statistics collection daemon of Ganglia. Mappings for the standard "metrics"
are built-in, custom mappings may be added via B<Metric> blocks, see below.

Synopsis:

 <Plugin "gmond">
   MCReceiveFrom "239.2.11.71" "8649"
   <Metric "swap_total">
     Type "swap"
     TypeInstance "total"
     DataSource "value"
   </Metric>
   <Metric "swap_free">
     Type "swap"
     TypeInstance "free"
     DataSource "value"
   </Metric>
 </Plugin>

The following metrics are built-in:

=over 4

=item *

load_one, load_five, load_fifteen

=item *

cpu_user, cpu_system, cpu_idle, cpu_nice, cpu_wio

=item *

mem_free, mem_shared, mem_buffers, mem_cached, mem_total

=item *

bytes_in, bytes_out

=item *

pkts_in, pkts_out

=back

Available configuration options:

=over 4

=item B<MCReceiveFrom> I<MCGroup> [I<Port>]

Sets sets the multicast group and UDP port to which to subscribe.

Default: B<239.2.11.71>E<nbsp>/E<nbsp>B<8649>

=item E<lt>B<Metric> I<Name>E<gt>

These blocks add a new metric conversion to the internal table. I<Name>, the
string argument to the B<Metric> block, is the metric name as used by Ganglia.

=over 4

=item B<Type> I<Type>

Type to map this metric to. Required.

=item B<TypeInstance> I<Instance>

Type-instance to use. Optional.

=item B<DataSource> I<Name>

Data source to map this metric to. If the configured type has exactly one data
source, this is optional. Otherwise the option is required.

=back

=back

=head2 Plugin C<hddtemp>

To get values from B<hddtemp> collectd connects to B<localhost> (127.0.0.1),
port B<7634/tcp>. The B<Host> and B<Port> options can be used to change these
default values, see below. C<hddtemp> has to be running to work correctly. If
C<hddtemp> is not running timeouts may appear which may interfere with other
statistics..

The B<hddtemp> homepage can be found at
L<http://www.guzu.net/linux/hddtemp.php>.

=over 4

=item B<Host> I<Hostname>

Hostname to connect to. Defaults to B<127.0.0.1>.

=item B<Port> I<Port>

TCP-Port to connect to. Defaults to B<7634>.

=back

=head2 Plugin C<interface>

=over 4

=item B<Interface> I<Interface>

Select this interface. By default these interfaces will then be collected. For
a more detailed description see B<IgnoreSelected> below.

=item B<IgnoreSelected> I<true>|I<false>

If no configuration if given, the B<traffic>-plugin will collect data from
all interfaces. This may not be practical, especially for loopback- and
similar interfaces. Thus, you can use the B<Interface>-option to pick the
interfaces you're interested in. Sometimes, however, it's easier/preferred
to collect all interfaces I<except> a few ones. This option enables you to
do that: By setting B<IgnoreSelected> to I<true> the effect of
B<Interface> is inverted: All selected interfaces are ignored and all
other interfaces are collected.

=back

=head2 Plugin C<ipmi>

=over 4

=item B<Sensor> I<Sensor>

Selects sensors to collect or to ignore, depending on B<IgnoreSelected>.

=item B<IgnoreSelected> I<true>|I<false>

If no configuration if given, the B<ipmi> plugin will collect data from all
sensors found of type "temperature", "voltage", "current" and "fanspeed".
This option enables you to do that: By setting B<IgnoreSelected> to I<true>
the effect of B<Sensor> is inverted: All selected sensors are ignored and
all other sensors are collected.

=item B<NotifySensorAdd> I<true>|I<false>

If a sensor appears after initialization time of a minute a notification
is sent.

=item B<NotifySensorRemove> I<true>|I<false>

If a sensor disappears a notification is sent.

=item B<NotifySensorNotPresent> I<true>|I<false>

If you have for example dual power supply and one of them is (un)plugged then
a notification is sent.

=back

=head2 Plugin C<iptables>

=over 4

=item B<Chain> I<Table> I<Chain> [I<Comment|Number> [I<Name>]]

Select the rules to count. If only I<Table> and I<Chain> are given, this plugin
will collect the counters of all rules which have a comment-match. The comment
is then used as type-instance.

If I<Comment> or I<Number> is given, only the rule with the matching comment or
the I<n>th rule will be collected. Again, the comment (or the number) will be
used as the type-instance.

If I<Name> is supplied, it will be used as the type-instance instead of the
comment or the number.

=back

=head2 Plugin C<irq>

=over 4

=item B<Irq> I<Irq>

Select this irq. By default these irqs will then be collected. For a more
detailed description see B<IgnoreSelected> below.

=item B<IgnoreSelected> I<true>|I<false>

If no configuration if given, the B<irq>-plugin will collect data from all
irqs. This may not be practical, especially if no interrupts happen. Thus, you
can use the B<Irq>-option to pick the interrupt you're interested in.
Sometimes, however, it's easier/preferred to collect all interrupts I<except> a
few ones. This option enables you to do that: By setting B<IgnoreSelected> to
I<true> the effect of B<Irq> is inverted: All selected interrupts are ignored
and all other interrupts are collected.

=back

=head2 Plugin C<java>

The I<Java> plugin makes it possible to write extensions for collectd in Java.
This section only discusses the syntax and semantic of the configuration
options. For more in-depth information on the I<Java> plugin, please read
L<collectd-java(5)>.

Synopsis:

 <Plugin "java">
   JVMArg "-verbose:jni"
   JVMArg "-Djava.class.path=/opt/collectd/lib/collectd/bindings/java"
   LoadPlugin "org.collectd.java.Foobar"
   <Plugin "org.collectd.java.Foobar">
     # To be parsed by the plugin
   </Plugin>
 </Plugin>

Available configuration options:

=over 4

=item B<JVMArg> I<Argument>

Argument that is to be passed to the I<Java Virtual Machine> (JVM). This works
exactly the way the arguments to the I<java> binary on the command line work.
Execute C<javaE<nbsp>--help> for details.

Please note that B<all> these options must appear B<before> (i.E<nbsp>e. above)
any other options! When another option is found, the JVM will be started and
later options will have to be ignored!

=item B<LoadPlugin> I<JavaClass>

Instantiates a new I<JavaClass> object. The constructor of this object very
likely then registers one or more callback methods with the server.

See L<collectd-java(5)> for details.

When the first such option is found, the virtual machine (JVM) is created. This
means that all B<JVMArg> options must appear before (i.E<nbsp>e. above) all
B<LoadPlugin> options!

=item B<Plugin> I<Name>

The entire block is passed to the Java plugin as an
I<org.collectd.api.OConfigItem> object.

For this to work, the plugin has to register a configuration callback first,
see L<collectd-java(5)/"config callback">. This means, that the B<Plugin> block
must appear after the appropriate B<LoadPlugin> block. Also note, that I<Name>
depends on the (Java) plugin registering the callback and is completely
independent from the I<JavaClass> argument passed to B<LoadPlugin>.

=back

=head2 Plugin C<libvirt>

This plugin allows CPU, disk and network load to be collected for virtualized
guests on the machine. This means that these characteristics can be collected
for guest systems without installing any software on them - collectd only runs
on the hosting system. The statistics are collected through libvirt
(L<http://libvirt.org/>).

Only I<Connection> is required.

=over 4

=item B<Connection> I<uri>

Connect to the hypervisor given by I<uri>. For example if using Xen use:

 Connection "xen:///"

Details which URIs allowed are given at L<http://libvirt.org/uri.html>.

=item B<RefreshInterval> I<seconds>

Refresh the list of domains and devices every I<seconds>. The default is 60
seconds. Setting this to be the same or smaller than the I<Interval> will cause
the list of domains and devices to be refreshed on every iteration.

Refreshing the devices in particular is quite a costly operation, so if your
virtualization setup is static you might consider increasing this. If this
option is set to 0, refreshing is disabled completely.

=item B<Domain> I<name>

=item B<BlockDevice> I<name:dev>

=item B<InterfaceDevice> I<name:dev>

=item B<IgnoreSelected> I<true>|I<false>

Select which domains and devices are collected.

If I<IgnoreSelected> is not given or I<false> then only the listed domains and
disk/network devices are collected.

If I<IgnoreSelected> is I<true> then the test is reversed and the listed
domains and disk/network devices are ignored, while the rest are collected.

The domain name and device names may use a regular expression, if the name is
surrounded by I</.../> and collectd was compiled with support for regexps.

The default is to collect statistics for all domains and all their devices.

Example:

 BlockDevice "/:hdb/"
 IgnoreSelected "true"

Ignore all I<hdb> devices on any domain, but other block devices (eg. I<hda>)
will be collected.

=item B<HostnameFormat> B<name|uuid|hostname|...>

When the libvirt plugin logs data, it sets the hostname of the collected data
according to this setting. The default is to use the guest name as provided by
the hypervisor, which is equal to setting B<name>.

B<uuid> means use the guest's UUID. This is useful if you want to track the
same guest across migrations.

B<hostname> means to use the global B<Hostname> setting, which is probably not
useful on its own because all guests will appear to have the same name.

You can also specify combinations of these fields. For example B<name uuid>
means to concatenate the guest name and UUID (with a literal colon character
between, thus I<"foo:1234-1234-1234-1234">).

=item B<InterfaceFormat> B<name>|B<address>

When the libvirt plugin logs interface data, it sets the name of the collected
data according to this setting. The default is to use the path as provided by
the hypervisor (the "dev" property of the target node), which is equal to
setting B<name>.

B<address> means use the interface's mac address. This is useful since the
interface path might change between reboots of a guest or across migrations.

=item B<PluginInstanceFormat> B<name|uuid>

When the libvirt plugin logs data, it sets the plugin_instance of the collected 
data according to this setting. The default is to use the guest name as provided 
by the hypervisor, which is equal to setting B<name>.

B<uuid> means use the guest's UUID.

=back

=head2 Plugin C<load>

The I<Load plugin> collects the system load. These numbers give a rough overview
over the utilization of a machine. The system load is defined as the number of
runnable tasks in the run-queue and is provided by many operating systems as a
one, five or fifteen minute average.

The following configuration options are available:

=over 4

=item B<ReportRelative> B<false>|B<true>

When enabled, system load divided by number of available CPU cores is reported
for intervals 1 min, 5 min and 15 min. Defaults to false.

=back


=head2 Plugin C<logfile>

=over 4

=item B<LogLevel> B<debug|info|notice|warning|err>

Sets the log-level. If, for example, set to B<notice>, then all events with
severity B<notice>, B<warning>, or B<err> will be written to the logfile.

Please note that B<debug> is only available if collectd has been compiled with
debugging support.

=item B<File> I<File>

Sets the file to write log messages to. The special strings B<stdout> and
B<stderr> can be used to write to the standard output and standard error
channels, respectively. This, of course, only makes much sense when I<collectd>
is running in foreground- or non-daemon-mode.

=item B<Timestamp> B<true>|B<false>

Prefix all lines printed by the current time. Defaults to B<true>.

=item B<PrintSeverity> B<true>|B<false>

When enabled, all lines are prefixed by the severity of the log message, for
example "warning". Defaults to B<false>.

=back

B<Note>: There is no need to notify the daemon after moving or removing the
log file (e.E<nbsp>g. when rotating the logs). The plugin reopens the file
for each line it writes.

=head2 Plugin C<log_logstash>

The I<log logstash plugin> behaves like the logfile plugin but formats
messages as JSON events for logstash to parse and input.

=over 4

=item B<LogLevel> B<debug|info|notice|warning|err>

Sets the log-level. If, for example, set to B<notice>, then all events with
severity B<notice>, B<warning>, or B<err> will be written to the logfile.

Please note that B<debug> is only available if collectd has been compiled with
debugging support.

=item B<File> I<File>

Sets the file to write log messages to. The special strings B<stdout> and
B<stderr> can be used to write to the standard output and standard error
channels, respectively. This, of course, only makes much sense when I<collectd>
is running in foreground- or non-daemon-mode.

=back

B<Note>: There is no need to notify the daemon after moving or removing the
log file (e.E<nbsp>g. when rotating the logs). The plugin reopens the file
for each line it writes.

=head2 Plugin C<lpar>

The I<LPAR plugin> reads CPU statistics of I<Logical Partitions>, a
virtualization technique for IBM POWER processors. It takes into account CPU
time stolen from or donated to a partition, in addition to the usual user,
system, I/O statistics.

The following configuration options are available:

=over 4

=item B<CpuPoolStats> B<false>|B<true>

When enabled, statistics about the processor pool are read, too. The partition
needs to have pool authority in order to be able to acquire this information.
Defaults to false.

=item B<ReportBySerial> B<false>|B<true>

If enabled, the serial of the physical machine the partition is currently
running on is reported as I<hostname> and the logical hostname of the machine
is reported in the I<plugin instance>. Otherwise, the logical hostname will be
used (just like other plugins) and the I<plugin instance> will be empty.
Defaults to false.

=back

=head2 Plugin C<mbmon>

The C<mbmon plugin> uses mbmon to retrieve temperature, voltage, etc.

Be default collectd connects to B<localhost> (127.0.0.1), port B<411/tcp>. The
B<Host> and B<Port> options can be used to change these values, see below.
C<mbmon> has to be running to work correctly. If C<mbmon> is not running
timeouts may appear which may interfere with other statistics..

C<mbmon> must be run with the -r option ("print TAG and Value format");
Debian's F</etc/init.d/mbmon> script already does this, other people
will need to ensure that this is the case.

=over 4

=item B<Host> I<Hostname>

Hostname to connect to. Defaults to B<127.0.0.1>.

=item B<Port> I<Port>

TCP-Port to connect to. Defaults to B<411>.

=back

=head2 Plugin C<md>

The C<md plugin> collects information from Linux Software-RAID devices (md).

All reported values are of the type C<md_disks>. Reported type instances are
I<active>, I<failed> (present but not operational), I<spare> (hot stand-by) and
I<missing> (physically absent) disks.

=over 4

=item B<Device> I<Device>

Select md devices based on device name. The I<device name> is the basename of
the device, i.e. the name of the block device without the leading C</dev/>.
See B<IgnoreSelected> for more details.

=item B<IgnoreSelected> B<true>|B<false>

Invert device selection: If set to B<true>, all md devices B<except> those
listed using B<Device> are collected. If B<false> (the default), only those
listed are collected. If no configuration is given, the B<md> plugin will
collect data from all md devices.

=back

=head2 Plugin C<memcachec>

The C<memcachec plugin> connects to a memcached server, queries one or more
given I<pages> and parses the returned data according to user specification.
The I<matches> used are the same as the matches used in the C<curl> and C<tail>
plugins.

In order to talk to the memcached server, this plugin uses the I<libmemcached>
library. Please note that there is another library with a very similar name,
libmemcache (notice the missing `d'), which is not applicable.

Synopsis of the configuration:

 <Plugin "memcachec">
   <Page "plugin_instance">
     Server "localhost"
     Key "page_key"
     <Match>
       Regex "(\\d+) bytes sent"
       DSType CounterAdd
       Type "ipt_octets"
       Instance "type_instance"
     </Match>
   </Page>
 </Plugin>

The configuration options are:

=over 4

=item E<lt>B<Page> I<Name>E<gt>

Each B<Page> block defines one I<page> to be queried from the memcached server.
The block requires one string argument which is used as I<plugin instance>.

=item B<Server> I<Address>

Sets the server address to connect to when querying the page. Must be inside a
B<Page> block.

=item B<Key> I<Key>

When connected to the memcached server, asks for the page I<Key>.

=item E<lt>B<Match>E<gt>

Match blocks define which strings to look for and how matches substrings are
interpreted. For a description of match blocks, please see L<"Plugin tail">.

=back

=head2 Plugin C<memcached>

The B<memcached plugin> connects to a memcached server and queries statistics
about cache utilization, memory and bandwidth used.
L<http://www.danga.com/memcached/>

 <Plugin "memcached">
   <Instance "name">
     Host "memcache.example.com"
     Port 11211
   </Instance>
 </Plugin>

The plugin configuration consists of one or more B<Instance> blocks which
specify one I<memcached> connection each. Within the B<Instance> blocks, the
following options are allowed:

=over 4

=item B<Host> I<Hostname>

Hostname to connect to. Defaults to B<127.0.0.1>.

=item B<Port> I<Port>

TCP-Port to connect to. Defaults to B<11211>.

=item B<Socket> I<Path>

Connect to I<memcached> using the UNIX domain socket at I<Path>. If this
setting is given, the B<Host> and B<Port> settings are ignored.

=back

=head2 Plugin C<mic>

The B<mic plugin> gathers CPU statistics, memory usage and temperatures from
Intel's Many Integrated Core (MIC) systems.

B<Synopsis:>

 <Plugin mic>
   ShowCPU true
   ShowCPUCores true
   ShowMemory true

   ShowTemperatures true
   Temperature vddg
   Temperature vddq
   IgnoreSelectedTemperature true

   ShowPower true
   Power total0
   Power total1
   IgnoreSelectedPower true
 </Plugin>

The following options are valid inside the B<PluginE<nbsp>mic> block:

=over 4

=item B<ShowCPU> B<true>|B<false>

If enabled (the default) a sum of the CPU usage across all cores is reported.

=item B<ShowCPUCores> B<true>|B<false>

If enabled (the default) per-core CPU usage is reported.

=item B<ShowMemory> B<true>|B<false>

If enabled (the default) the physical memory usage of the MIC system is
reported.

=item B<ShowTemperatures> B<true>|B<false>

If enabled (the default) various temperatures of the MIC system are reported.

=item B<Temperature> I<Name>

This option controls which temperatures are being reported. Whether matching
temperatures are being ignored or I<only> matching temperatures are reported
depends on the B<IgnoreSelectedTemperature> setting below. By default I<all>
temperatures are reported.

=item B<IgnoreSelectedTemperature> B<false>|B<true>

Controls the behavior of the B<Temperature> setting above. If set to B<false>
(the default) only temperatures matching a B<Temperature> option are reported
or, if no B<Temperature> option is specified, all temperatures are reported. If
set to B<true>, matching temperatures are I<ignored> and all other temperatures
are reported.

Known temperature names are:

=over 4

=item die

Die of the CPU

=item devmem

Device Memory

=item fin

Fan In

=item fout

Fan Out

=item vccp

Voltage ccp

=item vddg

Voltage ddg

=item vddq

Voltage ddq

=back

=item B<ShowPower> B<true>|B<false>

If enabled (the default) various temperatures of the MIC system are reported.

=item B<Power> I<Name>

This option controls which power readings are being reported. Whether matching
power readings are being ignored or I<only> matching power readings are reported
depends on the B<IgnoreSelectedPower> setting below. By default I<all>
power readings are reported.

=item B<IgnoreSelectedPower> B<false>|B<true>

Controls the behavior of the B<Power> setting above. If set to B<false>
(the default) only power readings matching a B<Power> option are reported
or, if no B<Power> option is specified, all power readings are reported. If
set to B<true>, matching power readings are I<ignored> and all other power readings
are reported.

Known power names are:

=over 4

=item total0

Total power utilization averaged over Time Window 0 (uWatts).

=item total1

Total power utilization averaged over Time Window 0 (uWatts).

=item inst

Instantaneous power (uWatts).

=item imax

Max instantaneous power (uWatts).

=item pcie

PCI-E connector power (uWatts).

=item c2x3

2x3 connector power (uWatts).

=item c2x4

2x4 connector power (uWatts).

=item vccp

Core rail (uVolts).

=item vddg

Uncore rail (uVolts).

=item vddq

Memory subsystem rail (uVolts).

=back

=back

=head2 Plugin C<memory>

The I<memory plugin> provides the following configuration options:

=over 4

=item B<ValuesAbsolute> B<true>|B<false>

Enables or disables reporting of physical memory usage in absolute numbers,
i.e. bytes. Defaults to B<true>.

=item B<ValuesPercentage> B<false>|B<true>

Enables or disables reporting of physical memory usage in percentages, e.g.
percent of physical memory used. Defaults to B<false>.

This is useful for deploying I<collectd> in a heterogeneous environment in
which the sizes of physical memory vary.

=back

=head2 Plugin C<modbus>

The B<modbus plugin> connects to a Modbus "slave" via Modbus/TCP and reads
register values. It supports reading single registers (unsigned 16E<nbsp>bit
values), large integer values (unsigned 32E<nbsp>bit values) and floating point
values (two registers interpreted as IEEE floats in big endian notation).

B<Synopsis:>

 <Data "voltage-input-1">
   RegisterBase 0
   RegisterType float
   Type voltage
   Instance "input-1"
 </Data>

 <Data "voltage-input-2">
   RegisterBase 2
   RegisterType float
   Type voltage
   Instance "input-2"
 </Data>

 <Host "modbus.example.com">
   Address "192.168.0.42"
   Port    "502"
   Interval 60

   <Slave 1>
     Instance "power-supply"
     Collect  "voltage-input-1"
     Collect  "voltage-input-2"
   </Slave>
 </Host>

=over 4

=item E<lt>B<Data> I<Name>E<gt> blocks

Data blocks define a mapping between register numbers and the "types" used by
I<collectd>.

Within E<lt>DataE<nbsp>/E<gt> blocks, the following options are allowed:

=over 4

=item B<RegisterBase> I<Number>

Configures the base register to read from the device. If the option
B<RegisterType> has been set to B<Uint32> or B<Float>, this and the next
register will be read (the register number is increased by one).

=item B<RegisterType> B<Int16>|B<Int32>|B<Uint16>|B<Uint32>|B<Float>

Specifies what kind of data is returned by the device. If the type is B<Int32>,
B<Uint32> or B<Float>, two 16E<nbsp>bit registers will be read and the data is
combined into one value. Defaults to B<Uint16>.

=item B<Type> I<Type>

Specifies the "type" (data set) to use when dispatching the value to
I<collectd>. Currently, only data sets with exactly one data source are
supported.

=item B<Instance> I<Instance>

Sets the type instance to use when dispatching the value to I<collectd>. If
unset, an empty string (no type instance) is used.

=back

=item E<lt>B<Host> I<Name>E<gt> blocks

Host blocks are used to specify to which hosts to connect and what data to read
from their "slaves". The string argument I<Name> is used as hostname when
dispatching the values to I<collectd>.

Within E<lt>HostE<nbsp>/E<gt> blocks, the following options are allowed:

=over 4

=item B<Address> I<Hostname>

Specifies the node name (the actual network address) used to connect to the
host. This may be an IP address or a hostname. Please note that the used
I<libmodbus> library only supports IPv4 at the moment.

=item B<Port> I<Service>

Specifies the port used to connect to the host. The port can either be given as
a number or as a service name. Please note that the I<Service> argument must be
a string, even if ports are given in their numerical form. Defaults to "502".

=item B<Interval> I<Interval>

Sets the interval (in seconds) in which the values will be collected from this
host. By default the global B<Interval> setting will be used.

=item E<lt>B<Slave> I<ID>E<gt>

Over each TCP connection, multiple Modbus devices may be reached. The slave ID
is used to specify which device should be addressed. For each device you want
to query, one B<Slave> block must be given.

Within E<lt>SlaveE<nbsp>/E<gt> blocks, the following options are allowed:

=over 4

=item B<Instance> I<Instance>

Specify the plugin instance to use when dispatching the values to I<collectd>.
By default "slave_I<ID>" is used.

=item B<Collect> I<DataName>

Specifies which data to retrieve from the device. I<DataName> must be the same
string as the I<Name> argument passed to a B<Data> block. You can specify this
option multiple times to collect more than one value from a slave. At least one
B<Collect> option is mandatory.

=back

=back

=back

=head2 Plugin C<mysql>

The C<mysql plugin> requires B<mysqlclient> to be installed. It connects to
one or more databases when started and keeps the connection up as long as
possible. When the connection is interrupted for whatever reason it will try
to re-connect. The plugin will complain loudly in case anything goes wrong.

This plugin issues the MySQL C<SHOW STATUS> / C<SHOW GLOBAL STATUS> command
and collects information about MySQL network traffic, executed statements,
requests, the query cache and threads by evaluating the
C<Bytes_{received,sent}>, C<Com_*>, C<Handler_*>, C<Qcache_*> and C<Threads_*>
return values. Please refer to the B<MySQL reference manual>, I<5.1.6. Server
Status Variables> for an explanation of these values.

Optionally, master and slave statistics may be collected in a MySQL
replication setup. In that case, information about the synchronization state
of the nodes are collected by evaluating the C<Position> return value of the
C<SHOW MASTER STATUS> command and the C<Seconds_Behind_Master>,
C<Read_Master_Log_Pos> and C<Exec_Master_Log_Pos> return values of the
C<SHOW SLAVE STATUS> command. See the B<MySQL reference manual>,
I<12.5.5.21 SHOW MASTER STATUS Syntax> and
I<12.5.5.31 SHOW SLAVE STATUS Syntax> for details.

Synopsis:

  <Plugin mysql>
    <Database foo>
      Host "hostname"
      User "username"
      Password "password"
      Port "3306"
      MasterStats true
      ConnectTimeout 10
    </Database>

    <Database bar>
      Alias "squeeze"
      Host "localhost"
      Socket "/var/run/mysql/mysqld.sock"
      SlaveStats true
      SlaveNotifications true
    </Database>
  </Plugin>

A B<Database> block defines one connection to a MySQL database. It accepts a
single argument which specifies the name of the database. None of the other
options are required. MySQL will use default values as documented in the
section "mysql_real_connect()" in the B<MySQL reference manual>.

=over 4

=item B<Alias> I<Alias>

Alias to use as sender instead of hostname when reporting. This may be useful
when having cryptic hostnames.

=item B<Host> I<Hostname>

Hostname of the database server. Defaults to B<localhost>.

=item B<User> I<Username>

Username to use when connecting to the database. The user does not have to be
granted any privileges (which is synonym to granting the C<USAGE> privilege),
unless you want to collectd replication statistics (see B<MasterStats> and
B<SlaveStats> below). In this case, the user needs the C<REPLICATION CLIENT>
(or C<SUPER>) privileges. Else, any existing MySQL user will do.

=item B<Password> I<Password>

Password needed to log into the database.

=item B<Database> I<Database>

Select this database. Defaults to I<no database> which is a perfectly reasonable
option for what this plugin does.

=item B<Port> I<Port>

TCP-port to connect to. The port must be specified in its numeric form, but it
must be passed as a string nonetheless. For example:

  Port "3306"

If B<Host> is set to B<localhost> (the default), this setting has no effect.
See the documentation for the C<mysql_real_connect> function for details.

=item B<Socket> I<Socket>

Specifies the path to the UNIX domain socket of the MySQL server. This option
only has any effect, if B<Host> is set to B<localhost> (the default).
Otherwise, use the B<Port> option above. See the documentation for the
C<mysql_real_connect> function for details.

=item B<InnodbStats> I<true|false>

If enabled, metrics about the InnoDB storage engine are collected.
Disabled by default.

=item B<MasterStats> I<true|false>

=item B<SlaveStats> I<true|false>

Enable the collection of master / slave statistics in a replication setup. In
order to be able to get access to these statistics, the user needs special
privileges. See the B<User> documentation above.

=item B<SlaveNotifications> I<true|false>

If enabled, the plugin sends a notification if the replication slave I/O and /
or SQL threads are not running.

=item B<ConnectTimeout> I<Seconds>

Sets the connect timeout for the MySQL client.

=back

=head2 Plugin C<netapp>

The netapp plugin can collect various performance and capacity information
from a NetApp filer using the NetApp API.

Please note that NetApp has a wide line of products and a lot of different
software versions for each of these products. This plugin was developed for a
NetApp FAS3040 running OnTap 7.2.3P8 and tested on FAS2050 7.3.1.1L1,
FAS3140 7.2.5.1 and FAS3020 7.2.4P9. It I<should> work for most combinations of
model and software version but it is very hard to test this.
If you have used this plugin with other models and/or software version, feel
free to send us a mail to tell us about the results, even if it's just a short
"It works".

To collect these data collectd will log in to the NetApp via HTTP(S) and HTTP
basic authentication.

B<Do not use a regular user for this!> Create a special collectd user with just
the minimum of capabilities needed. The user only needs the "login-http-admin"
capability as well as a few more depending on which data will be collected.
Required capabilities are documented below.

=head3 Synopsis

 <Plugin "netapp">
   <Host "netapp1.example.com">
    Protocol      "https"
    Address       "10.0.0.1"
    Port          443
    User          "username"
    Password      "aef4Aebe"
    Interval      30

    <WAFL>
      Interval 30
      GetNameCache   true
      GetDirCache    true
      GetBufferCache true
      GetInodeCache  true
    </WAFL>

    <Disks>
      Interval 30
      GetBusy true
    </Disks>

    <VolumePerf>
      Interval 30
      GetIO      "volume0"
      IgnoreSelectedIO      false
      GetOps     "volume0"
      IgnoreSelectedOps     false
      GetLatency "volume0"
      IgnoreSelectedLatency false
    </VolumePerf>

    <VolumeUsage>
      Interval 30
      GetCapacity "vol0"
      GetCapacity "vol1"
      IgnoreSelectedCapacity false
      GetSnapshot "vol1"
      GetSnapshot "vol3"
      IgnoreSelectedSnapshot false
    </VolumeUsage>

    <Quota>
      Interval 60
    </Quota>

    <Snapvault>
      Interval 30
    </Snapvault>

    <System>
      Interval 30
      GetCPULoad     true
      GetInterfaces  true
      GetDiskOps     true
      GetDiskIO      true
    </System>

    <VFiler vfilerA>
      Interval 60

      SnapVault true
      # ...
    </VFiler>
   </Host>
 </Plugin>

The netapp plugin accepts the following configuration options:

=over 4

=item B<Host> I<Name>

A host block defines one NetApp filer. It will appear in collectd with the name
you specify here which does not have to be its real name nor its hostname (see
the B<Address> option below).

=item B<VFiler> I<Name>

A B<VFiler> block may only be used inside a host block. It accepts all the
same options as the B<Host> block (except for cascaded B<VFiler> blocks) and
will execute all NetApp API commands in the context of the specified
VFiler(R). It will appear in collectd with the name you specify here which
does not have to be its real name. The VFiler name may be specified using the
B<VFilerName> option. If this is not specified, it will default to the name
you specify here.

The VFiler block inherits all connection related settings from the surrounding
B<Host> block (which appear before the B<VFiler> block) but they may be
overwritten inside the B<VFiler> block.

This feature is useful, for example, when using a VFiler as SnapVault target
(supported since OnTap 8.1). In that case, the SnapVault statistics are not
available in the host filer (vfiler0) but only in the respective VFiler
context.

=item B<Protocol> B<httpd>|B<http>

The protocol collectd will use to query this host.

Optional

Type: string

Default: https

Valid options: http, https

=item B<Address> I<Address>

The hostname or IP address of the host.

Optional

Type: string

Default: The "host" block's name.

=item B<Port> I<Port>

The TCP port to connect to on the host.

Optional

Type: integer

Default: 80 for protocol "http", 443 for protocol "https"

=item B<User> I<User>

=item B<Password> I<Password>

The username and password to use to login to the NetApp.

Mandatory

Type: string

=item B<VFilerName> I<Name>

The name of the VFiler in which context to execute API commands. If not
specified, the name provided to the B<VFiler> block will be used instead.

Optional

Type: string

Default: name of the B<VFiler> block

B<Note:> This option may only be used inside B<VFiler> blocks.

=item B<Interval> I<Interval>

B<TODO>

=back

The following options decide what kind of data will be collected. You can
either use them as a block and fine tune various parameters inside this block,
use them as a single statement to just accept all default values, or omit it to
not collect any data.

The following options are valid inside all blocks:

=over 4

=item B<Interval> I<Seconds>

Collect the respective statistics every I<Seconds> seconds. Defaults to the
host specific setting.

=back

=head3 The System block

This will collect various performance data about the whole system.

B<Note:> To get this data the collectd user needs the
"api-perf-object-get-instances" capability.

=over 4

=item B<Interval> I<Seconds>

Collect disk statistics every I<Seconds> seconds.

=item B<GetCPULoad> B<true>|B<false>

If you set this option to true the current CPU usage will be read. This will be
the average usage between all CPUs in your NetApp without any information about
individual CPUs.

B<Note:> These are the same values that the NetApp CLI command "sysstat"
returns in the "CPU" field.

Optional

Type: boolean

Default: true

Result: Two value lists of type "cpu", and type instances "idle" and "system".

=item B<GetInterfaces> B<true>|B<false>

If you set this option to true the current traffic of the network interfaces
will be read. This will be the total traffic over all interfaces of your NetApp
without any information about individual interfaces.

B<Note:> This is the same values that the NetApp CLI command "sysstat" returns
in the "Net kB/s" field.

B<Or is it?>

Optional

Type: boolean

Default: true

Result: One value list of type "if_octects".

=item B<GetDiskIO> B<true>|B<false>

If you set this option to true the current IO throughput will be read. This
will be the total IO of your NetApp without any information about individual
disks, volumes or aggregates.

B<Note:> This is the same values that the NetApp CLI command "sysstat" returns
in the "DiskE<nbsp>kB/s" field.

Optional

Type: boolean

Default: true

Result: One value list of type "disk_octets".

=item B<GetDiskOps> B<true>|B<false>

If you set this option to true the current number of HTTP, NFS, CIFS, FCP,
iSCSI, etc. operations will be read. This will be the total number of
operations on your NetApp without any information about individual volumes or
aggregates.

B<Note:> These are the same values that the NetApp CLI command "sysstat"
returns in the "NFS", "CIFS", "HTTP", "FCP" and "iSCSI" fields.

Optional

Type: boolean

Default: true

Result: A variable number of value lists of type "disk_ops_complex". Each type
of operation will result in one value list with the name of the operation as
type instance.

=back

=head3 The WAFL block

This will collect various performance data about the WAFL file system. At the
moment this just means cache performance.

B<Note:> To get this data the collectd user needs the
"api-perf-object-get-instances" capability.

B<Note:> The interface to get these values is classified as "Diagnostics" by
NetApp. This means that it is not guaranteed to be stable even between minor
releases.

=over 4

=item B<Interval> I<Seconds>

Collect disk statistics every I<Seconds> seconds.

=item B<GetNameCache> B<true>|B<false>

Optional

Type: boolean

Default: true

Result: One value list of type "cache_ratio" and type instance
"name_cache_hit".

=item B<GetDirCache> B<true>|B<false>

Optional

Type: boolean

Default: true

Result: One value list of type "cache_ratio" and type instance "find_dir_hit".

=item B<GetInodeCache> B<true>|B<false>

Optional

Type: boolean

Default: true

Result: One value list of type "cache_ratio" and type instance
"inode_cache_hit".

=item B<GetBufferCache> B<true>|B<false>

B<Note:> This is the same value that the NetApp CLI command "sysstat" returns
in the "Cache hit" field.

Optional

Type: boolean

Default: true

Result: One value list of type "cache_ratio" and type instance "buf_hash_hit".

=back

=head3 The Disks block

This will collect performance data about the individual disks in the NetApp.

B<Note:> To get this data the collectd user needs the
"api-perf-object-get-instances" capability.

=over 4

=item B<Interval> I<Seconds>

Collect disk statistics every I<Seconds> seconds.

=item B<GetBusy> B<true>|B<false>

If you set this option to true the busy time of all disks will be calculated
and the value of the busiest disk in the system will be written.

B<Note:> This is the same values that the NetApp CLI command "sysstat" returns
in the "Disk util" field. Probably.

Optional

Type: boolean

Default: true

Result: One value list of type "percent" and type instance "disk_busy".

=back

=head3 The VolumePerf block

This will collect various performance data about the individual volumes.

You can select which data to collect about which volume using the following
options. They follow the standard ignorelist semantic.

B<Note:> To get this data the collectd user needs the
I<api-perf-object-get-instances> capability.

=over 4

=item B<Interval> I<Seconds>

Collect volume performance data every I<Seconds> seconds.

=item B<GetIO> I<Volume>

=item B<GetOps> I<Volume>

=item B<GetLatency> I<Volume>

Select the given volume for IO, operations or latency statistics collection.
The argument is the name of the volume without the C</vol/> prefix.

Since the standard ignorelist functionality is used here, you can use a string
starting and ending with a slash to specify regular expression matching: To
match the volumes "vol0", "vol2" and "vol7", you can use this regular
expression:

  GetIO "/^vol[027]$/"

If no regular expression is specified, an exact match is required. Both,
regular and exact matching are case sensitive.

If no volume was specified at all for either of the three options, that data
will be collected for all available volumes.

=item B<IgnoreSelectedIO> B<true>|B<false>

=item B<IgnoreSelectedOps> B<true>|B<false>

=item B<IgnoreSelectedLatency> B<true>|B<false>

When set to B<true>, the volumes selected for IO, operations or latency
statistics collection will be ignored and the data will be collected for all
other volumes.

When set to B<false>, data will only be collected for the specified volumes and
all other volumes will be ignored.

If no volumes have been specified with the above B<Get*> options, all volumes
will be collected regardless of the B<IgnoreSelected*> option.

Defaults to B<false>

=back

=head3 The VolumeUsage block

This will collect capacity data about the individual volumes.

B<Note:> To get this data the collectd user needs the I<api-volume-list-info>
capability.

=over 4

=item B<Interval> I<Seconds>

Collect volume usage statistics every I<Seconds> seconds.

=item B<GetCapacity> I<VolumeName>

The current capacity of the volume will be collected. This will result in two
to four value lists, depending on the configuration of the volume. All data
sources are of type "df_complex" with the name of the volume as
plugin_instance.

There will be type_instances "used" and "free" for the number of used and
available bytes on the volume.  If the volume has some space reserved for
snapshots, a type_instance "snap_reserved" will be available.  If the volume
has SIS enabled, a type_instance "sis_saved" will be available. This is the
number of bytes saved by the SIS feature.

B<Note:> The current NetApp API has a bug that results in this value being
reported as a 32E<nbsp>bit number. This plugin tries to guess the correct
number which works most of the time.  If you see strange values here, bug
NetApp support to fix this.

Repeat this option to specify multiple volumes.

=item B<IgnoreSelectedCapacity> B<true>|B<false>

Specify whether to collect only the volumes selected by the B<GetCapacity>
option or to ignore those volumes. B<IgnoreSelectedCapacity> defaults to
B<false>. However, if no B<GetCapacity> option is specified at all, all
capacities will be selected anyway.

=item B<GetSnapshot> I<VolumeName>

Select volumes from which to collect snapshot information.

Usually, the space used for snapshots is included in the space reported as
"used". If snapshot information is collected as well, the space used for
snapshots is subtracted from the used space.

To make things even more interesting, it is possible to reserve space to be
used for snapshots. If the space required for snapshots is less than that
reserved space, there is "reserved free" and "reserved used" space in addition
to "free" and "used". If the space required for snapshots exceeds the reserved
space, that part allocated in the normal space is subtracted from the "used"
space again.

Repeat this option to specify multiple volumes.

=item B<IgnoreSelectedSnapshot>

Specify whether to collect only the volumes selected by the B<GetSnapshot>
option or to ignore those volumes. B<IgnoreSelectedSnapshot> defaults to
B<false>. However, if no B<GetSnapshot> option is specified at all, all
capacities will be selected anyway.

=back

=head3 The Quota block

This will collect (tree) quota statistics (used disk space and number of used
files). This mechanism is useful to get usage information for single qtrees.
In case the quotas are not used for any other purpose, an entry similar to the
following in C</etc/quotas> would be sufficient:

  /vol/volA/some_qtree tree - - - - -

After adding the entry, issue C<quota on -w volA> on the NetApp filer.

=over 4

=item B<Interval> I<Seconds>

Collect SnapVault(R) statistics every I<Seconds> seconds.

=back

=head3 The SnapVault block

This will collect statistics about the time and traffic of SnapVault(R)
transfers.

=over 4

=item B<Interval> I<Seconds>

Collect SnapVault(R) statistics every I<Seconds> seconds.

=back

=head2 Plugin C<netlink>

The C<netlink> plugin uses a netlink socket to query the Linux kernel about
statistics of various interface and routing aspects.

=over 4

=item B<Interface> I<Interface>

=item B<VerboseInterface> I<Interface>

Instruct the plugin to collect interface statistics. This is basically the same
as the statistics provided by the C<interface> plugin (see above) but
potentially much more detailed.

When configuring with B<Interface> only the basic statistics will be collected,
namely octets, packets, and errors. These statistics are collected by
the C<interface> plugin, too, so using both at the same time is no benefit.

When configured with B<VerboseInterface> all counters B<except> the basic ones,
so that no data needs to be collected twice if you use the C<interface> plugin.
This includes dropped packets, received multicast packets, collisions and a
whole zoo of differentiated RX and TX errors. You can try the following command
to get an idea of what awaits you:

  ip -s -s link list

If I<Interface> is B<All>, all interfaces will be selected.

=item B<QDisc> I<Interface> [I<QDisc>]

=item B<Class> I<Interface> [I<Class>]

=item B<Filter> I<Interface> [I<Filter>]

Collect the octets and packets that pass a certain qdisc, class or filter.

QDiscs and classes are identified by their type and handle (or classid).
Filters don't necessarily have a handle, therefore the parent's handle is used.
The notation used in collectd differs from that used in tc(1) in that it
doesn't skip the major or minor number if it's zero and doesn't print special
ids by their name. So, for example, a qdisc may be identified by
C<pfifo_fast-1:0> even though the minor number of B<all> qdiscs is zero and
thus not displayed by tc(1).

If B<QDisc>, B<Class>, or B<Filter> is given without the second argument,
i.E<nbsp>.e. without an identifier, all qdiscs, classes, or filters that are
associated with that interface will be collected.

Since a filter itself doesn't necessarily have a handle, the parent's handle is
used. This may lead to problems when more than one filter is attached to a
qdisc or class. This isn't nice, but we don't know how this could be done any
better. If you have a idea, please don't hesitate to tell us.

As with the B<Interface> option you can specify B<All> as the interface,
meaning all interfaces.

Here are some examples to help you understand the above text more easily:

  <Plugin netlink>
    VerboseInterface "All"
    QDisc "eth0" "pfifo_fast-1:0"
    QDisc "ppp0"
    Class "ppp0" "htb-1:10"
    Filter "ppp0" "u32-1:0"
  </Plugin>

=item B<IgnoreSelected>

The behavior is the same as with all other similar plugins: If nothing is
selected at all, everything is collected. If some things are selected using the
options described above, only these statistics are collected. If you set
B<IgnoreSelected> to B<true>, this behavior is inverted, i.E<nbsp>e. the
specified statistics will not be collected.

=back

=head2 Plugin C<network>

The Network plugin sends data to a remote instance of collectd, receives data
from a remote instance, or both at the same time. Data which has been received
from the network is usually not transmitted again, but this can be activated, see
the B<Forward> option below.

The default IPv6 multicast group is C<ff18::efc0:4a42>. The default IPv4
multicast group is C<239.192.74.66>. The default I<UDP> port is B<25826>.

Both, B<Server> and B<Listen> can be used as single option or as block. When
used as block, given options are valid for this socket only. The following
example will export the metrics twice: Once to an "internal" server (without
encryption and signing) and one to an external server (with cryptographic
signature):

 <Plugin "network">
   # Export to an internal server
   # (demonstrates usage without additional options)
   Server "collectd.internal.tld"

   # Export to an external server
   # (demonstrates usage with signature options)
   <Server "collectd.external.tld">
     SecurityLevel "sign"
     Username "myhostname"
     Password "ohl0eQue"
   </Server>
 </Plugin>

=over 4

=item B<E<lt>Server> I<Host> [I<Port>]B<E<gt>>

The B<Server> statement/block sets the server to send datagrams to. The
statement may occur multiple times to send each datagram to multiple
destinations.

The argument I<Host> may be a hostname, an IPv4 address or an IPv6 address. The
optional second argument specifies a port number or a service name. If not
given, the default, B<25826>, is used.

The following options are recognized within B<Server> blocks:

=over 4

=item B<SecurityLevel> B<Encrypt>|B<Sign>|B<None>

Set the security you require for network communication. When the security level
has been set to B<Encrypt>, data sent over the network will be encrypted using
I<AES-256>. The integrity of encrypted packets is ensured using I<SHA-1>. When
set to B<Sign>, transmitted data is signed using the I<HMAC-SHA-256> message
authentication code. When set to B<None>, data is sent without any security.

This feature is only available if the I<network> plugin was linked with
I<libgcrypt>.

=item B<Username> I<Username>

Sets the username to transmit. This is used by the server to lookup the
password. See B<AuthFile> below. All security levels except B<None> require
this setting.

This feature is only available if the I<network> plugin was linked with
I<libgcrypt>.

=item B<Password> I<Password>

Sets a password (shared secret) for this socket. All security levels except
B<None> require this setting.

This feature is only available if the I<network> plugin was linked with
I<libgcrypt>.

=item B<Interface> I<Interface name>

Set the outgoing interface for IP packets. This applies at least
to IPv6 packets and if possible to IPv4. If this option is not applicable,
undefined or a non-existent interface name is specified, the default
behavior is to let the kernel choose the appropriate interface. Be warned
that the manual selection of an interface for unicast traffic is only
necessary in rare cases.

=back

=item B<E<lt>Listen> I<Host> [I<Port>]B<E<gt>>

The B<Listen> statement sets the interfaces to bind to. When multiple
statements are found the daemon will bind to multiple interfaces.

The argument I<Host> may be a hostname, an IPv4 address or an IPv6 address. If
the argument is a multicast address the daemon will join that multicast group.
The optional second argument specifies a port number or a service name. If not
given, the default, B<25826>, is used.

The following options are recognized within C<E<lt>ListenE<gt>> blocks:

=over 4

=item B<SecurityLevel> B<Encrypt>|B<Sign>|B<None>

Set the security you require for network communication. When the security level
has been set to B<Encrypt>, only encrypted data will be accepted. The integrity
of encrypted packets is ensured using I<SHA-1>. When set to B<Sign>, only
signed and encrypted data is accepted. When set to B<None>, all data will be
accepted. If an B<AuthFile> option was given (see below), encrypted data is
decrypted if possible.

This feature is only available if the I<network> plugin was linked with
I<libgcrypt>.

=item B<AuthFile> I<Filename>

Sets a file in which usernames are mapped to passwords. These passwords are
used to verify signatures and to decrypt encrypted network packets. If
B<SecurityLevel> is set to B<None>, this is optional. If given, signed data is
verified and encrypted packets are decrypted. Otherwise, signed data is
accepted without checking the signature and encrypted data cannot be decrypted.
For the other security levels this option is mandatory.

The file format is very simple: Each line consists of a username followed by a
colon and any number of spaces followed by the password. To demonstrate, an
example file could look like this:

  user0: foo
  user1: bar

Each time a packet is received, the modification time of the file is checked
using L<stat(2)>. If the file has been changed, the contents is re-read. While
the file is being read, it is locked using L<fcntl(2)>.

=item B<Interface> I<Interface name>

Set the incoming interface for IP packets explicitly. This applies at least
to IPv6 packets and if possible to IPv4. If this option is not applicable,
undefined or a non-existent interface name is specified, the default
behavior is, to let the kernel choose the appropriate interface. Thus incoming
traffic gets only accepted, if it arrives on the given interface.

=back

=item B<TimeToLive> I<1-255>

Set the time-to-live of sent packets. This applies to all, unicast and
multicast, and IPv4 and IPv6 packets. The default is to not change this value.
That means that multicast packets will be sent with a TTL of C<1> (one) on most
operating systems.

=item B<MaxPacketSize> I<1024-65535>

Set the maximum size for datagrams received over the network. Packets larger
than this will be truncated. Defaults to 1452E<nbsp>bytes, which is the maximum
payload size that can be transmitted in one Ethernet frame using IPv6E<nbsp>/
UDP.

On the server side, this limit should be set to the largest value used on
I<any> client. Likewise, the value on the client must not be larger than the
value on the server, or data will be lost.

B<Compatibility:> Versions prior to I<versionE<nbsp>4.8> used a fixed sized
buffer of 1024E<nbsp>bytes. Versions I<4.8>, I<4.9> and I<4.10> used a default
value of 1024E<nbsp>bytes to avoid problems when sending data to an older
server.

=item B<Forward> I<true|false>

If set to I<true>, write packets that were received via the network plugin to
the sending sockets. This should only be activated when the B<Listen>- and
B<Server>-statements differ. Otherwise packets may be send multiple times to
the same multicast group. While this results in more network traffic than
necessary it's not a huge problem since the plugin has a duplicate detection,
so the values will not loop.

=item B<ReportStats> B<true>|B<false>

The network plugin cannot only receive and send statistics, it can also create
statistics about itself. Collected data included the number of received and
sent octets and packets, the length of the receive queue and the number of
values handled. When set to B<true>, the I<Network plugin> will make these
statistics available. Defaults to B<false>.

=back

=head2 Plugin C<nginx>

This plugin collects the number of connections and requests handled by the
C<nginx daemon> (speak: engineE<nbsp>X), a HTTP and mail server/proxy. It
queries the page provided by the C<ngx_http_stub_status_module> module, which
isn't compiled by default. Please refer to
L<http://wiki.codemongers.com/NginxStubStatusModule> for more information on
how to compile and configure nginx and this module.

The following options are accepted by the C<nginx plugin>:

=over 4

=item B<URL> I<http://host/nginx_status>

Sets the URL of the C<ngx_http_stub_status_module> output.

=item B<User> I<Username>

Optional user name needed for authentication.

=item B<Password> I<Password>

Optional password needed for authentication.

=item B<VerifyPeer> B<true|false>

Enable or disable peer SSL certificate verification. See
L<http://curl.haxx.se/docs/sslcerts.html> for details. Enabled by default.

=item B<VerifyHost> B<true|false>

Enable or disable peer host name verification. If enabled, the plugin checks
if the C<Common Name> or a C<Subject Alternate Name> field of the SSL
certificate matches the host name provided by the B<URL> option. If this
identity check fails, the connection is aborted. Obviously, only works when
connecting to a SSL enabled server. Enabled by default.

=item B<CACert> I<File>

File that holds one or more SSL certificates. If you want to use HTTPS you will
possibly need this option. What CA certificates come bundled with C<libcurl>
and are checked by default depends on the distribution you use.

=back

=head2 Plugin C<notify_desktop>

This plugin sends a desktop notification to a notification daemon, as defined
in the Desktop Notification Specification. To actually display the
notifications, B<notification-daemon> is required and B<collectd> has to be
able to access the X server (i.E<nbsp>e., the C<DISPLAY> and C<XAUTHORITY>
environment variables have to be set correctly) and the D-Bus message bus.

The Desktop Notification Specification can be found at
L<http://www.galago-project.org/specs/notification/>.

=over 4

=item B<OkayTimeout> I<timeout>

=item B<WarningTimeout> I<timeout>

=item B<FailureTimeout> I<timeout>

Set the I<timeout>, in milliseconds, after which to expire the notification
for C<OKAY>, C<WARNING> and C<FAILURE> severities respectively. If zero has
been specified, the displayed notification will not be closed at all - the
user has to do so herself. These options default to 5000. If a negative number
has been specified, the default is used as well.

=back

=head2 Plugin C<notify_email>

The I<notify_email> plugin uses the I<ESMTP> library to send notifications to a
configured email address.

I<libESMTP> is available from L<http://www.stafford.uklinux.net/libesmtp/>.

Available configuration options:

=over 4

=item B<From> I<Address>

Email address from which the emails should appear to come from.

Default: C<root@localhost>

=item B<Recipient> I<Address>

Configures the email address(es) to which the notifications should be mailed.
May be repeated to send notifications to multiple addresses.

At least one B<Recipient> must be present for the plugin to work correctly.

=item B<SMTPServer> I<Hostname>

Hostname of the SMTP server to connect to.

Default: C<localhost>

=item B<SMTPPort> I<Port>

TCP port to connect to.

Default: C<25>

=item B<SMTPUser> I<Username>

Username for ASMTP authentication. Optional.

=item B<SMTPPassword> I<Password>

Password for ASMTP authentication. Optional.

=item B<Subject> I<Subject>

Subject-template to use when sending emails. There must be exactly two
string-placeholders in the subject, given in the standard I<printf(3)> syntax,
i.E<nbsp>e. C<%s>. The first will be replaced with the severity, the second
with the hostname.

Default: C<Collectd notify: %s@%s>

=back

=head2 Plugin C<ntpd>

=over 4

=item B<Host> I<Hostname>

Hostname of the host running B<ntpd>. Defaults to B<localhost>.

=item B<Port> I<Port>

UDP-Port to connect to. Defaults to B<123>.

=item B<ReverseLookups> B<true>|B<false>

Sets whether or not to perform reverse lookups on peers. Since the name or
IP-address may be used in a filename it is recommended to disable reverse
lookups. The default is to do reverse lookups to preserve backwards
compatibility, though.

=item B<IncludeUnitID> B<true>|B<false>

When a peer is a refclock, include the unit ID in the I<type instance>.
Defaults to B<false> for backward compatibility.

If two refclock peers use the same driver and this is B<false>, the plugin will
try to write simultaneous measurements from both to the same type instance.
This will result in error messages in the log and only one set of measurements
making it through.

=back

=head2 Plugin C<nut>

=over 4

=item B<UPS> I<upsname>B<@>I<hostname>[B<:>I<port>]

Add a UPS to collect data from. The format is identical to the one accepted by
L<upsc(8)>.

=back

=head2 Plugin C<olsrd>

The I<olsrd> plugin connects to the TCP port opened by the I<txtinfo> plugin of
the Optimized Link State Routing daemon and reads information about the current
state of the meshed network.

The following configuration options are understood:

=over 4

=item B<Host> I<Host>

Connect to I<Host>. Defaults to B<"localhost">.

=item B<Port> I<Port>

Specifies the port to connect to. This must be a string, even if you give the
port as a number rather than a service name. Defaults to B<"2006">.

=item B<CollectLinks> B<No>|B<Summary>|B<Detail>

Specifies what information to collect about links, i.E<nbsp>e. direct
connections of the daemon queried. If set to B<No>, no information is
collected. If set to B<Summary>, the number of links and the average of all
I<link quality> (LQ) and I<neighbor link quality> (NLQ) values is calculated.
If set to B<Detail> LQ and NLQ are collected per link.

Defaults to B<Detail>.

=item B<CollectRoutes> B<No>|B<Summary>|B<Detail>

Specifies what information to collect about routes of the daemon queried. If
set to B<No>, no information is collected. If set to B<Summary>, the number of
routes and the average I<metric> and I<ETX> is calculated. If set to B<Detail>
metric and ETX are collected per route.

Defaults to B<Summary>.

=item B<CollectTopology> B<No>|B<Summary>|B<Detail>

Specifies what information to collect about the global topology. If set to
B<No>, no information is collected. If set to B<Summary>, the number of links
in the entire topology and the average I<link quality> (LQ) is calculated.
If set to B<Detail> LQ and NLQ are collected for each link in the entire topology.

Defaults to B<Summary>.

=back

=head2 Plugin C<onewire>

B<EXPERIMENTAL!> See notes below.

The C<onewire> plugin uses the B<owcapi> library from the B<owfs> project
L<http://owfs.org/> to read sensors connected via the onewire bus.

It can be used in two possible modes - standard or advanced.

In the standard mode only temperature sensors (sensors with the family code
C<10>, C<22> and C<28> - e.g. DS1820, DS18S20, DS1920) can be read. If you have
other sensors you would like to have included, please send a sort request to
the mailing list. You can select sensors to be read or to be ignored depending
on the option B<IgnoreSelected>). When no list is provided the whole bus is
walked and all sensors are read.

Hubs (the DS2409 chips) are working, but read the note, why this plugin is
experimental, below.

In the advanced mode you can configure any sensor to be read (only numerical
value) using full OWFS path (e.g. "/uncached/10.F10FCA000800/temperature").
In this mode you have to list all the sensors. Neither default bus walk nor
B<IgnoreSelected> are used here. Address and type (file) is extracted from
the path automatically and should produce compatible structure with the "standard"
mode (basically the path is expected as for example
"/uncached/10.F10FCA000800/temperature" where it would extract address part
"F10FCA000800" and the rest after the slash is considered the type - here
"temperature").
There are two advantages to this mode - you can access virtually any sensor
(not just temperature), select whether to use cached or directly read values
and it is slighlty faster. The downside is more complex configuration.

The two modes are distinguished automatically by the format of the address.
It is not possible to mix the two modes. Once a full path is detected in any
B<Sensor> then the whole addressing (all sensors) is considered to be this way
(and as standard addresses will fail parsing they will be ignored).

=over 4

=item B<Device> I<Device>

Sets the device to read the values from. This can either be a "real" hardware
device, such as a serial port or an USB port, or the address of the
L<owserver(1)> socket, usually B<localhost:4304>.

Though the documentation claims to automatically recognize the given address
format, with versionE<nbsp>2.7p4 we had to specify the type explicitly. So
with that version, the following configuration worked for us:

  <Plugin onewire>
    Device "-s localhost:4304"
  </Plugin>

This directive is B<required> and does not have a default value.

=item B<Sensor> I<Sensor>

In the standard mode selects sensors to collect or to ignore
(depending on B<IgnoreSelected>, see below). Sensors are specified without
the family byte at the beginning, so you have to use for example C<F10FCA000800>,
and B<not> include the leading C<10.> family byte and point.
When no B<Sensor> is configured the whole Onewire bus is walked and all supported
sensors (see above) are read.

In the advanced mode the B<Sensor> specifies full OWFS path - e.g.
C</uncached/10.F10FCA000800/temperature> (or when cached values are OK
C</10.F10FCA000800/temperature>). B<IgnoreSelected> is not used.

As there can be multiple devices on the bus you can list multiple sensor (use
multiple B<Sensor> elements).

=item B<IgnoreSelected> I<true>|I<false>

If no configuration is given, the B<onewire> plugin will collect data from all
sensors found. This may not be practical, especially if sensors are added and
removed regularly. Sometimes, however, it's easier/preferred to collect only
specific sensors or all sensors I<except> a few specified ones. This option
enables you to do that: By setting B<IgnoreSelected> to I<true> the effect of
B<Sensor> is inverted: All selected interfaces are ignored and all other
interfaces are collected.

Used only in the standard mode - see above.

=item B<Interval> I<Seconds>

Sets the interval in which all sensors should be read. If not specified, the
global B<Interval> setting is used.

=back

B<EXPERIMENTAL!> The C<onewire> plugin is experimental, because it doesn't yet
work with big setups. It works with one sensor being attached to one
controller, but as soon as you throw in a couple more senors and maybe a hub
or two, reading all values will take more than ten seconds (the default
interval). We will probably add some separate thread for reading the sensors
and some cache or something like that, but it's not done yet. We will try to
maintain backwards compatibility in the future, but we can't promise. So in
short: If it works for you: Great! But keep in mind that the config I<might>
change, though this is unlikely. Oh, and if you want to help improving this
plugin, just send a short notice to the mailing list. ThanksE<nbsp>:)

=head2 Plugin C<openvpn>

The OpenVPN plugin reads a status file maintained by OpenVPN and gathers
traffic statistics about connected clients.

To set up OpenVPN to write to the status file periodically, use the
B<--status> option of OpenVPN. Since OpenVPN can write two different formats,
you need to set the required format, too. This is done by setting
B<--status-version> to B<2>.

So, in a nutshell you need:

  openvpn $OTHER_OPTIONS \
    --status "/var/run/openvpn-status" 10 \
    --status-version 2

Available options:

=over 4

=item B<StatusFile> I<File>

Specifies the location of the status file.

=item B<ImprovedNamingSchema> B<true>|B<false>

When enabled, the filename of the status file will be used as plugin instance
and the client's "common name" will be used as type instance. This is required
when reading multiple status files. Enabling this option is recommended, but to
maintain backwards compatibility this option is disabled by default.

=item B<CollectCompression> B<true>|B<false>

Sets whether or not statistics about the compression used by OpenVPN should be
collected. This information is only available in I<single> mode. Enabled by
default.

=item B<CollectIndividualUsers> B<true>|B<false>

Sets whether or not traffic information is collected for each connected client
individually. If set to false, currently no traffic data is collected at all
because aggregating this data in a save manner is tricky. Defaults to B<true>.

=item B<CollectUserCount> B<true>|B<false>

When enabled, the number of currently connected clients or users is collected.
This is especially interesting when B<CollectIndividualUsers> is disabled, but
can be configured independently from that option. Defaults to B<false>.

=back

=head2 Plugin C<oracle>

The "oracle" plugin uses the Oracle® Call Interface I<(OCI)> to connect to an
Oracle® Database and lets you execute SQL statements there. It is very similar
to the "dbi" plugin, because it was written around the same time. See the "dbi"
plugin's documentation above for details.

  <Plugin oracle>
    <Query "out_of_stock">
      Statement "SELECT category, COUNT(*) AS value FROM products WHERE in_stock = 0 GROUP BY category"
      <Result>
        Type "gauge"
        # InstancePrefix "foo"
        InstancesFrom "category"
        ValuesFrom "value"
      </Result>
    </Query>
    <Database "product_information">
      ConnectID "db01"
      Username "oracle"
      Password "secret"
      Query "out_of_stock"
    </Database>
  </Plugin>

=head3 B<Query> blocks

The Query blocks are handled identically to the Query blocks of the "dbi"
plugin. Please see its documentation above for details on how to specify
queries.

=head3 B<Database> blocks

Database blocks define a connection to a database and which queries should be
sent to that database. Each database needs a "name" as string argument in the
starting tag of the block. This name will be used as "PluginInstance" in the
values submitted to the daemon. Other than that, that name is not used.

=over 4

=item B<ConnectID> I<ID>

Defines the "database alias" or "service name" to connect to. Usually, these
names are defined in the file named C<$ORACLE_HOME/network/admin/tnsnames.ora>.

=item B<Host> I<Host>

Hostname to use when dispatching values for this database. Defaults to using
the global hostname of the I<collectd> instance.

=item B<Username> I<Username>

Username used for authentication.

=item B<Password> I<Password>

Password used for authentication.

=item B<Query> I<QueryName>

Associates the query named I<QueryName> with this database connection. The
query needs to be defined I<before> this statement, i.E<nbsp>e. all query
blocks you want to refer to must be placed above the database block you want to
refer to them from.

=back

=head2 Plugin C<perl>

This plugin embeds a Perl-interpreter into collectd and provides an interface
to collectd's plugin system. See L<collectd-perl(5)> for its documentation.

=head2 Plugin C<pinba>

The I<Pinba plugin> receives profiling information from I<Pinba>, an extension
for the I<PHP> interpreter. At the end of executing a script, i.e. after a
PHP-based webpage has been delivered, the extension will send a UDP packet
containing timing information, peak memory usage and so on. The plugin will
wait for such packets, parse them and account the provided information, which
is then dispatched to the daemon once per interval.

Synopsis:

 <Plugin pinba>
   Address "::0"
   Port "30002"
   # Overall statistics for the website.
   <View "www-total">
     Server "www.example.com"
   </View>
   # Statistics for www-a only
   <View "www-a">
     Host "www-a.example.com"
     Server "www.example.com"
   </View>
   # Statistics for www-b only
   <View "www-b">
     Host "www-b.example.com"
     Server "www.example.com"
   </View>
 </Plugin>

The plugin provides the following configuration options:

=over 4

=item B<Address> I<Node>

Configures the address used to open a listening socket. By default, plugin will
bind to the I<any> address C<::0>.

=item B<Port> I<Service>

Configures the port (service) to bind to. By default the default Pinba port
"30002" will be used. The option accepts service names in addition to port
numbers and thus requires a I<string> argument.

=item E<lt>B<View> I<Name>E<gt> block

The packets sent by the Pinba extension include the hostname of the server, the
server name (the name of the virtual host) and the script that was executed.
Using B<View> blocks it is possible to separate the data into multiple groups
to get more meaningful statistics. Each packet is added to all matching groups,
so that a packet may be accounted for more than once.

=over 4

=item B<Host> I<Host>

Matches the hostname of the system the webserver / script is running on. This
will contain the result of the L<gethostname(2)> system call. If not
configured, all hostnames will be accepted.

=item B<Server> I<Server>

Matches the name of the I<virtual host>, i.e. the contents of the
C<$_SERVER["SERVER_NAME"]> variable when within PHP. If not configured, all
server names will be accepted.

=item B<Script> I<Script>

Matches the name of the I<script name>, i.e. the contents of the
C<$_SERVER["SCRIPT_NAME"]> variable when within PHP. If not configured, all
script names will be accepted.

=back

=back

=head2 Plugin C<ping>

The I<Ping> plugin starts a new thread which sends ICMP "ping" packets to the
configured hosts periodically and measures the network latency. Whenever the
C<read> function of the plugin is called, it submits the average latency, the
standard deviation and the drop rate for each host.

Available configuration options:

=over 4

=item B<Host> I<IP-address>

Host to ping periodically. This option may be repeated several times to ping
multiple hosts.

=item B<Interval> I<Seconds>

Sets the interval in which to send ICMP echo packets to the configured hosts.
This is B<not> the interval in which statistics are queries from the plugin but
the interval in which the hosts are "pinged". Therefore, the setting here
should be smaller than or equal to the global B<Interval> setting. Fractional
times, such as "1.24" are allowed.

Default: B<1.0>

=item B<Timeout> I<Seconds>

Time to wait for a response from the host to which an ICMP packet had been
sent. If a reply was not received after I<Seconds> seconds, the host is assumed
to be down or the packet to be dropped. This setting must be smaller than the
B<Interval> setting above for the plugin to work correctly. Fractional
arguments are accepted.

Default: B<0.9>

=item B<TTL> I<0-255>

Sets the Time-To-Live of generated ICMP packets.

=item B<SourceAddress> I<host>

Sets the source address to use. I<host> may either be a numerical network
address or a network hostname.

=item B<Device> I<name>

Sets the outgoing network device to be used. I<name> has to specify an
interface name (e.E<nbsp>g. C<eth0>). This might not be supported by all
operating systems.

=item B<MaxMissed> I<Packets>

Trigger a DNS resolve after the host has not replied to I<Packets> packets. This
enables the use of dynamic DNS services (like dyndns.org) with the ping plugin.

Default: B<-1> (disabled)

=back

=head2 Plugin C<postgresql>

The C<postgresql> plugin queries statistics from PostgreSQL databases. It
keeps a persistent connection to all configured databases and tries to
reconnect if the connection has been interrupted. A database is configured by
specifying a B<Database> block as described below. The default statistics are
collected from PostgreSQL's B<statistics collector> which thus has to be
enabled for this plugin to work correctly. This should usually be the case by
default. See the section "The Statistics Collector" of the B<PostgreSQL
Documentation> for details.

By specifying custom database queries using a B<Query> block as described
below, you may collect any data that is available from some PostgreSQL
database. This way, you are able to access statistics of external daemons
which are available in a PostgreSQL database or use future or special
statistics provided by PostgreSQL without the need to upgrade your collectd
installation.

Starting with version 5.2, the C<postgresql> plugin supports writing data to
PostgreSQL databases as well. This has been implemented in a generic way. You
need to specify an SQL statement which will then be executed by collectd in
order to write the data (see below for details). The benefit of that approach
is that there is no fixed database layout. Rather, the layout may be optimized
for the current setup.

The B<PostgreSQL Documentation> manual can be found at
L<http://www.postgresql.org/docs/manuals/>.

  <Plugin postgresql>
    <Query magic>
      Statement "SELECT magic FROM wizard WHERE host = $1;"
      Param hostname
      <Result>
        Type gauge
        InstancePrefix "magic"
        ValuesFrom magic
      </Result>
    </Query>

    <Query rt36_tickets>
      Statement "SELECT COUNT(type) AS count, type \
                        FROM (SELECT CASE \
                                     WHEN resolved = 'epoch' THEN 'open' \
                                     ELSE 'resolved' END AS type \
                                     FROM tickets) type \
                        GROUP BY type;"
      <Result>
        Type counter
        InstancePrefix "rt36_tickets"
        InstancesFrom "type"
        ValuesFrom "count"
      </Result>
    </Query>

    <Writer sqlstore>
      Statement "SELECT collectd_insert($1, $2, $3, $4, $5, $6, $7, $8, $9);"
      StoreRates true
    </Writer>

    <Database foo>
      Host "hostname"
      Port "5432"
      User "username"
      Password "secret"
      SSLMode "prefer"
      KRBSrvName "kerberos_service_name"
      Query magic
    </Database>

    <Database bar>
      Interval 300
      Service "service_name"
      Query backend # predefined
      Query rt36_tickets
    </Database>

    <Database qux>
      # ...
      Writer sqlstore
      CommitInterval 10
    </Database>
  </Plugin>

The B<Query> block defines one database query which may later be used by a
database definition. It accepts a single mandatory argument which specifies
the name of the query. The names of all queries have to be unique (see the
B<MinVersion> and B<MaxVersion> options below for an exception to this
rule). The following configuration options are available to define the query:

In each B<Query> block, there is one or more B<Result> blocks. B<Result>
blocks define how to handle the values returned from the query. They define
which column holds which value and how to dispatch that value to the daemon.
Multiple B<Result> blocks may be used to extract multiple values from a single
query.

=over 4

=item B<Statement> I<sql query statement>

Specify the I<sql query statement> which the plugin should execute. The string
may contain the tokens B<$1>, B<$2>, etc. which are used to reference the
first, second, etc. parameter. The value of the parameters is specified by the
B<Param> configuration option - see below for details. To include a literal
B<$> character followed by a number, surround it with single quotes (B<'>).

Any SQL command which may return data (such as C<SELECT> or C<SHOW>) is
allowed. Note, however, that only a single command may be used. Semicolons are
allowed as long as a single non-empty command has been specified only.

The returned lines will be handled separately one after another.

=item B<Param> I<hostname>|I<database>|I<username>|I<interval>

Specify the parameters which should be passed to the SQL query. The parameters
are referred to in the SQL query as B<$1>, B<$2>, etc. in the same order as
they appear in the configuration file. The value of the parameter is
determined depending on the value of the B<Param> option as follows:

=over 4

=item I<hostname>

The configured hostname of the database connection. If a UNIX domain socket is
used, the parameter expands to "localhost".

=item I<database>

The name of the database of the current connection.

=item I<instance>

The name of the database plugin instance. See the B<Instance> option of the
database specification below for details.

=item I<username>

The username used to connect to the database.

=item I<interval>

The interval with which this database is queried (as specified by the database
specific or global B<Interval> options).

=back

Please note that parameters are only supported by PostgreSQL's protocol
version 3 and above which was introduced in version 7.4 of PostgreSQL.

=item B<Type> I<type>

The I<type> name to be used when dispatching the values. The type describes
how to handle the data and where to store it. See L<types.db(5)> for more
details on types and their configuration. The number and type of values (as
selected by the B<ValuesFrom> option) has to match the type of the given name.

This option is required inside a B<Result> block.

=item B<InstancePrefix> I<prefix>

=item B<InstancesFrom> I<column0> [I<column1> ...]

Specify how to create the "TypeInstance" for each data set (i.E<nbsp>e. line).
B<InstancePrefix> defines a static prefix that will be prepended to all type
instances. B<InstancesFrom> defines the column names whose values will be used
to create the type instance. Multiple values will be joined together using the
hyphen (C<->) as separation character.

The plugin itself does not check whether or not all built instances are
different. It is your responsibility to assure that each is unique.

Both options are optional. If none is specified, the type instance will be
empty.

=item B<ValuesFrom> I<column0> [I<column1> ...]

Names the columns whose content is used as the actual data for the data sets
that are dispatched to the daemon. How many such columns you need is
determined by the B<Type> setting as explained above. If you specify too many
or not enough columns, the plugin will complain about that and no data will be
submitted to the daemon.

The actual data type, as seen by PostgreSQL, is not that important as long as
it represents numbers. The plugin will automatically cast the values to the
right type if it know how to do that. For that, it uses the L<strtoll(3)> and
L<strtod(3)> functions, so anything supported by those functions is supported
by the plugin as well.

This option is required inside a B<Result> block and may be specified multiple
times. If multiple B<ValuesFrom> options are specified, the columns are read
in the given order.

=item B<MinVersion> I<version>

=item B<MaxVersion> I<version>

Specify the minimum or maximum version of PostgreSQL that this query should be
used with. Some statistics might only be available with certain versions of
PostgreSQL. This allows you to specify multiple queries with the same name but
which apply to different versions, thus allowing you to use the same
configuration in a heterogeneous environment.

The I<version> has to be specified as the concatenation of the major, minor
and patch-level versions, each represented as two-decimal-digit numbers. For
example, version 8.2.3 will become 80203.

=back

The following predefined queries are available (the definitions can be found
in the F<postgresql_default.conf> file which, by default, is available at
C<I<prefix>/share/collectd/>):

=over 4

=item B<backends>

This query collects the number of backends, i.E<nbsp>e. the number of
connected clients.

=item B<transactions>

This query collects the numbers of committed and rolled-back transactions of
the user tables.

=item B<queries>

This query collects the numbers of various table modifications (i.E<nbsp>e.
insertions, updates, deletions) of the user tables.

=item B<query_plans>

This query collects the numbers of various table scans and returned tuples of
the user tables.

=item B<table_states>

This query collects the numbers of live and dead rows in the user tables.

=item B<disk_io>

This query collects disk block access counts for user tables.

=item B<disk_usage>

This query collects the on-disk size of the database in bytes.

=back

In addition, the following detailed queries are available by default. Please
note that each of those queries collects information B<by table>, thus,
potentially producing B<a lot> of data. For details see the description of the
non-by_table queries above.

=over 4

=item B<queries_by_table>

=item B<query_plans_by_table>

=item B<table_states_by_table>

=item B<disk_io_by_table>

=back

The B<Writer> block defines a PostgreSQL writer backend. It accepts a single
mandatory argument specifying the name of the writer. This will then be used
in the B<Database> specification in order to activate the writer instance. The
names of all writers have to be unique. The following options may be
specified:

=over 4

=item B<Statement> I<sql statement>

This mandatory option specifies the SQL statement that will be executed for
each submitted value. A single SQL statement is allowed only. Anything after
the first semicolon will be ignored.

Nine parameters will be passed to the statement and should be specified as
tokens B<$1>, B<$2>, through B<$9> in the statement string. The following
values are made available through those parameters:

=over 4

=item B<$1>

The timestamp of the queried value as a floating point number.

=item B<$2>

The hostname of the queried value.

=item B<$3>

The plugin name of the queried value.

=item B<$4>

The plugin instance of the queried value. This value may be B<NULL> if there
is no plugin instance.

=item B<$5>

The type of the queried value (cf. L<types.db(5)>).

=item B<$6>

The type instance of the queried value. This value may be B<NULL> if there is
no type instance.

=item B<$7>

An array of names for the submitted values (i.E<nbsp>e., the name of the data
sources of the submitted value-list).

=item B<$8>

An array of types for the submitted values (i.E<nbsp>e., the type of the data
sources of the submitted value-list; C<counter>, C<gauge>, ...). Note, that if
B<StoreRates> is enabled (which is the default, see below), all types will be
C<gauge>.

=item B<$9>

An array of the submitted values. The dimensions of the value name and value
arrays match.

=back

In general, it is advisable to create and call a custom function in the
PostgreSQL database for this purpose. Any procedural language supported by
PostgreSQL will do (see chapter "Server Programming" in the PostgreSQL manual
for details).

=item B<StoreRates> B<false>|B<true>

If set to B<true> (the default), convert counter values to rates. If set to
B<false> counter values are stored as is, i.E<nbsp>e. as an increasing integer
number.

=back

The B<Database> block defines one PostgreSQL database for which to collect
statistics. It accepts a single mandatory argument which specifies the
database name. None of the other options are required. PostgreSQL will use
default values as documented in the section "CONNECTING TO A DATABASE" in the
L<psql(1)> manpage. However, be aware that those defaults may be influenced by
the user collectd is run as and special environment variables. See the manpage
for details.

=over 4

=item B<Interval> I<seconds>

Specify the interval with which the database should be queried. The default is
to use the global B<Interval> setting.

=item B<CommitInterval> I<seconds>

This option may be used for database connections which have "writers" assigned
(see above). If specified, it causes a writer to put several updates into a
single transaction. This transaction will last for the specified amount of
time. By default, each update will be executed in a separate transaction. Each
transaction generates a fair amount of overhead which can, thus, be reduced by
activating this option. The draw-back is, that data covering the specified
amount of time will be lost, for example, if a single statement within the
transaction fails or if the database server crashes.

=item B<Host> I<hostname>

Specify the hostname or IP of the PostgreSQL server to connect to. If the
value begins with a slash, it is interpreted as the directory name in which to
look for the UNIX domain socket.

This option is also used to determine the hostname that is associated with a
collected data set. If it has been omitted or either begins with with a slash
or equals B<localhost> it will be replaced with the global hostname definition
of collectd. Any other value will be passed literally to collectd when
dispatching values. Also see the global B<Hostname> and B<FQDNLookup> options.

=item B<Port> I<port>

Specify the TCP port or the local UNIX domain socket file extension of the
server.

=item B<User> I<username>

Specify the username to be used when connecting to the server.

=item B<Password> I<password>

Specify the password to be used when connecting to the server.

=item B<SSLMode> I<disable>|I<allow>|I<prefer>|I<require>

Specify whether to use an SSL connection when contacting the server. The
following modes are supported:

=over 4

=item I<disable>

Do not use SSL at all.

=item I<allow>

First, try to connect without using SSL. If that fails, try using SSL.

=item I<prefer> (default)

First, try to connect using SSL. If that fails, try without using SSL.

=item I<require>

Use SSL only.

=back

=item B<Instance> I<name>

Specify the plugin instance name that should be used instead of the database
name (which is the default, if this option has not been specified). This
allows to query multiple databases of the same name on the same host (e.g.
when running multiple database server versions in parallel).

=item B<KRBSrvName> I<kerberos_service_name>

Specify the Kerberos service name to use when authenticating with Kerberos 5
or GSSAPI. See the sections "Kerberos authentication" and "GSSAPI" of the
B<PostgreSQL Documentation> for details.

=item B<Service> I<service_name>

Specify the PostgreSQL service name to use for additional parameters. That
service has to be defined in F<pg_service.conf> and holds additional
connection parameters. See the section "The Connection Service File" in the
B<PostgreSQL Documentation> for details.

=item B<Query> I<query>

Specifies a I<query> which should be executed in the context of the database
connection. This may be any of the predefined or user-defined queries. If no
such option is given, it defaults to "backends", "transactions", "queries",
"query_plans", "table_states", "disk_io" and "disk_usage" (unless a B<Writer>
has been specified). Else, the specified queries are used only.

=item B<Writer> I<writer>

Assigns the specified I<writer> backend to the database connection. This
causes all collected data to be send to the database using the settings
defined in the writer configuration (see the section "FILTER CONFIGURATION"
below for details on how to selectively send data to certain plugins).

Each writer will register a flush callback which may be used when having long
transactions enabled (see the B<CommitInterval> option above). When issuing
the B<FLUSH> command (see L<collectd-unixsock(5)> for details) the current
transaction will be committed right away. Two different kinds of flush
callbacks are available with the C<postgresql> plugin:

=over 4

=item B<postgresql>

Flush all writer backends.

=item B<postgresql->I<database>

Flush all writers of the specified I<database> only.

=back

=back

=head2 Plugin C<powerdns>

The C<powerdns> plugin queries statistics from an authoritative PowerDNS
nameserver and/or a PowerDNS recursor. Since both offer a wide variety of
values, many of which are probably meaningless to most users, but may be useful
for some. So you may chose which values to collect, but if you don't, some
reasonable defaults will be collected.

  <Plugin "powerdns">
    <Server "server_name">
      Collect "latency"
      Collect "udp-answers" "udp-queries"
      Socket "/var/run/pdns.controlsocket"
    </Server>
    <Recursor "recursor_name">
      Collect "questions"
      Collect "cache-hits" "cache-misses"
      Socket "/var/run/pdns_recursor.controlsocket"
    </Recursor>
    LocalSocket "/opt/collectd/var/run/collectd-powerdns"
  </Plugin>

=over 4

=item B<Server> and B<Recursor> block

The B<Server> block defines one authoritative server to query, the B<Recursor>
does the same for an recursing server. The possible options in both blocks are
the same, though. The argument defines a name for the serverE<nbsp>/ recursor
and is required.

=over 4

=item B<Collect> I<Field>

Using the B<Collect> statement you can select which values to collect. Here,
you specify the name of the values as used by the PowerDNS servers, e.E<nbsp>g.
C<dlg-only-drops>, C<answers10-100>.

The method of getting the values differs for B<Server> and B<Recursor> blocks:
When querying the server a C<SHOW *> command is issued in any case, because
that's the only way of getting multiple values out of the server at once.
collectd then picks out the values you have selected. When querying the
recursor, a command is generated to query exactly these values. So if you
specify invalid fields when querying the recursor, a syntax error may be
returned by the daemon and collectd may not collect any values at all.

If no B<Collect> statement is given, the following B<Server> values will be
collected:

=over 4

=item latency

=item packetcache-hit

=item packetcache-miss

=item packetcache-size

=item query-cache-hit

=item query-cache-miss

=item recursing-answers

=item recursing-questions

=item tcp-answers

=item tcp-queries

=item udp-answers

=item udp-queries

=back

The following B<Recursor> values will be collected by default:

=over 4

=item noerror-answers

=item nxdomain-answers

=item servfail-answers

=item sys-msec

=item user-msec

=item qa-latency

=item cache-entries

=item cache-hits

=item cache-misses

=item questions

=back

Please note that up to that point collectd doesn't know what values are
available on the server and values that are added do not need a change of the
mechanism so far. However, the values must be mapped to collectd's naming
scheme, which is done using a lookup table that lists all known values. If
values are added in the future and collectd does not know about them, you will
get an error much like this:

  powerdns plugin: submit: Not found in lookup table: foobar = 42

In this case please file a bug report with the collectd team.

=item B<Socket> I<Path>

Configures the path to the UNIX domain socket to be used when connecting to the
daemon. By default C<${localstatedir}/run/pdns.controlsocket> will be used for
an authoritative server and C<${localstatedir}/run/pdns_recursor.controlsocket>
will be used for the recursor.

=back

=item B<LocalSocket> I<Path>

Querying the recursor is done using UDP. When using UDP over UNIX domain
sockets, the client socket needs a name in the file system, too. You can set
this local name to I<Path> using the B<LocalSocket> option. The default is
C<I<prefix>/var/run/collectd-powerdns>.

=back

=head2 Plugin C<processes>

=over 4

=item B<Process> I<Name>

Select more detailed statistics of processes matching this name. The statistics
collected for these selected processes are size of the resident segment size
(RSS), user- and system-time used, number of processes and number of threads,
io data (where available) and minor and major pagefaults.

=item B<ProcessMatch> I<name> I<regex>

Similar to the B<Process> option this allows to select more detailed
statistics of processes matching the specified I<regex> (see L<regex(7)> for
details). The statistics of all matching processes are summed up and
dispatched to the daemon using the specified I<name> as an identifier. This
allows to "group" several processes together. I<name> must not contain
slashes.

=back

=head2 Plugin C<protocols>

Collects a lot of information about various network protocols, such as I<IP>,
I<TCP>, I<UDP>, etc.

Available configuration options:

=over 4

=item B<Value> I<Selector>

Selects whether or not to select a specific value. The string being matched is
of the form "I<Protocol>:I<ValueName>", where I<Protocol> will be used as the
plugin instance and I<ValueName> will be used as type instance. An example of
the string being used would be C<Tcp:RetransSegs>.

You can use regular expressions to match a large number of values with just one
configuration option. To select all "extended" I<TCP> values, you could use the
following statement:

  Value "/^TcpExt:/"

Whether only matched values are selected or all matched values are ignored
depends on the B<IgnoreSelected>. By default, only matched values are selected.
If no value is configured at all, all values will be selected.

=item B<IgnoreSelected> B<true>|B<false>

If set to B<true>, inverts the selection made by B<Value>, i.E<nbsp>e. all
matching values will be ignored.

=back

=head2 Plugin C<python>

This plugin embeds a Python-interpreter into collectd and provides an interface
to collectd's plugin system. See L<collectd-python(5)> for its documentation.

=head2 Plugin C<routeros>

The C<routeros> plugin connects to a device running I<RouterOS>, the
Linux-based operating system for routers by I<MikroTik>. The plugin uses
I<librouteros> to connect and reads information about the interfaces and
wireless connections of the device. The configuration supports querying
multiple routers:

  <Plugin "routeros">
    <Router>
      Host "router0.example.com"
      User "collectd"
      Password "secr3t"
      CollectInterface true
      CollectCPULoad true
      CollectMemory true
    </Router>
    <Router>
      Host "router1.example.com"
      User "collectd"
      Password "5ecret"
      CollectInterface true
      CollectRegistrationTable true
      CollectDF true
      CollectDisk true
    </Router>
  </Plugin>

As you can see above, the configuration of the I<routeros> plugin consists of
one or more B<E<lt>RouterE<gt>> blocks. Within each block, the following
options are understood:

=over 4

=item B<Host> I<Host>

Hostname or IP-address of the router to connect to.

=item B<Port> I<Port>

Port name or port number used when connecting. If left unspecified, the default
will be chosen by I<librouteros>, currently "8728". This option expects a
string argument, even when a numeric port number is given.

=item B<User> I<User>

Use the user name I<User> to authenticate. Defaults to "admin".

=item B<Password> I<Password>

Set the password used to authenticate.

=item B<CollectInterface> B<true>|B<false>

When set to B<true>, interface statistics will be collected for all interfaces
present on the device. Defaults to B<false>.

=item B<CollectRegistrationTable> B<true>|B<false>

When set to B<true>, information about wireless LAN connections will be
collected. Defaults to B<false>.

=item B<CollectCPULoad> B<true>|B<false>

When set to B<true>, information about the CPU usage will be collected. The
number is a dimensionless value where zero indicates no CPU usage at all.
Defaults to B<false>.

=item B<CollectMemory> B<true>|B<false>

When enabled, the amount of used and free memory will be collected. How used
memory is calculated is unknown, for example whether or not caches are counted
as used space.
Defaults to B<false>.

=item B<CollectDF> B<true>|B<false>

When enabled, the amount of used and free disk space will be collected.
Defaults to B<false>.

=item B<CollectDisk> B<true>|B<false>

When enabled, the number of sectors written and bad blocks will be collected.
Defaults to B<false>.

=back

=head2 Plugin C<redis>

The I<Redis plugin> connects to one or more Redis servers and gathers
information about each server's state. For each server there is a I<Node> block
which configures the connection parameters for this node.

  <Plugin redis>
    <Node "example">
        Host "localhost"
        Port "6379"
        Timeout 2000
    </Node>
  </Plugin>

The information shown in the synopsis above is the I<default configuration>
which is used by the plugin if no configuration is present.

=over 4

=item B<Node> I<Nodename>

The B<Node> block identifies a new Redis node, that is a new Redis instance
running in an specified host and port. The name for node is a canonical
identifier which is used as I<plugin instance>. It is limited to
64E<nbsp>characters in length.

=item B<Host> I<Hostname>

The B<Host> option is the hostname or IP-address where the Redis instance is
running on.

=item B<Port> I<Port>

The B<Port> option is the TCP port on which the Redis instance accepts
connections. Either a service name of a port number may be given. Please note
that numerical port numbers must be given as a string, too.

=item B<Password> I<Password>

Use I<Password> to authenticate when connecting to I<Redis>.

=item B<Timeout> I<Timeout in miliseconds>

The B<Timeout> option set the socket timeout for node response. Since the Redis
read function is blocking, you should keep this value as low as possible. Keep
in mind that the sum of all B<Timeout> values for all B<Nodes> should be lower
than B<Interval> defined globally.

=back

=head2 Plugin C<rrdcached>

The C<rrdcached> plugin uses the RRDtool accelerator daemon, L<rrdcached(1)>,
to store values to RRD files in an efficient manner. The combination of the
C<rrdcached> B<plugin> and the C<rrdcached> B<daemon> is very similar to the
way the C<rrdtool> plugin works (see below). The added abstraction layer
provides a number of benefits, though: Because the cache is not within
C<collectd> anymore, it does not need to be flushed when C<collectd> is to be
restarted. This results in much shorter (if any) gaps in graphs, especially
under heavy load. Also, the C<rrdtool> command line utility is aware of the
daemon so that it can flush values to disk automatically when needed. This
allows to integrate automated flushing of values into graphing solutions much
more easily.

There are disadvantages, though: The daemon may reside on a different host, so
it may not be possible for C<collectd> to create the appropriate RRD files
anymore. And even if C<rrdcached> runs on the same host, it may run in a
different base directory, so relative paths may do weird stuff if you're not
careful.

So the B<recommended configuration> is to let C<collectd> and C<rrdcached> run
on the same host, communicating via a UNIX domain socket. The B<DataDir>
setting should be set to an absolute path, so that a changed base directory
does not result in RRD files being createdE<nbsp>/ expected in the wrong place.

=over 4

=item B<DaemonAddress> I<Address>

Address of the daemon as understood by the C<rrdc_connect> function of the RRD
library. See L<rrdcached(1)> for details. Example:

  <Plugin "rrdcached">
    DaemonAddress "unix:/var/run/rrdcached.sock"
  </Plugin>

=item B<DataDir> I<Directory>

Set the base directory in which the RRD files reside. If this is a relative
path, it is relative to the working base directory of the C<rrdcached> daemon!
Use of an absolute path is recommended.

=item B<CreateFiles> B<true>|B<false>

Enables or disables the creation of RRD files. If the daemon is not running
locally, or B<DataDir> is set to a relative path, this will not work as
expected. Default is B<true>.

=item B<CreateFilesAsync> B<false>|B<true>

When enabled, new RRD files are enabled asynchronously, using a separate thread
that runs in the background. This prevents writes to block, which is a problem
especially when many hundreds of files need to be created at once. However,
since the purpose of creating the files asynchronously is I<not> to block until
the file is available, values before the file is available will be discarded.
When disabled (the default) files are created synchronously, blocking for a
short while, while the file is being written.

=item B<StepSize> I<Seconds>

B<Force> the stepsize of newly created RRD-files. Ideally (and per default)
this setting is unset and the stepsize is set to the interval in which the data
is collected. Do not use this option unless you absolutely have to for some
reason. Setting this option may cause problems with the C<snmp plugin>, the
C<exec plugin> or when the daemon is set up to receive data from other hosts.

=item B<HeartBeat> I<Seconds>

B<Force> the heartbeat of newly created RRD-files. This setting should be unset
in which case the heartbeat is set to twice the B<StepSize> which should equal
the interval in which data is collected. Do not set this option unless you have
a very good reason to do so.

=item B<RRARows> I<NumRows>

The C<rrdtool plugin> calculates the number of PDPs per CDP based on the
B<StepSize>, this setting and a timespan. This plugin creates RRD-files with
three times five RRAs, i. e. five RRAs with the CFs B<MIN>, B<AVERAGE>, and
B<MAX>. The five RRAs are optimized for graphs covering one hour, one day, one
week, one month, and one year.

So for each timespan, it calculates how many PDPs need to be consolidated into
one CDP by calculating:
  number of PDPs = timespan / (stepsize * rrarows)

Bottom line is, set this no smaller than the width of you graphs in pixels. The
default is 1200.

=item B<RRATimespan> I<Seconds>

Adds an RRA-timespan, given in seconds. Use this option multiple times to have
more then one RRA. If this option is never used, the built-in default of (3600,
86400, 604800, 2678400, 31622400) is used.

For more information on how RRA-sizes are calculated see B<RRARows> above.

=item B<XFF> I<Factor>

Set the "XFiles Factor". The default is 0.1. If unsure, don't set this option.
I<Factor> must be in the range C<[0.0-1.0)>, i.e. between zero (inclusive) and
one (exclusive).

=back

=head2 Plugin C<rrdtool>

You can use the settings B<StepSize>, B<HeartBeat>, B<RRARows>, and B<XFF> to
fine-tune your RRD-files. Please read L<rrdcreate(1)> if you encounter problems
using these settings. If you don't want to dive into the depths of RRDtool, you
can safely ignore these settings.

=over 4

=item B<DataDir> I<Directory>

Set the directory to store RRD files under. By default RRD files are generated
beneath the daemon's working directory, i.e. the B<BaseDir>.

=item B<CreateFilesAsync> B<false>|B<true>

When enabled, new RRD files are enabled asynchronously, using a separate thread
that runs in the background. This prevents writes to block, which is a problem
especially when many hundreds of files need to be created at once. However,
since the purpose of creating the files asynchronously is I<not> to block until
the file is available, values before the file is available will be discarded.
When disabled (the default) files are created synchronously, blocking for a
short while, while the file is being written.

=item B<StepSize> I<Seconds>

B<Force> the stepsize of newly created RRD-files. Ideally (and per default)
this setting is unset and the stepsize is set to the interval in which the data
is collected. Do not use this option unless you absolutely have to for some
reason. Setting this option may cause problems with the C<snmp plugin>, the
C<exec plugin> or when the daemon is set up to receive data from other hosts.

=item B<HeartBeat> I<Seconds>

B<Force> the heartbeat of newly created RRD-files. This setting should be unset
in which case the heartbeat is set to twice the B<StepSize> which should equal
the interval in which data is collected. Do not set this option unless you have
a very good reason to do so.

=item B<RRARows> I<NumRows>

The C<rrdtool plugin> calculates the number of PDPs per CDP based on the
B<StepSize>, this setting and a timespan. This plugin creates RRD-files with
three times five RRAs, i.e. five RRAs with the CFs B<MIN>, B<AVERAGE>, and
B<MAX>. The five RRAs are optimized for graphs covering one hour, one day, one
week, one month, and one year.

So for each timespan, it calculates how many PDPs need to be consolidated into
one CDP by calculating:
  number of PDPs = timespan / (stepsize * rrarows)

Bottom line is, set this no smaller than the width of you graphs in pixels. The
default is 1200.

=item B<RRATimespan> I<Seconds>

Adds an RRA-timespan, given in seconds. Use this option multiple times to have
more then one RRA. If this option is never used, the built-in default of (3600,
86400, 604800, 2678400, 31622400) is used.

For more information on how RRA-sizes are calculated see B<RRARows> above.

=item B<XFF> I<Factor>

Set the "XFiles Factor". The default is 0.1. If unsure, don't set this option.
I<Factor> must be in the range C<[0.0-1.0)>, i.e. between zero (inclusive) and
one (exclusive).

=item B<CacheFlush> I<Seconds>

When the C<rrdtool> plugin uses a cache (by setting B<CacheTimeout>, see below)
it writes all values for a certain RRD-file if the oldest value is older than
(or equal to) the number of seconds specified. If some RRD-file is not updated
anymore for some reason (the computer was shut down, the network is broken,
etc.) some values may still be in the cache. If B<CacheFlush> is set, then the
entire cache is searched for entries older than B<CacheTimeout> seconds and
written to disk every I<Seconds> seconds. Since this is kind of expensive and
does nothing under normal circumstances, this value should not be too small.
900 seconds might be a good value, though setting this to 7200 seconds doesn't
normally do much harm either.

=item B<CacheTimeout> I<Seconds>

If this option is set to a value greater than zero, the C<rrdtool plugin> will
save values in a cache, as described above. Writing multiple values at once
reduces IO-operations and thus lessens the load produced by updating the files.
The trade off is that the graphs kind of "drag behind" and that more memory is
used.

=item B<WritesPerSecond> I<Updates>

When collecting many statistics with collectd and the C<rrdtool> plugin, you
will run serious performance problems. The B<CacheFlush> setting and the
internal update queue assert that collectd continues to work just fine even
under heavy load, but the system may become very unresponsive and slow. This is
a problem especially if you create graphs from the RRD files on the same
machine, for example using the C<graph.cgi> script included in the
C<contrib/collection3/> directory.

This setting is designed for very large setups. Setting this option to a value
between 25 and 80 updates per second, depending on your hardware, will leave
the server responsive enough to draw graphs even while all the cached values
are written to disk. Flushed values, i.E<nbsp>e. values that are forced to disk
by the B<FLUSH> command, are B<not> effected by this limit. They are still
written as fast as possible, so that web frontends have up to date data when
generating graphs.

For example: If you have 100,000 RRD files and set B<WritesPerSecond> to 30
updates per second, writing all values to disk will take approximately
56E<nbsp>minutes. Together with the flushing ability that's integrated into
"collection3" you'll end up with a responsive and fast system, up to date
graphs and basically a "backup" of your values every hour.

=item B<RandomTimeout> I<Seconds>

When set, the actual timeout for each value is chosen randomly between
I<CacheTimeout>-I<RandomTimeout> and I<CacheTimeout>+I<RandomTimeout>. The
intention is to avoid high load situations that appear when many values timeout
at the same time. This is especially a problem shortly after the daemon starts,
because all values were added to the internal cache at roughly the same time.

=back

=head2 Plugin C<sensors>

The I<Sensors plugin> uses B<lm_sensors> to retrieve sensor-values. This means
that all the needed modules have to be loaded and lm_sensors has to be
configured (most likely by editing F</etc/sensors.conf>. Read
L<sensors.conf(5)> for details.

The B<lm_sensors> homepage can be found at
L<http://secure.netroedge.com/~lm78/>.

=over 4

=item B<SensorConfigFile> I<File>

Read the I<lm_sensors> configuration from I<File>. When unset (recommended),
the library's default will be used.

=item B<Sensor> I<chip-bus-address/type-feature>

Selects the name of the sensor which you want to collect or ignore, depending
on the B<IgnoreSelected> below. For example, the option "B<Sensor>
I<it8712-isa-0290/voltage-in1>" will cause collectd to gather data for the
voltage sensor I<in1> of the I<it8712> on the isa bus at the address 0290.

=item B<IgnoreSelected> I<true>|I<false>

If no configuration if given, the B<sensors>-plugin will collect data from all
sensors. This may not be practical, especially for uninteresting sensors.
Thus, you can use the B<Sensor>-option to pick the sensors you're interested
in. Sometimes, however, it's easier/preferred to collect all sensors I<except> a
few ones. This option enables you to do that: By setting B<IgnoreSelected> to
I<true> the effect of B<Sensor> is inverted: All selected sensors are ignored
and all other sensors are collected.

=back

=head2 Plugin C<sigrok>

The I<sigrok plugin> uses I<libsigrok> to retrieve measurements from any device
supported by the L<sigrok|http://sigrok.org/> project.

B<Synopsis>

 <Plugin sigrok>
   LogLevel 3
   <Device "AC Voltage">
      Driver "fluke-dmm"
      MinimumInterval 10
      Conn "/dev/ttyUSB2"
   </Device>
   <Device "Sound Level">
      Driver "cem-dt-885x"
      Conn "/dev/ttyUSB1"
   </Device>
 </Plugin>

=over 4

=item B<LogLevel> B<0-5>

The I<sigrok> logging level to pass on to the I<collectd> log, as a number
between B<0> and B<5> (inclusive). These levels correspond to C<None>,
C<Errors>, C<Warnings>, C<Informational>, C<Debug >and C<Spew>, respectively.
The default is B<2> (C<Warnings>). The I<sigrok> log messages, regardless of
their level, are always submitted to I<collectd> at its INFO log level.

=item E<lt>B<Device> I<Name>E<gt>

A sigrok-supported device, uniquely identified by this section's options. The
I<Name> is passed to I<collectd> as the I<plugin instance>.

=item B<Driver> I<DriverName>

The sigrok driver to use for this device.

=item B<Conn> I<ConnectionSpec>

If the device cannot be auto-discovered, or more than one might be discovered
by the driver, I<ConnectionSpec> specifies the connection string to the device.
It can be of the form of a device path (e.g.E<nbsp>C</dev/ttyUSB2>), or, in
case of a non-serial USB-connected device, the USB I<VendorID>B<.>I<ProductID>
separated by a period (e.g.E<nbsp>C<0403.6001>). A USB device can also be
specified as I<Bus>B<.>I<Address> (e.g.E<nbsp>C<1.41>).

=item B<SerialComm> I<SerialSpec>

For serial devices with non-standard port settings, this option can be used
to specify them in a form understood by I<sigrok>, e.g.E<nbsp>C<9600/8n1>.
This should not be necessary; drivers know how to communicate with devices they
support.

=item B<MinimumInterval> I<Seconds>

Specifies the minimum time between measurement dispatches to I<collectd>, in
seconds. Since some I<sigrok> supported devices can acquire measurements many
times per second, it may be necessary to throttle these. For example, the
I<RRD plugin> cannot process writes more than once per second.

The default B<MinimumInterval> is B<0>, meaning measurements received from the
device are always dispatched to I<collectd>. When throttled, unused
measurements are discarded.

=back

=head2 Plugin C<snmp>

Since the configuration of the C<snmp plugin> is a little more complicated than
other plugins, its documentation has been moved to an own manpage,
L<collectd-snmp(5)>. Please see there for details.

=head2 Plugin C<statsd>

The I<statsd plugin> listens to a UDP socket, reads "events" in the statsd
protocol and dispatches rates or other aggregates of these numbers
periodically.

The plugin implements the I<Counter>, I<Timer>, I<Gauge> and I<Set> types which
are dispatched as the I<collectd> types C<derive>, C<latency>, C<gauge> and
C<objects> respectively.

The following configuration options are valid:

=over 4

=item B<Host> I<Host>

Bind to the hostname / address I<Host>. By default, the plugin will bind to the
"any" address, i.e. accept packets sent to any of the hosts addresses.

=item B<Port> I<Port>

UDP port to listen to. This can be either a service name or a port number.
Defaults to C<8125>.

=item B<DeleteCounters> B<false>|B<true>

=item B<DeleteTimers> B<false>|B<true>

=item B<DeleteGauges> B<false>|B<true>

=item B<DeleteSets> B<false>|B<true>

These options control what happens if metrics are not updated in an interval.
If set to B<False>, the default, metrics are dispatched unchanged, i.e. the
rate of counters and size of sets will be zero, timers report C<NaN> and gauges
are unchanged. If set to B<True>, the such metrics are not dispatched and
removed from the internal cache.

=item B<TimerPercentile> I<Percent>

Calculate and dispatch the configured percentile, i.e. compute the latency, so
that I<Percent> of all reported timers are smaller than or equal to the
computed latency. This is useful for cutting off the long tail latency, as it's
often done in I<Service Level Agreements> (SLAs).

If not specified, no percentile is calculated / dispatched.

=back

=head2 Plugin C<swap>

The I<Swap plugin> collects information about used and available swap space. On
I<Linux> and I<Solaris>, the following options are available:

=over 4

=item B<ReportByDevice> B<false>|B<true>

Configures how to report physical swap devices. If set to B<false> (the
default), the summary over all swap devices is reported only, i.e. the globally
used and available space over all devices. If B<true> is configured, the used
and available space of each device will be reported separately.

This option is only available if the I<Swap plugin> can read C</proc/swaps>
(under Linux) or use the L<swapctl(2)> mechanism (under I<Solaris>).

=item B<ReportBytes> B<false>|B<true>

When enabled, the I<swap I/O> is reported in bytes. When disabled, the default,
I<swap I/O> is reported in pages. This option is available under Linux only.

=item B<ValuesAbsolute> B<true>|B<false>

Enables or disables reporting of absolute swap metrics, i.e. number of I<bytes>
available and used. Defaults to B<true>.

=item B<ValuesPercentage> B<false>|B<true>

Enables or disables reporting of relative swap metrics, i.e. I<percent>
available and free. Defaults to B<false>.

This is useful for deploying I<collectd> in a heterogeneous environment, where
swap sizes differ and you want to specify generic thresholds or similar.

=back

=head2 Plugin C<syslog>

=over 4

=item B<LogLevel> B<debug|info|notice|warning|err>

Sets the log-level. If, for example, set to B<notice>, then all events with
severity B<notice>, B<warning>, or B<err> will be submitted to the
syslog-daemon.

Please note that B<debug> is only available if collectd has been compiled with
debugging support.

=item B<NotifyLevel> B<OKAY>|B<WARNING>|B<FAILURE>

Controls which notifications should be sent to syslog. The default behaviour is
not to send any. Less severe notifications always imply logging more severe
notifications: Setting this to B<OKAY> means all notifications will be sent to
syslog, setting this to B<WARNING> will send B<WARNING> and B<FAILURE>
notifications but will dismiss B<OKAY> notifications. Setting this option to
B<FAILURE> will only send failures to syslog.

=back

=head2 Plugin C<table>

The C<table plugin> provides generic means to parse tabular data and dispatch
user specified values. Values are selected based on column numbers. For
example, this plugin may be used to get values from the Linux L<proc(5)>
filesystem or CSV (comma separated values) files.

  <Plugin table>
    <Table "/proc/slabinfo">
      Instance "slabinfo"
      Separator " "
      <Result>
        Type gauge
        InstancePrefix "active_objs"
        InstancesFrom 0
        ValuesFrom 1
      </Result>
      <Result>
        Type gauge
        InstancePrefix "objperslab"
        InstancesFrom 0
        ValuesFrom 4
      </Result>
    </Table>
  </Plugin>

The configuration consists of one or more B<Table> blocks, each of which
configures one file to parse. Within each B<Table> block, there are one or
more B<Result> blocks, which configure which data to select and how to
interpret it.

The following options are available inside a B<Table> block:

=over 4

=item B<Instance> I<instance>

If specified, I<instance> is used as the plugin instance. So, in the above
example, the plugin name C<table-slabinfo> would be used. If omitted, the
filename of the table is used instead, with all special characters replaced
with an underscore (C<_>).

=item B<Separator> I<string>

Any character of I<string> is interpreted as a delimiter between the different
columns of the table. A sequence of two or more contiguous delimiters in the
table is considered to be a single delimiter, i.E<nbsp>e. there cannot be any
empty columns. The plugin uses the L<strtok_r(3)> function to parse the lines
of a table - see its documentation for more details. This option is mandatory.

A horizontal tab, newline and carriage return may be specified by C<\\t>,
C<\\n> and C<\\r> respectively. Please note that the double backslashes are
required because of collectd's config parsing.

=back

The following options are available inside a B<Result> block:

=over 4

=item B<Type> I<type>

Sets the type used to dispatch the values to the daemon. Detailed information
about types and their configuration can be found in L<types.db(5)>. This
option is mandatory.

=item B<InstancePrefix> I<prefix>

If specified, prepend I<prefix> to the type instance. If omitted, only the
B<InstancesFrom> option is considered for the type instance.

=item B<InstancesFrom> I<column0> [I<column1> ...]

If specified, the content of the given columns (identified by the column
number starting at zero) will be used to create the type instance for each
row. Multiple values (and the instance prefix) will be joined together with
dashes (I<->) as separation character. If omitted, only the B<InstancePrefix>
option is considered for the type instance.

The plugin itself does not check whether or not all built instances are
different. It’s your responsibility to assure that each is unique. This is
especially true, if you do not specify B<InstancesFrom>: B<You> have to make
sure that the table only contains one row.

If neither B<InstancePrefix> nor B<InstancesFrom> is given, the type instance
will be empty.

=item B<ValuesFrom> I<column0> [I<column1> ...]

Specifies the columns (identified by the column numbers starting at zero)
whose content is used as the actual data for the data sets that are dispatched
to the daemon. How many such columns you need is determined by the B<Type>
setting above. If you specify too many or not enough columns, the plugin will
complain about that and no data will be submitted to the daemon. The plugin
uses L<strtoll(3)> and L<strtod(3)> to parse counter and gauge values
respectively, so anything supported by those functions is supported by the
plugin as well. This option is mandatory.

=back

=head2 Plugin C<tail>

The C<tail plugin> follows logfiles, just like L<tail(1)> does, parses
each line and dispatches found values. What is matched can be configured by the
user using (extended) regular expressions, as described in L<regex(7)>.

  <Plugin "tail">
    <File "/var/log/exim4/mainlog">
      Instance "exim"
      Interval 60
      <Match>
        Regex "S=([1-9][0-9]*)"
        DSType "CounterAdd"
        Type "ipt_bytes"
        Instance "total"
      </Match>
      <Match>
        Regex "\\<R=local_user\\>"
        ExcludeRegex "\\<R=local_user\\>.*mail_spool defer"
        DSType "CounterInc"
        Type "counter"
        Instance "local_user"
      </Match>
    </File>
  </Plugin>

The config consists of one or more B<File> blocks, each of which configures one
logfile to parse. Within each B<File> block, there are one or more B<Match>
blocks, which configure a regular expression to search for.

The B<Instance> option in the B<File> block may be used to set the plugin
instance. So in the above example the plugin name C<tail-foo> would be used.
This plugin instance is for all B<Match> blocks that B<follow> it, until the
next B<Instance> option. This way you can extract several plugin instances from
one logfile, handy when parsing syslog and the like.

The B<Interval> option allows you to define the length of time between reads. If
this is not set, the default Interval will be used.

Each B<Match> block has the following options to describe how the match should
be performed:

=over 4

=item B<Regex> I<regex>

Sets the regular expression to use for matching against a line. The first
subexpression has to match something that can be turned into a number by
L<strtoll(3)> or L<strtod(3)>, depending on the value of C<CounterAdd>, see
below. Because B<extended> regular expressions are used, you do not need to use
backslashes for subexpressions! If in doubt, please consult L<regex(7)>. Due to
collectd's config parsing you need to escape backslashes, though. So if you
want to match literal parentheses you need to do the following:

  Regex "SPAM \\(Score: (-?[0-9]+\\.[0-9]+)\\)"

=item B<ExcludeRegex> I<regex>

Sets an optional regular expression to use for excluding lines from the match.
An example which excludes all connections from localhost from the match:

  ExcludeRegex "127\\.0\\.0\\.1"

=item B<DSType> I<Type>

Sets how the values are cumulated. I<Type> is one of:

=over 4

=item B<GaugeAverage>

Calculate the average.

=item B<GaugeMin>

Use the smallest number only.

=item B<GaugeMax>

Use the greatest number only.

=item B<GaugeLast>

Use the last number found.

=item B<CounterSet>

=item B<DeriveSet>

=item B<AbsoluteSet>

The matched number is a counter. Simply I<sets> the internal counter to this
value. Variants exist for C<COUNTER>, C<DERIVE>, and C<ABSOLUTE> data sources.

=item B<CounterAdd>

=item B<DeriveAdd>

Add the matched value to the internal counter. In case of B<DeriveAdd>, the
matched number may be negative, which will effectively subtract from the
internal counter.

=item B<CounterInc>

=item B<DeriveInc>

Increase the internal counter by one. These B<DSType> are the only ones that do
not use the matched subexpression, but simply count the number of matched
lines. Thus, you may use a regular expression without submatch in this case.

=back

As you'd expect the B<Gauge*> types interpret the submatch as a floating point
number, using L<strtod(3)>. The B<Counter*> and B<AbsoluteSet> types interpret
the submatch as an unsigned integer using L<strtoull(3)>. The B<Derive*> types
interpret the submatch as a signed integer using L<strtoll(3)>. B<CounterInc>
and B<DeriveInc> do not use the submatch at all and it may be omitted in this
case.

=item B<Type> I<Type>

Sets the type used to dispatch this value. Detailed information about types and
their configuration can be found in L<types.db(5)>.

=item B<Instance> I<TypeInstance>

This optional setting sets the type instance to use.

=back

=head2 Plugin C<tail_csv>

The I<tail_csv plugin> reads files in the CSV format, e.g. the statistics file
written by I<Snort>.

B<Synopsis:>

 <Plugin "tail_csv">
   <Metric "snort-dropped">
       Type "percent"
       Instance "dropped"
       Index 1
   </Metric>
   <File "/var/log/snort/snort.stats">
       Instance "snort-eth0"
       Interval 600
       Collect "snort-dropped"
   </File>
 </Plugin>

The configuration consists of one or more B<Metric> blocks that define an index
into the line of the CSV file and how this value is mapped to I<collectd's>
internal representation. These are followed by one or more B<Instance> blocks
which configure which file to read, in which interval and which metrics to
extract.

=over 4

=item E<lt>B<Metric> I<Name>E<gt>

The B<Metric> block configures a new metric to be extracted from the statistics
file and how it is mapped on I<collectd's> data model. The string I<Name> is
only used inside the B<Instance> blocks to refer to this block, so you can use
one B<Metric> block for multiple CSV files.

=over 4

=item B<Type> I<Type>

Configures which I<Type> to use when dispatching this metric. Types are defined
in the L<types.db(5)> file, see the appropriate manual page for more
information on specifying types. Only types with a single I<data source> are
supported by the I<tail_csv plugin>. The information whether the value is an
absolute value (i.e. a C<GAUGE>) or a rate (i.e. a C<DERIVE>) is taken from the
I<Type's> definition.

=item B<Instance> I<TypeInstance>

If set, I<TypeInstance> is used to populate the type instance field of the
created value lists. Otherwise, no type instance is used.

=item B<ValueFrom> I<Index>

Configure to read the value from the field with the zero-based index I<Index>.
If the value is parsed as signed integer, unsigned integer or double depends on
the B<Type> setting, see above.

=back

=item E<lt>B<File> I<Path>E<gt>

Each B<File> block represents one CSV file to read. There must be at least one
I<File> block but there can be multiple if you have multiple CSV files.

=over 4

=item B<Instance> I<PluginInstance>

Sets the I<plugin instance> used when dispatching the values.

=item B<Collect> I<Metric>

Specifies which I<Metric> to collect. This option must be specified at least
once, and you can use this option multiple times to specify more than one
metric to be extracted from this statistic file.

=item B<Interval> I<Seconds>

Configures the interval in which to read values from this instance / file.
Defaults to the plugin's default interval.

=item B<TimeFrom> I<Index>

Rather than using the local time when dispatching a value, read the timestamp
from the field with the zero-based index I<Index>. The value is interpreted as
seconds since epoch. The value is parsed as a double and may be factional.

=back

=back

=head2 Plugin C<teamspeak2>

The C<teamspeak2 plugin> connects to the query port of a teamspeak2 server and
polls interesting global and virtual server data. The plugin can query only one
physical server but unlimited virtual servers. You can use the following
options to configure it:

=over 4

=item B<Host> I<hostname/ip>

The hostname or ip which identifies the physical server.
Default: 127.0.0.1

=item B<Port> I<port>

The query port of the physical server. This needs to be a string.
Default: "51234"

=item B<Server> I<port>

This option has to be added once for every virtual server the plugin should
query. If you want to query the virtual server on port 8767 this is what the
option would look like:

  Server "8767"

This option, although numeric, needs to be a string, i.E<nbsp>e. you B<must>
use quotes around it! If no such statement is given only global information
will be collected.

=back

=head2 Plugin C<ted>

The I<TED> plugin connects to a device of "The Energy Detective", a device to
measure power consumption. These devices are usually connected to a serial
(RS232) or USB port. The plugin opens a configured device and tries to read the
current energy readings. For more information on TED, visit
L<http://www.theenergydetective.com/>.

Available configuration options:

=over 4

=item B<Device> I<Path>

Path to the device on which TED is connected. collectd will need read and write
permissions on that file.

Default: B</dev/ttyUSB0>

=item B<Retries> I<Num>

Apparently reading from TED is not that reliable. You can therefore configure a
number of retries here. You only configure the I<retries> here, to if you
specify zero, one reading will be performed (but no retries if that fails); if
you specify three, a maximum of four readings are performed. Negative values
are illegal.

Default: B<0>

=back

=head2 Plugin C<tcpconns>

The C<tcpconns plugin> counts the number of currently established TCP
connections based on the local port and/or the remote port. Since there may be
a lot of connections the default if to count all connections with a local port,
for which a listening socket is opened. You can use the following options to
fine-tune the ports you are interested in:

=over 4

=item B<ListeningPorts> I<true>|I<false>

If this option is set to I<true>, statistics for all local ports for which a
listening socket exists are collected. The default depends on B<LocalPort> and
B<RemotePort> (see below): If no port at all is specifically selected, the
default is to collect listening ports. If specific ports (no matter if local or
remote ports) are selected, this option defaults to I<false>, i.E<nbsp>e. only
the selected ports will be collected unless this option is set to I<true>
specifically.

=item B<LocalPort> I<Port>

Count the connections to a specific local port. This can be used to see how
many connections are handled by a specific daemon, e.E<nbsp>g. the mailserver.
You have to specify the port in numeric form, so for the mailserver example
you'd need to set B<25>.

=item B<RemotePort> I<Port>

Count the connections to a specific remote port. This is useful to see how
much a remote service is used. This is most useful if you want to know how many
connections a local service has opened to remote services, e.E<nbsp>g. how many
connections a mail server or news server has to other mail or news servers, or
how many connections a web proxy holds to web servers. You have to give the
port in numeric form.

=back

=head2 Plugin C<thermal>

=over 4

=item B<ForceUseProcfs> I<true>|I<false>

By default, the I<Thermal plugin> tries to read the statistics from the Linux
C<sysfs> interface. If that is not available, the plugin falls back to the
C<procfs> interface. By setting this option to I<true>, you can force the
plugin to use the latter. This option defaults to I<false>.

=item B<Device> I<Device>

Selects the name of the thermal device that you want to collect or ignore,
depending on the value of the B<IgnoreSelected> option. This option may be
used multiple times to specify a list of devices.

=item B<IgnoreSelected> I<true>|I<false>

Invert the selection: If set to true, all devices B<except> the ones that
match the device names specified by the B<Device> option are collected. By
default only selected devices are collected if a selection is made. If no
selection is configured at all, B<all> devices are selected.

=back

=head2 Plugin C<threshold>

The I<Threshold plugin> checks values collected or received by I<collectd>
against a configurable I<threshold> and issues I<notifications> if values are
out of bounds.

Documentation for this plugin is available in the L<collectd-threshold(5)>
manual page.

=head2 Plugin C<tokyotyrant>

The I<TokyoTyrant plugin> connects to a TokyoTyrant server and collects a
couple metrics: number of records, and database size on disk.

=over 4

=item B<Host> I<Hostname/IP>

The hostname or ip which identifies the server.
Default: B<127.0.0.1>

=item B<Port> I<Service/Port>

The query port of the server. This needs to be a string, even if the port is
given in its numeric form.
Default: B<1978>

=back

=head2 Plugin C<unixsock>

=over 4

=item B<SocketFile> I<Path>

Sets the socket-file which is to be created.

=item B<SocketGroup> I<Group>

If running as root change the group of the UNIX-socket after it has been
created. Defaults to B<collectd>.

=item B<SocketPerms> I<Permissions>

Change the file permissions of the UNIX-socket after it has been created. The
permissions must be given as a numeric, octal value as you would pass to
L<chmod(1)>. Defaults to B<0770>.

=item B<DeleteSocket> B<false>|B<true>

If set to B<true>, delete the socket file before calling L<bind(2)>, if a file
with the given name already exists. If I<collectd> crashes a socket file may be
left over, preventing the daemon from opening a new socket when restarted.
Since this is potentially dangerous, this defaults to B<false>.

=back

=head2 Plugin C<uuid>

This plugin, if loaded, causes the Hostname to be taken from the machine's
UUID. The UUID is a universally unique designation for the machine, usually
taken from the machine's BIOS. This is most useful if the machine is running in
a virtual environment such as Xen, in which case the UUID is preserved across
shutdowns and migration.

The following methods are used to find the machine's UUID, in order:

=over 4

=item

Check I</etc/uuid> (or I<UUIDFile>).

=item

Check for UUID from HAL (L<http://www.freedesktop.org/wiki/Software/hal>) if
present.

=item

Check for UUID from C<dmidecode> / SMBIOS.

=item

Check for UUID from Xen hypervisor.

=back

If no UUID can be found then the hostname is not modified.

=over 4

=item B<UUIDFile> I<Path>

Take the UUID from the given file (default I</etc/uuid>).

=back

=head2 Plugin C<varnish>

The I<varnish plugin> collects information about Varnish, an HTTP accelerator.

Synopsis:

 <Plugin "varnish">
   <Instance "example">
     CollectCache       true
     CollectConnections true
     CollectBackend     true
     CollectSHM         true
     CollectESI         false
     CollectFetch       false
     CollectHCB         false
     CollectSMA         false
     CollectSMS         false
     CollectSM          false
     CollectTotals      false
     CollectWorkers     false
   </Instance>
 </Plugin>

The configuration consists of one or more E<lt>B<Instance>E<nbsp>I<Name>E<gt>
blocks. I<Name> is the parameter passed to "varnishd -n". If left empty, it
will collectd statistics from the default "varnishd" instance (this should work
fine in most cases).

Inside each E<lt>B<Instance>E<gt> blocks, the following options are recognized:

=over 4

=item B<CollectCache> B<true>|B<false>

Cache hits and misses. True by default.

=item B<CollectConnections> B<true>|B<false>

Number of client connections received, accepted and dropped. True by default.

=item B<CollectBackend> B<true>|B<false>

Back-end connection statistics, such as successful, reused,
and closed connections. True by default.

=item B<CollectSHM> B<true>|B<false>

Statistics about the shared memory log, a memory region to store
log messages which is flushed to disk when full. True by default.

=item B<CollectBan> B<true>|B<false>

Statistics about ban operations, such as number of bans added, retired, and
number of objects tested against ban operations. Only available with Varnish
3.x. False by default.

=item B<CollectDirectorDNS> B<true>|B<false>

DNS director lookup cache statistics. Only available with Varnish 3.x. False by
default.

=item B<CollectESI> B<true>|B<false>

Edge Side Includes (ESI) parse statistics. False by default.

=item B<CollectFetch> B<true>|B<false>

Statistics about fetches (HTTP requests sent to the backend). False by default.

=item B<CollectHCB> B<true>|B<false>

Inserts and look-ups in the crit bit tree based hash. Look-ups are
divided into locked and unlocked look-ups. False by default.

=item B<CollectObjects> B<true>|B<false>

Statistics on cached objects: number of objects expired, nuked (prematurely
expired), saved, moved, etc. False by default.

=item B<CollectPurge> B<true>|B<false>

Statistics about purge operations, such as number of purges added, retired, and
number of objects tested against purge operations. Only available with Varnish
2.x. False by default.

=item B<CollectSession> B<true>|B<false>

Client session statistics. Number of past and current sessions, session herd and
linger counters, etc. False by default.

=item B<CollectSMA> B<true>|B<false>

malloc or umem (umem_alloc(3MALLOC) based) storage statistics. The umem storage
component is Solaris specific. Only available with Varnish 2.x. False by
default.

=item B<CollectSMS> B<true>|B<false>

synth (synthetic content) storage statistics. This storage
component is used internally only. False by default.

=item B<CollectSM> B<true>|B<false>

file (memory mapped file) storage statistics. Only available with Varnish 2.x.
False by default.

=item B<CollectStruct> B<true>|B<false>

Current varnish internal state statistics. Number of current sessions, objects
in cache store, open connections to backends (with Varnish 2.x), etc. False by
default.

=item B<CollectTotals> B<true>|B<false>

Collects overview counters, such as the number of sessions created,
the number of requests and bytes transferred. False by default.

=item B<CollectUptime> B<true>|B<false>

Varnish uptime. False by default.

=item B<CollectVCL> B<true>|B<false>

Number of total (available + discarded) VCL (config files). False by default.

=item B<CollectWorkers> B<true>|B<false>

Collect statistics about worker threads. False by default.

=back

=head2 Plugin C<vmem>

The C<vmem> plugin collects information about the usage of virtual memory.
Since the statistics provided by the Linux kernel are very detailed, they are
collected very detailed. However, to get all the details, you have to switch
them on manually. Most people just want an overview over, such as the number of
pages read from swap space.

=over 4

=item B<Verbose> B<true>|B<false>

Enables verbose collection of information. This will start collecting page
"actions", e.E<nbsp>g. page allocations, (de)activations, steals and so on.
Part of these statistics are collected on a "per zone" basis.

=back

=head2 Plugin C<vserver>

This plugin doesn't have any options. B<VServer> support is only available for
Linux. It cannot yet be found in a vanilla kernel, though. To make use of this
plugin you need a kernel that has B<VServer> support built in, i.E<nbsp>e. you
need to apply the patches and compile your own kernel, which will then provide
the F</proc/virtual> filesystem that is required by this plugin.

The B<VServer> homepage can be found at L<http://linux-vserver.org/>.

B<Note>: The traffic collected by this plugin accounts for the amount of
traffic passing a socket which might be a lot less than the actual on-wire
traffic (e.E<nbsp>g. due to headers and retransmission). If you want to
collect on-wire traffic you could, for example, use the logging facilities of
iptables to feed data for the guest IPs into the iptables plugin.

=head2 Plugin C<write_graphite>

The C<write_graphite> plugin writes data to I<Graphite>, an open-source metrics
storage and graphing project. The plugin connects to I<Carbon>, the data layer
of I<Graphite>, via I<TCP> or I<UDP> and sends data via the "line based"
protocol (per default using portE<nbsp>2003). The data will be sent in blocks
of at most 1428 bytes to minimize the number of network packets.

Synopsis:

 <Plugin write_graphite>
   <Node "example">
     Host "localhost"
     Port "2003"
     Protocol "tcp"
     LogSendErrors true
     Prefix "collectd"
   </Node>
 </Plugin>

The configuration consists of one or more E<lt>B<Node>E<nbsp>I<Name>E<gt>
blocks. Inside the B<Node> blocks, the following options are recognized:

=over 4

=item B<Host> I<Address>

Hostname or address to connect to. Defaults to C<localhost>.

=item B<Port> I<Service>

Service name or port number to connect to. Defaults to C<2003>.

=item B<Protocol> I<String>

Protocol to use when connecting to I<Graphite>. Defaults to C<tcp>.

=item B<LogSendErrors> B<false>|B<true>

If set to B<true> (the default), logs errors when sending data to I<Graphite>.
If set to B<false>, it will not log the errors. This is especially useful when
using Protocol UDP since many times we want to use the "fire-and-forget"
approach and logging errors fills syslog with unneeded messages.

=item B<Prefix> I<String>

When set, I<String> is added in front of the host name. Dots and whitespace are
I<not> escaped in this string (see B<EscapeCharacter> below).

=item B<Postfix> I<String>

When set, I<String> is appended to the host name. Dots and whitespace are
I<not> escaped in this string (see B<EscapeCharacter> below).

=item B<EscapeCharacter> I<Char>

I<Carbon> uses the dot (C<.>) as escape character and doesn't allow whitespace
in the identifier. The B<EscapeCharacter> option determines which character
dots, whitespace and control characters are replaced with. Defaults to
underscore (C<_>).

=item B<StoreRates> B<false>|B<true>

If set to B<true> (the default), convert counter values to rates. If set to
B<false> counter values are stored as is, i.E<nbsp>e. as an increasing integer
number.

=item B<SeparateInstances> B<false>|B<true>

If set to B<true>, the plugin instance and type instance will be in their own
path component, for example C<host.cpu.0.cpu.idle>. If set to B<false> (the
default), the plugin and plugin instance (and likewise the type and type
instance) are put into one component, for example C<host.cpu-0.cpu-idle>.

=item B<AlwaysAppendDS> B<false>|B<true>

If set to B<true>, append the name of the I<Data Source> (DS) to the "metric"
identifier. If set to B<false> (the default), this is only done when there is
more than one DS.

=back

=head2 Plugin C<write_tsdb>

The C<write_tsdb> plugin writes data to I<OpenTSDB>, a scalable open-source
time series database. The plugin connects to a I<TSD>, a masterless, no shared
state daemon that ingests metrics and stores them in HBase. The plugin uses
I<TCP> over the "line based" protocol with a default port 4242. The data will
be sent in blocks of at most 1428 bytes to minimize the number of network
packets.

Synopsis:

 <Plugin write_tsdb>
   <Node "example">
     Host "tsd-1.my.domain"
     Port "4242"
     HostTags "status=production"
   </Node>
 </Plugin>

The configuration consists of one or more E<lt>B<Node>E<nbsp>I<Name>E<gt>
blocks. Inside the B<Node> blocks, the following options are recognized:

=over 4

=item B<Host> I<Address>

Hostname or address to connect to. Defaults to C<localhost>.

=item B<Port> I<Service>

Service name or port number to connect to. Defaults to C<4242>.


=item B<HostTags> I<String>

When set, I<HostTags> is added to the end of the metric. It is intended to be
used for name=value pairs that the TSD will tag the metric with. Dots and
whitespace are I<not> escaped in this string.

=item B<StoreRates> B<false>|B<true>

If set to B<true>, convert counter values to rates. If set to B<false>
(the default) counter values are stored as is, as an increasing
integer number.

=item B<AlwaysAppendDS> B<false>|B<true>

If set the B<true>, append the name of the I<Data Source> (DS) to the "metric"
identifier. If set to B<false> (the default), this is only done when there is
more than one DS.

=back

=head2 Plugin C<write_mongodb>

The I<write_mongodb plugin> will send values to I<MongoDB>, a schema-less
NoSQL database.

B<Synopsis:>

 <Plugin "write_mongodb">
   <Node "default">
     Host "localhost"
     Port "27017"
     Timeout 1000
     StoreRates true
   </Node>
 </Plugin>

The plugin can send values to multiple instances of I<MongoDB> by specifying
one B<Node> block for each instance. Within the B<Node> blocks, the following
options are available:

=over 4

=item B<Host> I<Address>

Hostname or address to connect to. Defaults to C<localhost>.

=item B<Port> I<Service>

Service name or port number to connect to. Defaults to C<27017>.

=item B<Timeout> I<Timeout>

Set the timeout for each operation on I<MongoDB> to I<Timeout> milliseconds.
Setting this option to zero means no timeout, which is the default.

=item B<StoreRates> B<false>|B<true>

If set to B<true> (the default), convert counter values to rates. If set to
B<false> counter values are stored as is, i.e. as an increasing integer
number.

=item B<Database> I<Database>

=item B<User> I<User>

=item B<Password> I<Password>

Sets the information used when authenticating to a I<MongoDB> database. The
fields are optional (in which case no authentication is attempted), but if you
want to use authentication all three fields must be set.

=back

=head2 Plugin C<write_http>

This output plugin submits values to an HTTP server using POST requests and
encoding metrics with JSON or using the C<PUTVAL> command described in
L<collectd-unixsock(5)>. Each destination you want to post data to needs to
have one B<URL> block, within which the destination can be configured further,
for example by specifying authentication data.

Synopsis:

 <Plugin "write_http">
   <URL "http://example.com/post-collectd">
     User "collectd"
     Password "weCh3ik0"
     Format JSON
   </URL>
 </Plugin>

B<URL> blocks need one string argument which is used as the URL to which data
is posted. The following options are understood within B<URL> blocks.

=over 4

=item B<User> I<Username>

Optional user name needed for authentication.

=item B<Password> I<Password>

Optional password needed for authentication.

=item B<VerifyPeer> B<true>|B<false>

Enable or disable peer SSL certificate verification. See
L<http://curl.haxx.se/docs/sslcerts.html> for details. Enabled by default.

=item B<VerifyHost> B<true|false>

Enable or disable peer host name verification. If enabled, the plugin checks if
the C<Common Name> or a C<Subject Alternate Name> field of the SSL certificate
matches the host name provided by the B<URL> option. If this identity check
fails, the connection is aborted. Obviously, only works when connecting to a
SSL enabled server. Enabled by default.

=item B<CACert> I<File>

File that holds one or more SSL certificates. If you want to use HTTPS you will
possibly need this option. What CA certificates come bundled with C<libcurl>
and are checked by default depends on the distribution you use.

=item B<CAPath> I<Directory>

Directory holding one or more CA certificate files. You can use this if for
some reason all the needed CA certificates aren't in the same file and can't be
pointed to using the B<CACert> option. Requires C<libcurl> to be built against
OpenSSL.

=item B<ClientKey> I<File>

File that holds the private key in PEM format to be used for certificate-based
authentication.

=item B<ClientCert> I<File>

File that holds the SSL certificate to be used for certificate-based
authentication.

=item B<ClientKeyPass> I<Password>

Password required to load the private key in B<ClientKey>.

=item B<SSLVersion> B<SSLv2>|B<SSLv3>|B<TLSv1>|B<TLSv1_0>|B<TLSv1_1>|B<TLSv1_2>

Define which SSL protocol version must be used. By default C<libcurl> will
attempt to figure out the remote SSL protocol version. See
L<curl_easy_setopt(3)> for more details.

=item B<Format> B<Command>|B<JSON>

Format of the output to generate. If set to B<Command>, will create output that
is understood by the I<Exec> and I<UnixSock> plugins. When set to B<JSON>, will
create output in the I<JavaScript Object Notation> (JSON).

Defaults to B<Command>.

=item B<StoreRates> B<true|false>

If set to B<true>, convert counter values to rates. If set to B<false> (the
default) counter values are stored as is, i.e. as an increasing integer number.

=item B<BufferSize> I<Bytes>

Sets the send buffer size to I<Bytes>. By increasing this buffer, less HTTP
requests will be generated, but more metrics will be batched / metrics are
cached for longer before being sent, introducing additional delay until they
are available on the server side. I<Bytes> must be at least 1024 and cannot
exceed the size of an C<int>, i.e. 2E<nbsp>GByte.
Defaults to C<4096>.

=back

=head2 Plugin C<write_kafka>

The I<write_kafka plugin> will send values to a I<Kafka> topic, a distributed
queue.
Synopsis:

 <Plugin "write_kafka">
   Property "metadata.broker.list" "broker1:9092,broker2:9092"
   <Topic "collectd">
     Format JSON
   </Topic>
 </Plugin>

The following options are understood by the I<write_kafka plugin>:

=over 4

=item E<lt>B<Topic> I<Name>E<gt>

The plugin's configuration consists of one or more B<Topic> blocks. Each block
is given a unique I<Name> and specifies one kafka producer.
Inside the B<Topic> block, the following per-topic options are
understood:

=over 4

=item B<Property> I<String> I<String>

Configure the named property for the current topic. Properties are
forwarded to the kafka producer library B<librdkafka>.

=item B<Key> I<String>

Use the specified string as a partioning key for the topic. Kafka breaks
topic into partitions and guarantees that for a given topology, the same
consumer will be used for a specific key. The special (case insensitive)
string B<Random> can be used to specify that an arbitrary partition should
be used.

=item B<Format> B<Command>|B<JSON>|B<Graphite>

Selects the format in which messages are sent to the broker. If set to
B<Command> (the default), values are sent as C<PUTVAL> commands which are
identical to the syntax used by the I<Exec> and I<UnixSock plugins>.

If set to B<JSON>, the values are encoded in the I<JavaScript Object Notation>,
an easy and straight forward exchange format.

If set to B<Graphite>, values are encoded in the I<Graphite> format, which is
C<E<lt>metricE<gt> E<lt>valueE<gt> E<lt>timestampE<gt>\n>.

=item B<StoreRates> B<true>|B<false>

Determines whether or not C<COUNTER>, C<DERIVE> and C<ABSOLUTE> data sources
are converted to a I<rate> (i.e. a C<GAUGE> value). If set to B<false> (the
default), no conversion is performed. Otherwise the conversion is performed
using the internal value cache.

Please note that currently this option is only used if the B<Format> option has
been set to B<JSON>.

=item B<GraphitePrefix> (B<Format>=I<Graphite> only)

A prefix can be added in the metric name when outputting in the I<Graphite>
format. It's added before the I<Host> name.
Metric name will be
C<E<lt>prefixE<gt>E<lt>hostE<gt>E<lt>postfixE<gt>E<lt>pluginE<gt>E<lt>typeE<gt>E<lt>nameE<gt>>

=item B<GraphitePostfix> (B<Format>=I<Graphite> only)

A postfix can be added in the metric name when outputting in the I<Graphite>
format. It's added after the I<Host> name.
Metric name will be
C<E<lt>prefixE<gt>E<lt>hostE<gt>E<lt>postfixE<gt>E<lt>pluginE<gt>E<lt>typeE<gt>E<lt>nameE<gt>>

=item B<GraphiteEscapeChar> (B<Format>=I<Graphite> only)

Specify a character to replace dots (.) in the host part of the metric name.
In I<Graphite> metric name, dots are used as separators between different
metric parts (host, plugin, type).
Default is C<_> (I<Underscore>).

=item B<GraphiteSeparateInstances> B<false>|B<true>

If set to B<true>, the plugin instance and type instance will be in their own
path component, for example C<host.cpu.0.cpu.idle>. If set to B<false> (the
default), the plugin and plugin instance (and likewise the type and type
instance) are put into one component, for example C<host.cpu-0.cpu-idle>.

=item B<StoreRates> B<true>|B<false>

If set to B<true> (the default), convert counter values to rates. If set to
B<false> counter values are stored as is, i.e. as an increasing integer number.

This will be reflected in the C<ds_type> tag: If B<StoreRates> is enabled,
converted values will have "rate" appended to the data source type, e.g.
C<ds_type:derive:rate>.

=back

=item B<Property> I<String> I<String>

Configure the kafka producer through properties, you almost always will
want to set B<metadata.broker.list> to your Kafka broker list.

=back

=head2 Plugin C<write_riemann>

The I<write_riemann plugin> will send values to I<Riemann>, a powerful stream
aggregation and monitoring system. The plugin sends I<Protobuf> encoded data to
I<Riemann> using UDP packets.

Synopsis:

 <Plugin "write_riemann">
   <Node "example">
     Host "localhost"
     Port "5555"
     Protocol UDP
     StoreRates true
     AlwaysAppendDS false
     TTLFactor 2.0
   </Node>
   Tag "foobar"
   Attribute "foo" "bar"
 </Plugin>

The following options are understood by the I<write_riemann plugin>:

=over 4

=item E<lt>B<Node> I<Name>E<gt>

The plugin's configuration consists of one or more B<Node> blocks. Each block
is given a unique I<Name> and specifies one connection to an instance of
I<Riemann>. Indise the B<Node> block, the following per-connection options are
understood:

=over 4

=item B<Host> I<Address>

Hostname or address to connect to. Defaults to C<localhost>.

=item B<Port> I<Service>

Service name or port number to connect to. Defaults to C<5555>.

=item B<Protocol> B<UDP>|B<TCP>

Specify the protocol to use when communicating with I<Riemann>. Defaults to
B<UDP>.

=item B<StoreRates> B<true>|B<false>

If set to B<true> (the default), convert counter values to rates. If set to
B<false> counter values are stored as is, i.e. as an increasing integer number.

This will be reflected in the C<ds_type> tag: If B<StoreRates> is enabled,
converted values will have "rate" appended to the data source type, e.g.
C<ds_type:derive:rate>.

=item B<AlwaysAppendDS> B<false>|B<true>

If set the B<true>, append the name of the I<Data Source> (DS) to the
"service", i.e. the field that, together with the "host" field, uniquely
identifies a metric in I<Riemann>. If set to B<false> (the default), this is
only done when there is more than one DS.

=item B<TTLFactor> I<Factor>

I<Riemann> events have a I<Time to Live> (TTL) which specifies how long each
event is considered active. I<collectd> populates this field based on the
metrics interval setting. This setting controls the factor with which the
interval is multiplied to set the TTL. The default value is B<2.0>. Unless you
know exactly what you're doing, you should only increase this setting from its
default value.

=item B<Notifications> B<false>|B<true>

If set to B<true>, create riemann events for notifications. This is B<true>
by default. When processing thresholds from write_riemann, it might prove
useful to avoid getting notification events.

=item B<CheckThresholds> B<false>|B<true>

If set to B<true>, attach state to events based on thresholds defined
in the B<Threshold> plugin. Defaults to B<false>.

=item B<EventServicePrefix> I<String>

Add the given string as a prefix to the event service name.
If B<EventServicePrefix> not set or set to an empty string (""),
no prefix will be used.

=back

=item B<Tag> I<String>

Add the given string as an additional tag to the metric being sent to
I<Riemann>.

=item B<Attribute> I<String> I<String>

Consider the two given strings to be the key and value of an additional
attribute for each metric being sent out to I<Riemann>.

=back

=head1 THRESHOLD CONFIGURATION

Starting with version C<4.3.0> collectd has support for B<monitoring>. By that
we mean that the values are not only stored or sent somewhere, but that they
are judged and, if a problem is recognized, acted upon. The only action
collectd takes itself is to generate and dispatch a "notification". Plugins can
register to receive notifications and perform appropriate further actions.

Since systems and what you expect them to do differ a lot, you can configure
B<thresholds> for your values freely. This gives you a lot of flexibility but
also a lot of responsibility.

Every time a value is out of range a notification is dispatched. This means
that the idle percentage of your CPU needs to be less then the configured
threshold only once for a notification to be generated. There's no such thing
as a moving average or similar - at least not now.

Also, all values that match a threshold are considered to be relevant or
"interesting". As a consequence collectd will issue a notification if they are
not received for B<Timeout> iterations. The B<Timeout> configuration option is
explained in section L<"GLOBAL OPTIONS">. If, for example, B<Timeout> is set to
"2" (the default) and some hosts sends it's CPU statistics to the server every
60 seconds, a notification will be dispatched after about 120 seconds. It may
take a little longer because the timeout is checked only once each B<Interval>
on the server.

When a value comes within range again or is received after it was missing, an
"OKAY-notification" is dispatched.

Here is a configuration example to get you started. Read below for more
information.

 <Plugin threshold>
   <Type "foo">
     WarningMin    0.00
     WarningMax 1000.00
     FailureMin    0.00
     FailureMax 1200.00
     Invert false
     Instance "bar"
   </Type>

   <Plugin "interface">
     Instance "eth0"
     <Type "if_octets">
       FailureMax 10000000
       DataSource "rx"
     </Type>
   </Plugin>

   <Host "hostname">
     <Type "cpu">
       Instance "idle"
       FailureMin 10
     </Type>

     <Plugin "memory">
       <Type "memory">
         Instance "cached"
         WarningMin 100000000
       </Type>
     </Plugin>
   </Host>
 </Plugin>

There are basically two types of configuration statements: The C<Host>,
C<Plugin>, and C<Type> blocks select the value for which a threshold should be
configured. The C<Plugin> and C<Type> blocks may be specified further using the
C<Instance> option. You can combine the block by nesting the blocks, though
they must be nested in the above order, i.E<nbsp>e. C<Host> may contain either
C<Plugin> and C<Type> blocks, C<Plugin> may only contain C<Type> blocks and
C<Type> may not contain other blocks. If multiple blocks apply to the same
value the most specific block is used.

The other statements specify the threshold to configure. They B<must> be
included in a C<Type> block. Currently the following statements are recognized:

=over 4

=item B<FailureMax> I<Value>

=item B<WarningMax> I<Value>

Sets the upper bound of acceptable values. If unset defaults to positive
infinity. If a value is greater than B<FailureMax> a B<FAILURE> notification
will be created. If the value is greater than B<WarningMax> but less than (or
equal to) B<FailureMax> a B<WARNING> notification will be created.

=item B<FailureMin> I<Value>

=item B<WarningMin> I<Value>

Sets the lower bound of acceptable values. If unset defaults to negative
infinity. If a value is less than B<FailureMin> a B<FAILURE> notification will
be created. If the value is less than B<WarningMin> but greater than (or equal
to) B<FailureMin> a B<WARNING> notification will be created.

=item B<DataSource> I<DSName>

Some data sets have more than one "data source". Interesting examples are the
C<if_octets> data set, which has received (C<rx>) and sent (C<tx>) bytes and
the C<disk_ops> data set, which holds C<read> and C<write> operations. The
system load data set, C<load>, even has three data sources: C<shortterm>,
C<midterm>, and C<longterm>.

Normally, all data sources are checked against a configured threshold. If this
is undesirable, or if you want to specify different limits for each data
source, you can use the B<DataSource> option to have a threshold apply only to
one data source.

=item B<Invert> B<true>|B<false>

If set to B<true> the range of acceptable values is inverted, i.E<nbsp>e.
values between B<FailureMin> and B<FailureMax> (B<WarningMin> and
B<WarningMax>) are not okay. Defaults to B<false>.

=item B<Persist> B<true>|B<false>

Sets how often notifications are generated. If set to B<true> one notification
will be generated for each value that is out of the acceptable range. If set to
B<false> (the default) then a notification is only generated if a value is out
of range but the previous value was okay.

This applies to missing values, too: If set to B<true> a notification about a
missing value is generated once every B<Interval> seconds. If set to B<false>
only one such notification is generated until the value appears again.

=item B<Percentage> B<true>|B<false>

If set to B<true>, the minimum and maximum values given are interpreted as
percentage value, relative to the other data sources. This is helpful for
example for the "df" type, where you may want to issue a warning when less than
5E<nbsp>% of the total space is available. Defaults to B<false>.

=item B<Hits> I<Number>

Delay creating the notification until the threshold has been passed I<Number>
times. When a notification has been generated, or when a subsequent value is
inside the threshold, the counter is reset. If, for example, a value is
collected once every 10E<nbsp>seconds and B<Hits> is set to 3, a notification
will be dispatched at most once every 30E<nbsp>seconds.

This is useful when short bursts are not a problem. If, for example, 100% CPU
usage for up to a minute is normal (and data is collected every
10E<nbsp>seconds), you could set B<Hits> to B<6> to account for this.

=item B<Hysteresis> I<Number>

When set to non-zero, a hysteresis value is applied when checking minimum and
maximum bounds. This is useful for values that increase slowly and fluctuate a
bit while doing so. When these values come close to the threshold, they may
"flap", i.e. switch between failure / warning case and okay case repeatedly.

If, for example, the threshold is configures as

  WarningMax 100.0
  Hysteresis 1.0

then a I<Warning> notification is created when the value exceeds I<101> and the
corresponding I<Okay> notification is only created once the value falls below
I<99>, thus avoiding the "flapping".

=back

=head1 FILTER CONFIGURATION

Starting with collectd 4.6 there is a powerful filtering infrastructure
implemented in the daemon. The concept has mostly been copied from
I<ip_tables>, the packet filter infrastructure for Linux. We'll use a similar
terminology, so that users that are familiar with iptables feel right at home.

=head2 Terminology

The following are the terms used in the remainder of the filter configuration
documentation. For an ASCII-art schema of the mechanism, see
L<"General structure"> below.

=over 4

=item B<Match>

A I<match> is a criteria to select specific values. Examples are, of course, the
name of the value or it's current value.

Matches are implemented in plugins which you have to load prior to using the
match. The name of such plugins starts with the "match_" prefix.

=item B<Target>

A I<target> is some action that is to be performed with data. Such actions
could, for example, be to change part of the value's identifier or to ignore
the value completely.

Some of these targets are built into the daemon, see L<"Built-in targets">
below. Other targets are implemented in plugins which you have to load prior to
using the target. The name of such plugins starts with the "target_" prefix.

=item B<Rule>

The combination of any number of matches and at least one target is called a
I<rule>. The target actions will be performed for all values for which B<all>
matches apply. If the rule does not have any matches associated with it, the
target action will be performed for all values.

=item B<Chain>

A I<chain> is a list of rules and possibly default targets. The rules are tried
in order and if one matches, the associated target will be called. If a value
is handled by a rule, it depends on the target whether or not any subsequent
rules are considered or if traversal of the chain is aborted, see
L<"Flow control"> below. After all rules have been checked, the default targets
will be executed.

=back

=head2 General structure

The following shows the resulting structure:

 +---------+
 ! Chain   !
 +---------+
      !
      V
 +---------+  +---------+  +---------+  +---------+
 ! Rule    !->! Match   !->! Match   !->! Target  !
 +---------+  +---------+  +---------+  +---------+
      !
      V
 +---------+  +---------+  +---------+
 ! Rule    !->! Target  !->! Target  !
 +---------+  +---------+  +---------+
      !
      V
      :
      :
      !
      V
 +---------+  +---------+  +---------+
 ! Rule    !->! Match   !->! Target  !
 +---------+  +---------+  +---------+
      !
      V
 +---------+
 ! Default !
 ! Target  !
 +---------+

=head2 Flow control

There are four ways to control which way a value takes through the filter
mechanism:

=over 4

=item B<jump>

The built-in B<jump> target can be used to "call" another chain, i.E<nbsp>e.
process the value with another chain. When the called chain finishes, usually
the next target or rule after the jump is executed.

=item B<stop>

The stop condition, signaled for example by the built-in target B<stop>, causes
all processing of the value to be stopped immediately.

=item B<return>

Causes processing in the current chain to be aborted, but processing of the
value generally will continue. This means that if the chain was called via
B<Jump>, the next target or rule after the jump will be executed. If the chain
was not called by another chain, control will be returned to the daemon and it
may pass the value to another chain.

=item B<continue>

Most targets will signal the B<continue> condition, meaning that processing
should continue normally. There is no special built-in target for this
condition.

=back

=head2 Synopsis

The configuration reflects this structure directly:

 PostCacheChain "PostCache"
 <Chain "PostCache">
   <Rule "ignore_mysql_show">
     <Match "regex">
       Plugin "^mysql$"
       Type "^mysql_command$"
       TypeInstance "^show_"
     </Match>
     <Target "stop">
     </Target>
   </Rule>
   <Target "write">
     Plugin "rrdtool"
   </Target>
 </Chain>

The above configuration example will ignore all values where the plugin field
is "mysql", the type is "mysql_command" and the type instance begins with
"show_". All other values will be sent to the C<rrdtool> write plugin via the
default target of the chain. Since this chain is run after the value has been
added to the cache, the MySQL C<show_*> command statistics will be available
via the C<unixsock> plugin.

=head2 List of configuration options

=over 4

=item B<PreCacheChain> I<ChainName>

=item B<PostCacheChain> I<ChainName>

Configure the name of the "pre-cache chain" and the "post-cache chain". The
argument is the name of a I<chain> that should be executed before and/or after
the values have been added to the cache.

To understand the implications, it's important you know what is going on inside
I<collectd>. The following diagram shows how values are passed from the
read-plugins to the write-plugins:

   +---------------+
   !  Read-Plugin  !
   +-------+-------+
           !
 + - - - - V - - - - +
 : +---------------+ :
 : !   Pre-Cache   ! :
 : !     Chain     ! :
 : +-------+-------+ :
 :         !         :
 :         V         :
 : +-------+-------+ :  +---------------+
 : !     Cache     !--->!  Value Cache  !
 : !     insert    ! :  +---+---+-------+
 : +-------+-------+ :      !   !
 :         !   ,------------'   !
 :         V   V     :          V
 : +-------+---+---+ :  +-------+-------+
 : !  Post-Cache   +--->! Write-Plugins !
 : !     Chain     ! :  +---------------+
 : +---------------+ :
 :                   :
 :  dispatch values  :
 + - - - - - - - - - +

After the values are passed from the "read" plugins to the dispatch functions,
the pre-cache chain is run first. The values are added to the internal cache
afterwards. The post-cache chain is run after the values have been added to the
cache. So why is it such a huge deal if chains are run before or after the
values have been added to this cache?

Targets that change the identifier of a value list should be executed before
the values are added to the cache, so that the name in the cache matches the
name that is used in the "write" plugins. The C<unixsock> plugin, too, uses
this cache to receive a list of all available values. If you change the
identifier after the value list has been added to the cache, this may easily
lead to confusion, but it's not forbidden of course.

The cache is also used to convert counter values to rates. These rates are, for
example, used by the C<value> match (see below). If you use the rate stored in
the cache B<before> the new value is added, you will use the old, B<previous>
rate. Write plugins may use this rate, too, see the C<csv> plugin, for example.
The C<unixsock> plugin uses these rates too, to implement the C<GETVAL>
command.

Last but not last, the B<stop> target makes a difference: If the pre-cache
chain returns the stop condition, the value will not be added to the cache and
the post-cache chain will not be run.

=item B<Chain> I<Name>

Adds a new chain with a certain name. This name can be used to refer to a
specific chain, for example to jump to it.

Within the B<Chain> block, there can be B<Rule> blocks and B<Target> blocks.

=item B<Rule> [I<Name>]

Adds a new rule to the current chain. The name of the rule is optional and
currently has no meaning for the daemon.

Within the B<Rule> block, there may be any number of B<Match> blocks and there
must be at least one B<Target> block.

=item B<Match> I<Name>

Adds a match to a B<Rule> block. The name specifies what kind of match should
be performed. Available matches depend on the plugins that have been loaded.

The arguments inside the B<Match> block are passed to the plugin implementing
the match, so which arguments are valid here depends on the plugin being used.
If you do not need any to pass any arguments to a match, you can use the
shorter syntax:

 Match "foobar"

Which is equivalent to:

 <Match "foobar">
 </Match>

=item B<Target> I<Name>

Add a target to a rule or a default target to a chain. The name specifies what
kind of target is to be added. Which targets are available depends on the
plugins being loaded.

The arguments inside the B<Target> block are passed to the plugin implementing
the target, so which arguments are valid here depends on the plugin being used.
If you do not need any to pass any arguments to a target, you can use the
shorter syntax:

 Target "stop"

This is the same as writing:

 <Target "stop">
 </Target>

=back

=head2 Built-in targets

The following targets are built into the core daemon and therefore need no
plugins to be loaded:

=over 4

=item B<return>

Signals the "return" condition, see the L<"Flow control"> section above. This
causes the current chain to stop processing the value and returns control to
the calling chain. The calling chain will continue processing targets and rules
just after the B<jump> target (see below). This is very similar to the
B<RETURN> target of iptables, see L<iptables(8)>.

This target does not have any options.

Example:

 Target "return"

=item B<stop>

Signals the "stop" condition, see the L<"Flow control"> section above. This
causes processing of the value to be aborted immediately. This is similar to
the B<DROP> target of iptables, see L<iptables(8)>.

This target does not have any options.

Example:

 Target "stop"

=item B<write>

Sends the value to "write" plugins.

Available options:

=over 4

=item B<Plugin> I<Name>

Name of the write plugin to which the data should be sent. This option may be
given multiple times to send the data to more than one write plugin. If the
plugin supports multiple instances, the plugin's instance(s) must also be
specified.

=back

If no plugin is explicitly specified, the values will be sent to all available
write plugins.

Single-instance plugin example:

 <Target "write">
   Plugin "rrdtool"
 </Target>

Multi-instance plugin example:

 <Plugin "write_graphite">
   <Node "foo">
   ...
   </Node>
   <Node "bar">
   ...
   </Node>
 </Plugin>
  ...
 <Target "write">
   Plugin "write_graphite/foo"
 </Target>

=item B<jump>

Starts processing the rules of another chain, see L<"Flow control"> above. If
the end of that chain is reached, or a stop condition is encountered,
processing will continue right after the B<jump> target, i.E<nbsp>e. with the
next target or the next rule. This is similar to the B<-j> command line option
of iptables, see L<iptables(8)>.

Available options:

=over 4

=item B<Chain> I<Name>

Jumps to the chain I<Name>. This argument is required and may appear only once.

=back

Example:

 <Target "jump">
   Chain "foobar"
 </Target>

=back

=head2 Available matches

=over 4

=item B<regex>

Matches a value using regular expressions.

Available options:

=over 4

=item B<Host> I<Regex>

=item B<Plugin> I<Regex>

=item B<PluginInstance> I<Regex>

=item B<Type> I<Regex>

=item B<TypeInstance> I<Regex>

Match values where the given regular expressions match the various fields of
the identifier of a value. If multiple regular expressions are given, B<all>
regexen must match for a value to match.

=item B<Invert> B<false>|B<true>

When set to B<true>, the result of the match is inverted, i.e. all value lists
where all regular expressions apply are not matched, all other value lists are
matched. Defaults to B<false>.

=back

Example:

 <Match "regex">
   Host "customer[0-9]+"
   Plugin "^foobar$"
 </Match>

=item B<timediff>

Matches values that have a time which differs from the time on the server.

This match is mainly intended for servers that receive values over the
C<network> plugin and write them to disk using the C<rrdtool> plugin. RRDtool
is very sensitive to the timestamp used when updating the RRD files. In
particular, the time must be ever increasing. If a misbehaving client sends one
packet with a timestamp far in the future, all further packets with a correct
time will be ignored because of that one packet. What's worse, such corrupted
RRD files are hard to fix.

This match lets one match all values B<outside> a specified time range
(relative to the server's time), so you can use the B<stop> target (see below)
to ignore the value, for example.

Available options:

=over 4

=item B<Future> I<Seconds>

Matches all values that are I<ahead> of the server's time by I<Seconds> or more
seconds. Set to zero for no limit. Either B<Future> or B<Past> must be
non-zero.

=item B<Past> I<Seconds>

Matches all values that are I<behind> of the server's time by I<Seconds> or
more seconds. Set to zero for no limit. Either B<Future> or B<Past> must be
non-zero.

=back

Example:

 <Match "timediff">
   Future  300
   Past   3600
 </Match>

This example matches all values that are five minutes or more ahead of the
server or one hour (or more) lagging behind.

=item B<value>

Matches the actual value of data sources against given minimumE<nbsp>/ maximum
values. If a data-set consists of more than one data-source, all data-sources
must match the specified ranges for a positive match.

Available options:

=over 4

=item B<Min> I<Value>

Sets the smallest value which still results in a match. If unset, behaves like
negative infinity.

=item B<Max> I<Value>

Sets the largest value which still results in a match. If unset, behaves like
positive infinity.

=item B<Invert> B<true>|B<false>

Inverts the selection. If the B<Min> and B<Max> settings result in a match,
no-match is returned and vice versa. Please note that the B<Invert> setting
only effects how B<Min> and B<Max> are applied to a specific value. Especially
the B<DataSource> and B<Satisfy> settings (see below) are not inverted.

=item B<DataSource> I<DSName> [I<DSName> ...]

Select one or more of the data sources. If no data source is configured, all
data sources will be checked. If the type handled by the match does not have a
data source of the specified name(s), this will always result in no match
(independent of the B<Invert> setting).

=item B<Satisfy> B<Any>|B<All>

Specifies how checking with several data sources is performed. If set to
B<Any>, the match succeeds if one of the data sources is in the configured
range. If set to B<All> the match only succeeds if all data sources are within
the configured range. Default is B<All>.

Usually B<All> is used for positive matches, B<Any> is used for negative
matches. This means that with B<All> you usually check that all values are in a
"good" range, while with B<Any> you check if any value is within a "bad" range
(or outside the "good" range).

=back

Either B<Min> or B<Max>, but not both, may be unset.

Example:

 # Match all values smaller than or equal to 100. Matches only if all data
 # sources are below 100.
 <Match "value">
   Max 100
   Satisfy "All"
 </Match>

 # Match if the value of any data source is outside the range of 0 - 100.
 <Match "value">
   Min   0
   Max 100
   Invert true
   Satisfy "Any"
 </Match>

=item B<empty_counter>

Matches all values with one or more data sources of type B<COUNTER> and where
all counter values are zero. These counters usually I<never> increased since
they started existing (and are therefore uninteresting), or got reset recently
or overflowed and you had really, I<really> bad luck.

Please keep in mind that ignoring such counters can result in confusing
behavior: Counters which hardly ever increase will be zero for long periods of
time. If the counter is reset for some reason (machine or service restarted,
usually), the graph will be empty (NAN) for a long time. People may not
understand why.

=item B<hashed>

Calculates a hash value of the host name and matches values according to that
hash value. This makes it possible to divide all hosts into groups and match
only values that are in a specific group. The intended use is in load
balancing, where you want to handle only part of all data and leave the rest
for other servers.

The hashing function used tries to distribute the hosts evenly. First, it
calculates a 32E<nbsp>bit hash value using the characters of the hostname:

  hash_value = 0;
  for (i = 0; host[i] != 0; i++)
    hash_value = (hash_value * 251) + host[i];

The constant 251 is a prime number which is supposed to make this hash value
more random. The code then checks the group for this host according to the
I<Total> and I<Match> arguments:

  if ((hash_value % Total) == Match)
    matches;
  else
    does not match;

Please note that when you set I<Total> to two (i.E<nbsp>e. you have only two
groups), then the least significant bit of the hash value will be the XOR of
all least significant bits in the host name. One consequence is that when you
have two hosts, "server0.example.com" and "server1.example.com", where the host
name differs in one digit only and the digits differ by one, those hosts will
never end up in the same group.

Available options:

=over 4

=item B<Match> I<Match> I<Total>

Divide the data into I<Total> groups and match all hosts in group I<Match> as
described above. The groups are numbered from zero, i.E<nbsp>e. I<Match> must
be smaller than I<Total>. I<Total> must be at least one, although only values
greater than one really do make any sense.

You can repeat this option to match multiple groups, for example:

  Match 3 7
  Match 5 7

The above config will divide the data into seven groups and match groups three
and five. One use would be to keep every value on two hosts so that if one
fails the missing data can later be reconstructed from the second host.

=back

Example:

 # Operate on the pre-cache chain, so that ignored values are not even in the
 # global cache.
 <Chain "PreCache">
   <Rule>
     <Match "hashed">
       # Divide all received hosts in seven groups and accept all hosts in
       # group three.
       Match 3 7
     </Match>
     # If matched: Return and continue.
     Target "return"
   </Rule>
   # If not matched: Return and stop.
   Target "stop"
 </Chain>

=back

=head2 Available targets

=over 4

=item B<notification>

Creates and dispatches a notification.

Available options:

=over 4

=item B<Message> I<String>

This required option sets the message of the notification. The following
placeholders will be replaced by an appropriate value:

=over 4

=item B<%{host}>

=item B<%{plugin}>

=item B<%{plugin_instance}>

=item B<%{type}>

=item B<%{type_instance}>

These placeholders are replaced by the identifier field of the same name.

=item B<%{ds:>I<name>B<}>

These placeholders are replaced by a (hopefully) human readable representation
of the current rate of this data source. If you changed the instance name
(using the B<set> or B<replace> targets, see below), it may not be possible to
convert counter values to rates.

=back

Please note that these placeholders are B<case sensitive>!

=item B<Severity> B<"FAILURE">|B<"WARNING">|B<"OKAY">

Sets the severity of the message. If omitted, the severity B<"WARNING"> is
used.

=back

Example:

  <Target "notification">
    Message "Oops, the %{type_instance} temperature is currently %{ds:value}!"
    Severity "WARNING"
  </Target>

=item B<replace>

Replaces parts of the identifier using regular expressions.

Available options:

=over 4

=item B<Host> I<Regex> I<Replacement>

=item B<Plugin> I<Regex> I<Replacement>

=item B<PluginInstance> I<Regex> I<Replacement>

=item B<TypeInstance> I<Regex> I<Replacement>

Match the appropriate field with the given regular expression I<Regex>. If the
regular expression matches, that part that matches is replaced with
I<Replacement>. If multiple places of the input buffer match a given regular
expression, only the first occurrence will be replaced.

You can specify each option multiple times to use multiple regular expressions
one after another.

=back

Example:

 <Target "replace">
   # Replace "example.net" with "example.com"
   Host "\\<example.net\\>" "example.com"

   # Strip "www." from hostnames
   Host "\\<www\\." ""
 </Target>

=item B<set>

Sets part of the identifier of a value to a given string.

Available options:

=over 4

=item B<Host> I<String>

=item B<Plugin> I<String>

=item B<PluginInstance> I<String>

=item B<TypeInstance> I<String>

Set the appropriate field to the given string. The strings for plugin instance
and type instance may be empty, the strings for host and plugin may not be
empty. It's currently not possible to set the type of a value this way.

=back

Example:

 <Target "set">
   PluginInstance "coretemp"
   TypeInstance "core3"
 </Target>

=back

=head2 Backwards compatibility

If you use collectd with an old configuration, i.E<nbsp>e. one without a
B<Chain> block, it will behave as it used to. This is equivalent to the
following configuration:

 <Chain "PostCache">
   Target "write"
 </Chain>

If you specify a B<PostCacheChain>, the B<write> target will not be added
anywhere and you will have to make sure that it is called where appropriate. We
suggest to add the above snippet as default target to your "PostCache" chain.

=head2 Examples

Ignore all values, where the hostname does not contain a dot, i.E<nbsp>e. can't
be an FQDN.

 <Chain "PreCache">
   <Rule "no_fqdn">
     <Match "regex">
       Host "^[^\.]*$"
     </Match>
     Target "stop"
   </Rule>
   Target "write"
 </Chain>

=head1 SEE ALSO

L<collectd(1)>,
L<collectd-exec(5)>,
L<collectd-perl(5)>,
L<collectd-unixsock(5)>,
L<types.db(5)>,
L<hddtemp(8)>,
L<iptables(8)>,
L<kstat(3KSTAT)>,
L<mbmon(1)>,
L<psql(1)>,
L<regex(7)>,
L<rrdtool(1)>,
L<sensors(1)>

=head1 AUTHOR

Florian Forster E<lt>octo@collectd.orgE<gt>

=cut<|MERGE_RESOLUTION|>--- conflicted
+++ resolved
@@ -6,31 +6,20 @@
 
 =head1 SYNOPSIS
 
-<<<<<<< HEAD
-  BaseDir "/path/to/data/"
-  PIDFile "/path/to/pidfile/collectd.pid"
-  Server  "123.123.123.123" 12345
-
-=======
   BaseDir "/var/lib/collectd"
   PIDFile "/run/collectd.pid"
   Interval 10.0
   
->>>>>>> 21077b07
   LoadPlugin cpu
   LoadPlugin load
-
+  
   <LoadPlugin df>
     Interval 3600
   </LoadPlugin>
-<<<<<<< HEAD
-
-=======
   <Plugin df>
     ValuesPercentage true
   </Plugin>
   
->>>>>>> 21077b07
   LoadPlugin ping
   <Plugin ping>
     Host "example.org"
