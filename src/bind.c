--- conflicted
+++ resolved
@@ -437,10 +437,6 @@
     return (-1);
   }
 
-<<<<<<< HEAD
-  tzset();
-  *ret_value = mktime(&tm) - timezone;  /* fix strptime() misinterpretation */
-=======
 #if HAVE_TIMEGM
   time_t t = timegm(&tm);
   if (t == ((time_t)-1)) {
@@ -463,7 +459,6 @@
    * back to UTC. */
   *ret_value = t - timezone;
 #endif
->>>>>>> 632cca47
 
   xmlXPathFreeObject(xpathObj);
   return (0);
