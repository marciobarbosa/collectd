=head1 NAME

types.db - Data-set specifications for the system statistics collection daemon
B<collectd>

=head1 SYNOPSIS

  bitrate    value:GAUGE:0:4294967295
  counter    value:COUNTER:U:U
  if_octets  rx:COUNTER:0:4294967295, tx:COUNTER:0:4294967295

=head1 DESCRIPTION

The types.db file contains one line for each data-set specification. Each line
consists of two fields delimited by spaces and/or horizontal tabs. The first
field defines the name of the data-set, while the second field defines a list
of data-source specifications, delimited by spaces and, optionally, a comma
(",") right after each list-entry.

The format of the data-source specification has been inspired by RRDtool's
data-source specification. Each data-source is defined by a quadruple made up
of the data-source name, type, minimal and maximal values, delimited by colons
(":"): I<ds-name>:I<ds-type>:I<min>:I<max>. I<ds-type> may be either
B<COUNTER> or B<GAUGE>. I<min> and I<max> define the range of valid values for
data stored for this data-source. If B<U> is specified for either the min or
max value, it will be set to unknown, meaning that no range checks will
happen. See L<rrdcreate(1)> for more details.

=head1 FILES

The location of the types.db file is defined by the B<TypesDB> configuration
<<<<<<< HEAD
option (see L<collectd.conf(5)>). It defaults to collectd's shared data
directory, i.E<nbsp>e. F<I<prefix>/share/collectd/>. If you want to specify
custom data-sets, you should do so by using a custom file specified as an
additional argument to the B<TypesDB> option.
=======
option (see L<collectd.conf(5)>).

=head1 CUSTOM TYPES

If you want to specify custom types, you should do so by specifying a custom
file in addition to the default one (see L<FILES>) above. You can do that by
having multiple B<TypesDB> statements in your configuration file or by
specifying more than one file in one line.

For example:

 TypesDB "/opt/collectd/share/collectd/types.db"
 TypesDB "/opt/collectd/etc/types.db.custom"
>>>>>>> a30f785e

=head1 SEE ALSO

L<collectd(1)>,
L<collectd.conf(5)>,
L<rrdcreate(1)>

=head1 AUTHOR

B<collectd> has been written by Florian Forster
E<lt>octoE<nbsp>atE<nbsp>verplant.orgE<gt>.

This manpage has been written by Sebastian Harl
E<lt>shE<nbsp>atE<nbsp>tokkee.orgE<gt>.

=cut
<|MERGE_RESOLUTION|>--- conflicted
+++ resolved
@@ -29,13 +29,8 @@
 =head1 FILES
 
 The location of the types.db file is defined by the B<TypesDB> configuration
-<<<<<<< HEAD
 option (see L<collectd.conf(5)>). It defaults to collectd's shared data
-directory, i.E<nbsp>e. F<I<prefix>/share/collectd/>. If you want to specify
-custom data-sets, you should do so by using a custom file specified as an
-additional argument to the B<TypesDB> option.
-=======
-option (see L<collectd.conf(5)>).
+directory, i.E<nbsp>e. F<I<prefix>/share/collectd/>.
 
 =head1 CUSTOM TYPES
 
@@ -48,7 +43,6 @@
 
  TypesDB "/opt/collectd/share/collectd/types.db"
  TypesDB "/opt/collectd/etc/types.db.custom"
->>>>>>> a30f785e
 
 =head1 SEE ALSO
 
