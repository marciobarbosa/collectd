--- conflicted
+++ resolved
@@ -478,13 +478,7 @@
   buffer[buffer_size - 1] = 0;
 
   *ret_buffer = buffer;
-<<<<<<< HEAD
-  *ret_buffer_size = buffer_size;
-
   return 0;
-=======
-  return (0);
->>>>>>> 6d63f6e9
 } /* }}} int powerdns_get_data_dgram */
 
 static int powerdns_get_data_stream(list_item_t *item, char **ret_buffer) {
@@ -559,25 +553,15 @@
     return status;
   }
 
-<<<<<<< HEAD
-  return status;
-=======
   *ret_buffer = buffer;
   return 0;
->>>>>>> 6d63f6e9
 } /* }}} int powerdns_get_data_stream */
 
 static int powerdns_get_data(list_item_t *item, char **ret_buffer) {
   if (item->socktype == SOCK_DGRAM)
-<<<<<<< HEAD
-    return powerdns_get_data_dgram(item, ret_buffer, ret_buffer_size);
+    return powerdns_get_data_dgram(item, ret_buffer);
   else if (item->socktype == SOCK_STREAM)
-    return powerdns_get_data_stream(item, ret_buffer, ret_buffer_size);
-=======
-    return (powerdns_get_data_dgram(item, ret_buffer));
-  else if (item->socktype == SOCK_STREAM)
-    return (powerdns_get_data_stream(item, ret_buffer));
->>>>>>> 6d63f6e9
+    return powerdns_get_data_stream(item, ret_buffer);
   else {
     ERROR("powerdns plugin: Unknown socket type: %i", (int)item->socktype);
     return -1;
@@ -593,21 +577,15 @@
     return -1;
   }
 
-<<<<<<< HEAD
-  status = powerdns_get_data(item, &buffer, &buffer_size);
-  if (status != 0)
-    return -1;
-=======
   char *buffer = NULL;
   int status = powerdns_get_data(item, &buffer);
   if (status != 0) {
     ERROR("powerdns plugin: powerdns_get_data failed.");
-    return (status);
+    return status;
   }
   if (buffer == NULL) {
     return EINVAL;
   }
->>>>>>> 6d63f6e9
 
   const char *const *fields = default_server_fields;
   int fields_num = default_server_fields_num;
