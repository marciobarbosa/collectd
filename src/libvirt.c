--- conflicted
+++ resolved
@@ -138,16 +138,12 @@
     int i, n;
     const char *name;
     char uuid[VIR_UUID_STRING_BUFLEN];
-    char  *host_ptr;
-    size_t host_len;
 
     vl->interval = interval_g;
 
     sstrncpy (vl->plugin, "libvirt", sizeof (vl->plugin));
 
     vl->host[0] = '\0';
-    host_ptr = vl->host;
-    host_len = sizeof (vl->host);
 
     /* Construct the hostname field according to HostnameFormat. */
     for (i = 0; i < HF_MAX_FIELDS; ++i) {
@@ -804,116 +800,6 @@
     return r;
 }
 
-<<<<<<< HEAD
-=======
-static void
-init_value_list (value_list_t *vl, time_t t, virDomainPtr dom)
-{
-    int i, n;
-    const char *name;
-    char uuid[VIR_UUID_STRING_BUFLEN];
-
-    vl->time = t;
-    vl->interval = interval_g;
-
-    sstrncpy (vl->plugin, "libvirt", sizeof (vl->plugin));
-
-    vl->host[0] = '\0';
-
-    /* Construct the hostname field according to HostnameFormat. */
-    for (i = 0; i < HF_MAX_FIELDS; ++i) {
-        if (hostname_format[i] == hf_none)
-            continue;
-
-        n = DATA_MAX_NAME_LEN - strlen (vl->host) - 2;
-
-        if (i > 0 && n >= 1) {
-            strncat (vl->host, ":", 1);
-            n--;
-        }
-
-        switch (hostname_format[i]) {
-        case hf_none: break;
-        case hf_hostname:
-            strncat (vl->host, hostname_g, n);
-            break;
-        case hf_name:
-            name = virDomainGetName (dom);
-            if (name)
-                strncat (vl->host, name, n);
-            break;
-        case hf_uuid:
-            if (virDomainGetUUIDString (dom, uuid) == 0)
-                strncat (vl->host, uuid, n);
-            break;
-        }
-    }
-
-    vl->host[sizeof (vl->host) - 1] = '\0';
-} /* void init_value_list */
-
-static void
-cpu_submit (unsigned long long cpu_time,
-            time_t t,
-            virDomainPtr dom, const char *type)
-{
-    value_t values[1];
-    value_list_t vl = VALUE_LIST_INIT;
-
-    init_value_list (&vl, t, dom);
-
-    values[0].counter = cpu_time;
-
-    vl.values = values;
-    vl.values_len = 1;
-
-    sstrncpy (vl.type, type, sizeof (vl.type));
-
-    plugin_dispatch_values (&vl);
-}
-
-static void
-vcpu_submit (counter_t cpu_time,
-             time_t t,
-             virDomainPtr dom, int vcpu_nr, const char *type)
-{
-    value_t values[1];
-    value_list_t vl = VALUE_LIST_INIT;
-
-    init_value_list (&vl, t, dom);
-
-    values[0].counter = cpu_time;
-    vl.values = values;
-    vl.values_len = 1;
-
-    sstrncpy (vl.type, type, sizeof (vl.type));
-    ssnprintf (vl.type_instance, sizeof (vl.type_instance), "%d", vcpu_nr);
-
-    plugin_dispatch_values (&vl);
-}
-
-static void
-submit_counter2 (const char *type, counter_t v0, counter_t v1,
-             time_t t,
-             virDomainPtr dom, const char *devname)
-{
-    value_t values[2];
-    value_list_t vl = VALUE_LIST_INIT;
-
-    init_value_list (&vl, t, dom);
-
-    values[0].counter = v0;
-    values[1].counter = v1;
-    vl.values = values;
-    vl.values_len = 2;
-
-    sstrncpy (vl.type, type, sizeof (vl.type));
-    sstrncpy (vl.type_instance, devname, sizeof (vl.type_instance));
-
-    plugin_dispatch_values (&vl);
-} /* void submit_counter2 */
-
->>>>>>> b96e6dd0
 static int
 lv_shutdown (void)
 {
