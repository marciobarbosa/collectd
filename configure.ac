dnl Process this file with autoconf to produce a configure script.
AC_INIT([collectd],[m4_esyscmd(./version-gen.sh)])
AC_CONFIG_SRCDIR(src/)
AC_CONFIG_HEADERS(src/config.h)
AC_CONFIG_AUX_DIR([libltdl/config])

dnl older automake's default of ARFLAGS=cru is noisy on newer binutils;
dnl we don't really need the 'u' even in older toolchains.  Then there is
dnl older libtool, which spelled it AR_FLAGS
m4_divert_text([DEFAULTS], [: "${ARFLAGS=cr} ${AR_FLAGS=cr}"])

m4_ifdef([LT_PACKAGE_VERSION],
	# libtool >= 2.2
	[
	 LT_CONFIG_LTDL_DIR([libltdl])
	 LT_INIT([dlopen])
	 LTDL_INIT([convenience])
	 AC_DEFINE(LIBTOOL_VERSION, 2, [Define to used libtool version.])
	]
,
	# libtool <= 1.5
	[
	 AC_LIBLTDL_CONVENIENCE
	 AC_SUBST(LTDLINCL)
	 AC_SUBST(LIBLTDL)
	 AC_LIBTOOL_DLOPEN
	 AC_CONFIG_SUBDIRS(libltdl)
	 AC_DEFINE(LIBTOOL_VERSION, 1, [Define to used libtool version.])
	]
)

AM_CONDITIONAL([BUILD_INCLUDED_LTDL], [test "x$LTDLDEPS" != "x"])

AM_INIT_AUTOMAKE([tar-pax dist-bzip2 foreign])
m4_ifdef([AM_SILENT_RULES], [AM_SILENT_RULES([yes])])
AC_LANG(C)

AC_PREFIX_DEFAULT("/opt/collectd")

AC_SYS_LARGEFILE

#
# Checks for programs.
#
AC_PROG_CC
AC_PROG_CPP
AC_PROG_EGREP
AC_PROG_INSTALL
AC_PROG_LN_S
AC_PROG_MAKE_SET
AM_PROG_CC_C_O
AM_CONDITIONAL(COMPILER_IS_GCC, test "x$GCC" = "xyes")

AC_DISABLE_STATIC
AC_PROG_LIBTOOL
AC_PROG_LEX
AC_PROG_YACC

# Warn when pkg.m4 is missing
m4_pattern_forbid([^_?PKG_[A-Z_]+$],[*** pkg.m4 missing, please install pkg-config])

PKG_PROG_PKG_CONFIG

AC_CACHE_CHECK([if bison is the parser generator],
	[collectd_cv_prog_bison],
	[AS_IF([$YACC --version 2>/dev/null | $EGREP -q '^bison '],
		[collectd_cv_prog_bison=yes], [collectd_cv_prog_bison=no]
	)]
)

if test "x$collectd_cv_prog_bison" = "xno" && test ! -f "${srcdir}/src/liboconfig/parser.c"
then
	AC_MSG_ERROR([bison is missing and you do not have ${srcdir}/src/liboconfig/parser.c. Please install bison])
fi

AC_CHECK_PROG([have_protoc_c], [protoc-c], [yes], [no])
if test "x$have_protoc_c" = "xno"
then
	have_protoc_c="no (protoc-c compiler not found)"
fi

if test "x$have_protoc_c" = "xyes"
then
	AC_CHECK_HEADERS([protobuf-c/protobuf-c.h google/protobuf-c/protobuf-c.h],
			 [have_protoc_c="yes"; break],
			 [have_protoc_c="no (<google/protobuf-c/protobuf-c.h> not found)"])
fi
if test "x$have_protoc_c" = "xyes"
then
	AC_CHECK_LIB([protobuf-c], [protobuf_c_message_pack],
		     [have_protoc_c="yes"],
		     [have_protoc_c="no (libprotobuf-c not found)"])

fi
AM_CONDITIONAL(HAVE_PROTOC_C, test "x$have_protoc_c" = "xyes")

AC_MSG_CHECKING([for kernel type ($host_os)])
case $host_os in
	*linux*)
	AC_DEFINE([KERNEL_LINUX], 1, [True if program is to be compiled for a Linux kernel])
	ac_system="Linux"
	;;
	*solaris*)
	AC_DEFINE([KERNEL_SOLARIS], 1, [True if program is to be compiled for a Solaris kernel])
	ac_system="Solaris"
	;;
	*darwin*)
	AC_DEFINE([KERNEL_DARWIN], 1, [True if program is to be compiled for a Darwin kernel])
	ac_system="Darwin"
	;;
	*openbsd*)
	AC_DEFINE([KERNEL_OPENBSD], 1, [True if program is to be compiled for an OpenBSD kernel])
	ac_system="OpenBSD"
	;;
	*aix*)
	AC_DEFINE([KERNEL_AIX], 1, [True if program is to be compiled for a AIX kernel])
	ac_system="AIX"
	;;
	*freebsd*)
	AC_DEFINE([KERNEL_FREEBSD], 1, [True if program is to be compiled for a FreeBSD kernel])
	ac_system="FreeBSD"
	;;
	*)
	ac_system="unknown"
esac
AC_MSG_RESULT([$ac_system])

AM_CONDITIONAL([BUILD_LINUX],[test "x$ac_system" = "xLinux"])
AM_CONDITIONAL([BUILD_SOLARIS],[test "x$ac_system" = "xSolaris"])
AM_CONDITIONAL([BUILD_DARWIN],[test "x$ac_system" = "xDarwin"])
AM_CONDITIONAL([BUILD_OPENBSD],[test "x$ac_system" = "xOpenBSD"])
AM_CONDITIONAL([BUILD_AIX],[test "x$ac_system" = "xAIX"])
AM_CONDITIONAL([BUILD_FREEBSD],[test "x$ac_system" = "xFreeBSD"])

if test "x$ac_system" = "xLinux"
then
	AC_ARG_VAR([KERNEL_DIR], [path to Linux kernel sources])
	if test -z "$KERNEL_DIR"
	then
		KERNEL_DIR="/lib/modules/`uname -r`/source"
	fi

	KERNEL_CFLAGS="-I$KERNEL_DIR/include"
	AC_SUBST(KERNEL_CFLAGS)
fi

if test "x$ac_system" = "xSolaris"
then
	AC_DEFINE(_POSIX_PTHREAD_SEMANTICS, 1, [Define to enforce POSIX thread semantics under Solaris.])
	AC_DEFINE(_REENTRANT,               1, [Define to enable reentrancy interfaces.])

	AC_MSG_CHECKING([whether compiler builds 64bit binaries])
	AC_COMPILE_IFELSE([AC_LANG_PROGRAM([
			   #ifndef _LP64
			   # error "Compiler not in 64bit mode."
			   #endif
			   ])],
			   [AC_MSG_RESULT([yes])],
			   [
			    AC_MSG_RESULT([no])
			    AC_MSG_NOTICE([Solaris detected. Please consider building a 64-bit binary.])
			   ])
fi

if test "x$ac_system" = "xAIX"
then
	AC_DEFINE(_THREAD_SAFE_ERRNO, 1, [Define to use the thread-safe version of errno under AIX.])
fi

# Where to install .pc files.
pkgconfigdir="${libdir}/pkgconfig"
AC_SUBST(pkgconfigdir)

# Check for standards compliance mode
AC_ARG_ENABLE(standards,
	      AS_HELP_STRING([--enable-standards], [Enable standards compliance mode]),
	      [enable_standards="$enableval"],
	      [enable_standards="no"])
if test "x$enable_standards" = "xyes"
then
	AC_DEFINE(_ISOC99_SOURCE,        1, [Define to enforce ISO C99 compliance.])
	AC_DEFINE(_POSIX_C_SOURCE, 200809L, [Define to enforce POSIX.1-2008 compliance.])
	AC_DEFINE(_XOPEN_SOURCE,       700, [Define to enforce X/Open 7 (XSI) compliance.])
	AC_DEFINE(_REENTRANT,            1, [Define to enable reentrancy interfaces.])
	if test "x$GCC" = "xyes"
	then
		CFLAGS="$CFLAGS -std=c99"
	fi
fi
AM_CONDITIONAL(BUILD_FEATURE_STANDARDS, test "x$enable_standards" = "xyes")

#
# Checks for header files.
#
AC_HEADER_STDC
AC_HEADER_SYS_WAIT
AC_HEADER_DIRENT
AC_HEADER_STDBOOL

AC_CHECK_HEADERS(stdio.h errno.h math.h stdarg.h syslog.h fcntl.h signal.h assert.h sys/types.h sys/socket.h sys/select.h poll.h netdb.h arpa/inet.h sys/resource.h sys/param.h kstat.h regex.h sys/ioctl.h endian.h sys/isa_defs.h fnmatch.h libgen.h)

# For ping library
AC_CHECK_HEADERS(netinet/in_systm.h, [], [],
[#if HAVE_STDINT_H
# include <stdint.h>
#endif
#if HAVE_SYS_TYPES_H
# include <sys/types.h>
#endif
])
AC_CHECK_HEADERS(netinet/in.h, [], [],
[#if HAVE_STDINT_H
# include <stdint.h>
#endif
#if HAVE_SYS_TYPES_H
# include <sys/types.h>
#endif
#if HAVE_NETINET_IN_SYSTM_H
# include <netinet/in_systm.h>
#endif
])
AC_CHECK_HEADERS(netinet/ip.h, [], [],
[#if HAVE_STDINT_H
# include <stdint.h>
#endif
#if HAVE_SYS_TYPES_H
# include <sys/types.h>
#endif
#if HAVE_NETINET_IN_SYSTM_H
# include <netinet/in_systm.h>
#endif
#if HAVE_NETINET_IN_H
# include <netinet/in.h>
#endif
])
AC_CHECK_HEADERS(netinet/ip_icmp.h, [], [],
[#if HAVE_STDINT_H
# include <stdint.h>
#endif
#if HAVE_SYS_TYPES_H
# include <sys/types.h>
#endif
#if HAVE_NETINET_IN_SYSTM_H
# include <netinet/in_systm.h>
#endif
#if HAVE_NETINET_IN_H
# include <netinet/in.h>
#endif
#if HAVE_NETINET_IP_H
# include <netinet/ip.h>
#endif
])
AC_CHECK_HEADERS(netinet/ip_var.h, [], [],
[#if HAVE_STDINT_H
# include <stdint.h>
#endif
#if HAVE_SYS_TYPES_H
# include <sys/types.h>
#endif
#if HAVE_NETINET_IN_SYSTM_H
# include <netinet/in_systm.h>
#endif
#if HAVE_NETINET_IN_H
# include <netinet/in.h>
#endif
#if HAVE_NETINET_IP_H
# include <netinet/ip.h>
#endif
])
AC_CHECK_HEADERS(netinet/ip6.h, [], [],
[#if HAVE_STDINT_H
# include <stdint.h>
#endif
#if HAVE_SYS_TYPES_H
# include <sys/types.h>
#endif
#if HAVE_NETINET_IN_SYSTM_H
# include <netinet/in_systm.h>
#endif
#if HAVE_NETINET_IN_H
# include <netinet/in.h>
#endif
])
AC_CHECK_HEADERS(netinet/icmp6.h, [], [],
[#if HAVE_STDINT_H
# include <stdint.h>
#endif
#if HAVE_SYS_TYPES_H
# include <sys/types.h>
#endif
#if HAVE_NETINET_IN_SYSTM_H
# include <netinet/in_systm.h>
#endif
#if HAVE_NETINET_IN_H
# include <netinet/in.h>
#endif
#if HAVE_NETINET_IP6_H
# include <netinet/ip6.h>
#endif
])
AC_CHECK_HEADERS(netinet/tcp.h, [], [],
[#if HAVE_STDINT_H
# include <stdint.h>
#endif
#if HAVE_SYS_TYPES_H
# include <sys/types.h>
#endif
#if HAVE_NETINET_IN_SYSTM_H
# include <netinet/in_systm.h>
#endif
#if HAVE_NETINET_IN_H
# include <netinet/in.h>
#endif
#if HAVE_NETINET_IP_H
# include <netinet/ip.h>
#endif
])
AC_CHECK_HEADERS(netinet/udp.h, [], [],
[#if HAVE_STDINT_H
# include <stdint.h>
#endif
#if HAVE_SYS_TYPES_H
# include <sys/types.h>
#endif
#if HAVE_NETINET_IN_SYSTM_H
# include <netinet/in_systm.h>
#endif
#if HAVE_NETINET_IN_H
# include <netinet/in.h>
#endif
#if HAVE_NETINET_IP_H
# include <netinet/ip.h>
#endif
])

have_ip6_ext="no"
AC_CHECK_TYPES([struct ip6_ext], [have_ip6_ext="yes"], [have_ip6_ext="no"],
[#if HAVE_STDINT_H
# include <stdint.h>
#endif
#if HAVE_SYS_TYPES_H
# include <sys/types.h>
#endif
#if HAVE_NETINET_IN_SYSTM_H
# include <netinet/in_systm.h>
#endif
#if HAVE_NETINET_IN_H
# include <netinet/in.h>
#endif
#if HAVE_NETINET_IP6_H
# include <netinet/ip6.h>
#endif
])

if test "x$have_ip6_ext" = "xno"; then
	SAVE_CFLAGS="$CFLAGS"
	CFLAGS="$CFLAGS -DSOLARIS2=8"

	AC_CHECK_TYPES([struct ip6_ext],
		       [have_ip6_ext="yes, with -DSOLARIS2=8"],
		       [have_ip6_ext="no"],
[#if HAVE_STDINT_H
# include <stdint.h>
#endif
#if HAVE_SYS_TYPES_H
# include <sys/types.h>
#endif
#if HAVE_NETINET_IN_SYSTM_H
# include <netinet/in_systm.h>
#endif
#if HAVE_NETINET_IN_H
# include <netinet/in.h>
#endif
#if HAVE_NETINET_IP6_H
# include <netinet/ip6.h>
#endif
])

	if test "x$have_ip6_ext" = "xno"; then
		CFLAGS="$SAVE_CFLAGS"
	fi
fi

# For cpu modules
AC_CHECK_HEADERS(sys/dkstat.h)
if test "x$ac_system" = "xDarwin"
then
	AC_CHECK_HEADERS(mach/mach_init.h mach/host_priv.h mach/mach_error.h mach/mach_host.h mach/mach_port.h mach/mach_types.h mach/message.h mach/processor_set.h mach/processor.h mach/processor_info.h mach/task.h mach/thread_act.h mach/vm_region.h mach/vm_map.h mach/vm_prot.h mach/vm_statistics.h mach/kern_return.h)
	AC_CHECK_HEADERS(CoreFoundation/CoreFoundation.h IOKit/IOKitLib.h IOKit/IOTypes.h IOKit/ps/IOPSKeys.h IOKit/IOBSD.h IOKit/storage/IOBlockStorageDriver.h)
	# For the battery plugin
	AC_CHECK_HEADERS(IOKit/ps/IOPowerSources.h, [], [],
[
#if HAVE_IOKIT_IOKITLIB_H
#  include <IOKit/IOKitLib.h>
#endif
#if HAVE_IOKIT_IOTYPES_H
#  include <IOKit/IOTypes.h>
#endif
])

fi

AC_CHECK_HEADERS(sys/sysctl.h, [], [],
[
#if HAVE_SYS_TYPES_H
#  include <sys/types.h>
#endif
#if HAVE_SYS_PARAM_H
# include <sys/param.h>
#endif
])

AC_MSG_CHECKING([for sysctl kern.cp_times])
if test -x /sbin/sysctl
then
	/sbin/sysctl kern.cp_times 2>/dev/null
	if test $? -eq 0
	then
		AC_MSG_RESULT([yes])
		AC_DEFINE(HAVE_SYSCTL_KERN_CP_TIMES, 1,
		[Define if sysctl supports kern.cp_times])
	else
		AC_MSG_RESULT([no])
	fi
else
	AC_MSG_RESULT([no])
fi

# For hddtemp module
AC_CHECK_HEADERS(linux/major.h)

# For md module (Linux only)
if test "x$ac_system" = "xLinux"
then
	AC_CHECK_HEADERS(linux/raid/md_u.h,
			 [have_linux_raid_md_u_h="yes"],
			 [have_linux_raid_md_u_h="no"],
[
#include <sys/ioctl.h>
#include <linux/major.h>
#include <linux/types.h>
])
else
	have_linux_raid_md_u_h="no"
fi

# For the swap module
have_linux_wireless_h="no"
if test "x$ac_system" = "xLinux"
then
  AC_CHECK_HEADERS(linux/wireless.h,
		   [have_linux_wireless_h="yes"],
		   [have_linux_wireless_h="no"],
[
#include <dirent.h>
#include <sys/ioctl.h>
#include <sys/socket.h>
])
fi

# For the swap module
have_sys_swap_h="yes"
AC_CHECK_HEADERS(sys/swap.h vm/anon.h, [], [have_sys_swap_h="no"],
[
#undef _FILE_OFFSET_BITS
#undef _LARGEFILE64_SOURCE
#if HAVE_SYS_TYPES_H
#  include <sys/types.h>
#endif
#if HAVE_SYS_PARAM_H
# include <sys/param.h>
#endif
])

# For load module
# For the processes plugin
# For users module
AC_CHECK_HEADERS(sys/loadavg.h linux/config.h utmp.h utmpx.h)

# For interface plugin
AC_CHECK_HEADERS(ifaddrs.h)
AC_CHECK_HEADERS(net/if.h, [], [],
[
#if HAVE_SYS_TYPES_H
#  include <sys/types.h>
#endif
#if HAVE_SYS_SOCKET_H
#  include <sys/socket.h>
#endif
])
AC_CHECK_HEADERS(linux/if.h, [], [],
[
#if HAVE_SYS_TYPES_H
#  include <sys/types.h>
#endif
#if HAVE_SYS_SOCKET_H
#  include <sys/socket.h>
#endif
])
AC_CHECK_HEADERS(linux/inet_diag.h, [], [],
[
#if HAVE_SYS_TYPES_H
#  include <sys/types.h>
#endif
#if HAVE_SYS_SOCKET_H
#  include <sys/socket.h>
#endif
#if HAVE_LINUX_INET_DIAG_H
# include <linux/inet_diag.h>
#endif
])
AC_CHECK_HEADERS(linux/netdevice.h, [], [],
[
#if HAVE_SYS_TYPES_H
#  include <sys/types.h>
#endif
#if HAVE_SYS_SOCKET_H
#  include <sys/socket.h>
#endif
#if HAVE_LINUX_IF_H
# include <linux/if.h>
#endif
])

# For ethstat module
AC_CHECK_HEADERS(linux/sockios.h,
    [have_linux_sockios_h="yes"],
    [have_linux_sockios_h="no"],
    [
#if HAVE_SYS_IOCTL_H
# include <sys/ioctl.h>
#endif
#if HAVE_NET_IF_H
# include <net/if.h>
#endif
    ])
AC_CHECK_HEADERS(linux/ethtool.h,
    [have_linux_ethtool_h="yes"],
    [have_linux_ethtool_h="no"],
    [
#if HAVE_SYS_IOCTL_H
# include <sys/ioctl.h>
#endif
#if HAVE_NET_IF_H
# include <net/if.h>
#endif
#if HAVE_LINUX_SOCKIOS_H
# include <linux/sockios.h>
#endif
    ])

# For ipvs module
have_linux_ip_vs_h="no"
have_net_ip_vs_h="no"
have_ip_vs_h="no"
ip_vs_h_needs_kernel_cflags="no"
if test "x$ac_system" = "xLinux"
then
	AC_CHECK_HEADERS(linux/ip_vs.h, [have_linux_ip_vs_h="yes"])
	AC_CHECK_HEADERS(net/ip_vs.h, [have_net_ip_vs_h="yes"])
	AC_CHECK_HEADERS(ip_vs.h, [have_ip_vs_h="yes"])

	if test "x$have_linux_ip_vs_h$have_net_ip_vs_h$have_ip_vs_h" = "xnonono" && test -d "$KERNEL_DIR"
	then
		SAVE_CFLAGS="$CFLAGS"
		CFLAGS="$CFLAGS $KERNEL_CFLAGS"

		AC_MSG_NOTICE([Did not find ip_vs.h. Trying again using headers from $KERNEL_DIR.])

		AC_CHECK_HEADERS(linux/ip_vs.h, [have_linux_ip_vs_h="yes"])
		AC_CHECK_HEADERS(net/ip_vs.h, [have_net_ip_vs_h="yes"])
		AC_CHECK_HEADERS(ip_vs.h, [have_ip_vs_h="yes"])

		if test "x$have_linux_ip_vs_h" = "xyes" || test "x$have_net_ip_vs_h" = "xyes" || test "x$have_ip_vs_h" = "xyes"
		then
			ip_vs_h_needs_kernel_cflags="yes"
		fi

		CFLAGS="$SAVE_CFLAGS"
	fi
fi
AM_CONDITIONAL(IP_VS_H_NEEDS_KERNEL_CFLAGS, test "x$ip_vs_h_needs_kernel_cflags" = "xyes")

# For quota module
AC_CHECK_HEADERS(sys/ucred.h, [], [],
[
#if HAVE_SYS_TYPES_H
#  include <sys/types.h>
#endif
#if HAVE_SYS_PARAM_H
# include <sys/param.h>
#endif
])

# For mount interface
AC_CHECK_HEADERS(sys/mount.h, [], [],
[
#if HAVE_SYS_TYPES_H
#  include <sys/types.h>
#endif
#if HAVE_SYS_PARAM_H
# include <sys/param.h>
#endif
])

# For the email plugin
AC_CHECK_HEADERS(linux/un.h, [], [],
[
#if HAVE_SYS_SOCKET_H
#	include <sys/socket.h>
#endif
])

<<<<<<< HEAD
AC_CHECK_HEADERS(pwd.h grp.h sys/un.h ctype.h limits.h fs_info.h fshelp.h paths.h mntent.h mnttab.h sys/fstyp.h sys/fs_types.h sys/mntent.h sys/mnttab.h sys/statfs.h sys/statvfs.h sys/vfs.h sys/vfstab.h sys/vmmeter.h kvm.h wordexp.h locale.h)
=======
AC_CHECK_HEADERS([ \
  ctype.h \
  fs_info.h \
  fshelp.h \
  grp.h \
  kvm.h \
  limits.h \
  mntent.h \
  mnttab.h \
  paths.h \
  pwd.h \
  sys/fs_types.h \
  sys/fstyp.h \
  sys/mntent.h \
  sys/mnttab.h \
  sys/statfs.h \
  sys/statvfs.h \
  sys/un.h \
  sys/vfs.h \
  sys/vfstab.h \
  wordexp.h \
])
>>>>>>> 9bf68f18

AC_CHECK_HEADERS([xfs/xqm.h], [], [],
[
#define _GNU_SOURCE
])

# For the dns plugin
AC_CHECK_HEADERS(arpa/nameser.h)
AC_CHECK_HEADERS(arpa/nameser_compat.h, [], [],
[
#if HAVE_ARPA_NAMESER_H
# include <arpa/nameser.h>
#endif
])

AC_CHECK_HEADERS(net/if_arp.h, [], [],
[#if HAVE_SYS_SOCKET_H
# include <sys/socket.h>
#endif
])
AC_CHECK_HEADERS(net/ppp_defs.h)
AC_CHECK_HEADERS(net/if_ppp.h, [], [],
[#if HAVE_NET_PPP_DEFS_H
# include <net/ppp_defs.h>
#endif
])
AC_CHECK_HEADERS(netinet/if_ether.h, [], [],
[#if HAVE_STDINT_H
# include <stdint.h>
#endif
#if HAVE_SYS_TYPES_H
# include <sys/types.h>
#endif
#if HAVE_SYS_SOCKET_H
# include <sys/socket.h>
#endif
#if HAVE_NET_IF_H
# include <net/if.h>
#endif
#if HAVE_NETINET_IN_H
# include <netinet/in.h>
#endif
])

AC_CHECK_HEADERS(netinet/ip_compat.h)

have_net_pfvar_h="no"
AC_CHECK_HEADERS(net/pfvar.h,
               [have_net_pfvar_h="yes"],
               [have_net_pfvar_h="no"],
[
#if HAVE_SYS_IOCTL_H
# include <sys/ioctl.h>
#endif
#if HAVE_SYS_SOCKET_H
# include <sys/socket.h>
#endif
#if HAVE_NET_IF_H
# include <net/if.h>
#endif
#if HAVE_NETINET_IN_H
# include <netinet/in.h>
#endif
])

# For the multimeter plugin
have_termios_h="no"
AC_CHECK_HEADERS(termios.h, [have_termios_h="yes"])

# For the turbostat plugin
have_asm_msrindex_h="no"
AC_CHECK_HEADERS(asm/msr-index.h, [have_asm_msrindex_h="yes"])

if test "x$have_asm_msrindex_h" = "xyes"
then
  AC_CACHE_CHECK([whether asm/msr-index.h has MSR_PKG_C10_RESIDENCY],
                 [c_cv_have_usable_asm_msrindex_h],
                 AC_COMPILE_IFELSE([AC_LANG_PROGRAM(
[[[
#include<asm/msr-index.h>
]]],
[[[
int y = MSR_PKG_C10_RESIDENCY;
return(y);
]]]
  )],
                 [c_cv_have_usable_asm_msrindex_h="yes"],
                 [c_cv_have_usable_asm_msrindex_h="no"],
                                  )
                 )
fi

have_cpuid_h="no"
AC_CHECK_HEADERS(cpuid.h, [have_cpuid_h="yes"])

AC_CHECK_HEADERS(sys/capability.h)
#
# Checks for typedefs, structures, and compiler characteristics.
#
AC_C_CONST
AC_C_INLINE
AC_TYPE_OFF_T
AC_TYPE_PID_T
AC_TYPE_SIZE_T
AC_TYPE_SSIZE_T
AC_TYPE_UID_T
AC_TYPE_UINT32_T
AC_HEADER_TIME

#
# Checks for library functions.
#
AC_PROG_GCC_TRADITIONAL
AC_CHECK_FUNCS(gettimeofday select strdup strtol getaddrinfo getnameinfo strchr memcpy strstr strcmp strncmp strncpy strlen strncasecmp strcasecmp openlog closelog sysconf setenv if_indextoname setlocale)

AC_FUNC_STRERROR_R

SAVE_CFLAGS="$CFLAGS"
# Emulate behavior of src/Makefile.am
if test "x$GCC" = "xyes"
then
	CFLAGS="$CFLAGS -Wall -Werror"
fi

AC_CACHE_CHECK([for strtok_r],
  [c_cv_have_strtok_r_default],
  AC_LINK_IFELSE(
    [AC_LANG_PROGRAM(
[[[
#include <stdlib.h>
#include <stdio.h>
#include <string.h>
]]],
[[[
      char buffer[] = "foo,bar,baz";
      char *token;
      char *dummy;
      char *saveptr;

      dummy = buffer;
      saveptr = NULL;
      while ((token = strtok_r (dummy, ",", &saveptr)) != NULL)
      {
        dummy = NULL;
        printf ("token = %s;\n", token);
      }
]]]
    )],
    [c_cv_have_strtok_r_default="yes"],
    [c_cv_have_strtok_r_default="no"]
  )
)

if test "x$c_cv_have_strtok_r_default" = "xno"
then
  CFLAGS="$CFLAGS -D_REENTRANT=1"

  AC_CACHE_CHECK([if strtok_r needs _REENTRANT],
    [c_cv_have_strtok_r_reentrant],
    AC_LINK_IFELSE(
      [AC_LANG_PROGRAM(
[[[
#include <stdlib.h>
#include <stdio.h>
#include <string.h>
]]],
[[[
        char buffer[] = "foo,bar,baz";
        char *token;
        char *dummy;
        char *saveptr;

        dummy = buffer;
        saveptr = NULL;
        while ((token = strtok_r (dummy, ",", &saveptr)) != NULL)
        {
          dummy = NULL;
          printf ("token = %s;\n", token);
        }
]]]
      )],
      [c_cv_have_strtok_r_reentrant="yes"],
      [AC_MSG_FAILURE([strtok_r isn't available. Please file a bugreport!])]
    )
  )
fi

CFLAGS="$SAVE_CFLAGS"
if test "x$c_cv_have_strtok_r_reentrant" = "xyes"
then
	CFLAGS="$CFLAGS -D_REENTRANT=1"
fi

AC_CHECK_FUNCS(getpwnam_r getgrnam_r setgroups regcomp regerror regexec regfree)

socket_needs_socket="no"
AC_CHECK_FUNCS(socket, [], AC_CHECK_LIB(socket, socket, [socket_needs_socket="yes"], AC_MSG_ERROR(cannot find socket)))
AM_CONDITIONAL(BUILD_WITH_LIBSOCKET, test "x$socket_needs_socket" = "xyes")

clock_gettime_needs_rt="no"
clock_gettime_needs_posix4="no"
have_clock_gettime="no"
AC_CHECK_FUNCS(clock_gettime, [have_clock_gettime="yes"])
if test "x$have_clock_gettime" = "xno"
then
	AC_CHECK_LIB(rt, clock_gettime, [clock_gettime_needs_rt="yes"
					 have_clock_gettime="yes"])
fi
if test "x$have_clock_gettime" = "xno"
then
	AC_CHECK_LIB(posix4, clock_gettime, [clock_gettime_needs_posix4="yes"
					     have_clock_gettime="yes"])
fi
if test "x$have_clock_gettime" = "xyes"
then
	AC_DEFINE(HAVE_CLOCK_GETTIME, 1, [Define if the clock_gettime(2) function is available.])
else
	AC_MSG_WARN(cannot find clock_gettime)
fi

nanosleep_needs_rt="no"
nanosleep_needs_posix4="no"
AC_CHECK_FUNCS(nanosleep,
    [],
    AC_CHECK_LIB(rt, nanosleep,
        [nanosleep_needs_rt="yes"],
        AC_CHECK_LIB(posix4, nanosleep,
            [nanosleep_needs_posix4="yes"],
            AC_MSG_ERROR(cannot find nanosleep))))

AM_CONDITIONAL(BUILD_WITH_LIBRT, test "x$clock_gettime_needs_rt" = "xyes" || test "x$nanosleep_needs_rt" = "xyes")
AM_CONDITIONAL(BUILD_WITH_LIBPOSIX4, test "x$clock_gettime_needs_posix4" = "xyes" || test "x$nanosleep_needs_posix4" = "xyes")

AC_CHECK_FUNCS(sysctl, [have_sysctl="yes"], [have_sysctl="no"])
AC_CHECK_FUNCS(sysctlbyname, [have_sysctlbyname="yes"], [have_sysctlbyname="no"])
AC_CHECK_FUNCS(host_statistics, [have_host_statistics="yes"], [have_host_statistics="no"])
AC_CHECK_FUNCS(processor_info, [have_processor_info="yes"], [have_processor_info="no"])
AC_CHECK_FUNCS(thread_info, [have_thread_info="yes"], [have_thread_info="no"])
AC_CHECK_FUNCS(statfs, [have_statfs="yes"], [have_statfs="no"])
AC_CHECK_FUNCS(statvfs, [have_statvfs="yes"], [have_statvfs="no"])
AC_CHECK_FUNCS(getifaddrs, [have_getifaddrs="yes"], [have_getifaddrs="no"])
AC_CHECK_FUNCS(getloadavg, [have_getloadavg="yes"], [have_getloadavg="no"])
AC_CHECK_FUNCS(syslog, [have_syslog="yes"], [have_syslog="no"])
AC_CHECK_FUNCS(getutent, [have_getutent="yes"], [have_getutent="no"])
AC_CHECK_FUNCS(getutxent, [have_getutxent="yes"], [have_getutxent="no"])

# Check for strptime {{{
if test "x$GCC" = "xyes"
then
	SAVE_CFLAGS="$CFLAGS"
	CFLAGS="$CFLAGS -Wall -Wextra -Werror"
fi

AC_CHECK_FUNCS(strptime, [have_strptime="yes"], [have_strptime="no"])
if test "x$have_strptime" = "xyes"
then
	AC_CACHE_CHECK([whether strptime is exported by default],
		       [c_cv_have_strptime_default],
		       AC_COMPILE_IFELSE([AC_LANG_PROGRAM(
[[[
#include <time.h>
]]],
[[[
 struct tm stm;
 (void) strptime ("2010-12-30%13:42:42", "%Y-%m-%dT%T", &stm);
]]]
		       )],
		       [c_cv_have_strptime_default="yes"],
		       [c_cv_have_strptime_default="no"]))
fi
if test "x$have_strptime" = "xyes" && test "x$c_cv_have_strptime_default" = "xno"
then
	AC_CACHE_CHECK([whether strptime needs standards mode],
		       [c_cv_have_strptime_standards],
		       AC_COMPILE_IFELSE([AC_LANG_PROGRAM(
[[[
#ifndef _ISOC99_SOURCE
# define _ISOC99_SOURCE 1
#endif
#ifndef _POSIX_C_SOURCE
# define _POSIX_C_SOURCE 200112L
#endif
#ifndef _XOPEN_SOURCE
# define _XOPEN_SOURCE 500
#endif
#include <time.h>
]]],
[[[
 struct tm stm;
 (void) strptime ("2010-12-30%13:42:42", "%Y-%m-%dT%T", &stm);
]]]
		       )],
		       [c_cv_have_strptime_standards="yes"],
		       [c_cv_have_strptime_standards="no"]))

	if test "x$c_cv_have_strptime_standards" = "xyes"
	then
		AC_DEFINE([STRPTIME_NEEDS_STANDARDS], 1, [Set to true if strptime is only exported in X/Open mode (GNU libc).])
	else
		have_strptime="no"
	fi
fi

if test "x$GCC" = "xyes"
then
	CFLAGS="$SAVE_CFLAGS"
fi
# }}} Check for strptime

AC_CHECK_FUNCS(swapctl, [have_swapctl="yes"], [have_swapctl="no"])
if test "x$have_swapctl" = "xyes"; then
        AC_CACHE_CHECK([whether swapctl takes two arguments],
                [c_cv_have_swapctl_two_args],
                AC_COMPILE_IFELSE([AC_LANG_PROGRAM(
[[[
#if HAVE_SYS_SWAP_H && !defined(_LP64) && _FILE_OFFSET_BITS == 64
#  undef _FILE_OFFSET_BITS
#  undef _LARGEFILE64_SOURCE
#endif
#include <sys/stat.h>
#include <sys/param.h>
#include <sys/swap.h>
#include <unistd.h>
]]],
[[[
int num = swapctl(0, NULL);
]]]
                        )],
                        [c_cv_have_swapctl_two_args="yes"],
                        [c_cv_have_swapctl_two_args="no"]
                )
        )
        AC_CACHE_CHECK([whether swapctl takes three arguments],
                [c_cv_have_swapctl_three_args],
                AC_COMPILE_IFELSE(
                        [AC_LANG_PROGRAM(
[[[
#if HAVE_SYS_SWAP_H && !defined(_LP64) && _FILE_OFFSET_BITS == 64
#  undef _FILE_OFFSET_BITS
#  undef _LARGEFILE64_SOURCE
#endif
#include <sys/stat.h>
#include <sys/param.h>
#include <sys/swap.h>
#include <unistd.h>
]]],
[[[
int num = swapctl(0, NULL, 0);
]]]
                        )],
                        [c_cv_have_swapctl_three_args="yes"],
                        [c_cv_have_swapctl_three_args="no"]
                )
        )
fi
# Check for different versions of `swapctl' here..
if test "x$have_swapctl" = "xyes"; then
        if test "x$c_cv_have_swapctl_two_args" = "xyes"; then
                AC_DEFINE(HAVE_SWAPCTL_TWO_ARGS, 1,
                          [Define if the function swapctl exists and takes two arguments.])
        fi
        if test "x$c_cv_have_swapctl_three_args" = "xyes"; then
                AC_DEFINE(HAVE_SWAPCTL_THREE_ARGS, 1,
                          [Define if the function swapctl exists and takes three arguments.])
        fi
fi

# Check for NAN
AC_ARG_WITH(nan-emulation, [AS_HELP_STRING([--with-nan-emulation], [use emulated NAN. For crosscompiling only.])],
[
 if test "x$withval" = "xno"; then
	 nan_type="none"
 else if test "x$withval" = "xyes"; then
	 nan_type="zero"
 else
	 nan_type="$withval"
 fi; fi
],
[nan_type="none"])
if test "x$nan_type" = "xnone"; then
  AC_CACHE_CHECK([whether NAN is defined by default],
    [c_cv_have_nan_default],
    AC_COMPILE_IFELSE([AC_LANG_PROGRAM(
[[[
#include <stdlib.h>
#include <math.h>
static double foo = NAN;
]]],
[[[
       if (isnan (foo))
        return 0;
       else
	return 1;
]]]
      )],
      [c_cv_have_nan_default="yes"],
      [c_cv_have_nan_default="no"]
    )
  )
  if test "x$c_cv_have_nan_default" = "xyes"
  then
    nan_type="default"
  fi
fi
if test "x$nan_type" = "xnone"; then
  AC_CACHE_CHECK([whether NAN is defined by __USE_ISOC99],
    [c_cv_have_nan_isoc],
    AC_COMPILE_IFELSE([AC_LANG_PROGRAM(
[[[
#include <stdlib.h>
#define __USE_ISOC99 1
#include <math.h>
static double foo = NAN;
]]],
[[[
       if (isnan (foo))
        return 0;
       else
	return 1;
]]]
      )],
      [c_cv_have_nan_isoc="yes"],
      [c_cv_have_nan_isoc="no"]
    )
  )
  if test "x$c_cv_have_nan_isoc" = "xyes"
  then
    nan_type="isoc99"
  fi
fi
if test "x$nan_type" = "xnone"; then
  SAVE_LDFLAGS=$LDFLAGS
  LDFLAGS="$LDFLAGS -lm"
  AC_CACHE_CHECK([whether NAN can be defined by 0/0],
    [c_cv_have_nan_zero],
    AC_RUN_IFELSE([AC_LANG_PROGRAM(
[[[
#include <stdlib.h>
#include <math.h>
#ifdef NAN
# undef NAN
#endif
#define NAN (0.0 / 0.0)
#ifndef isnan
# define isnan(f) ((f) != (f))
#endif
static double foo = NAN;
]]],
[[[
       if (isnan (foo))
        return 0;
       else
	return 1;
]]]
      )],
      [c_cv_have_nan_zero="yes"],
      [c_cv_have_nan_zero="no"]
    )
  )
  LDFLAGS=$SAVE_LDFLAGS
  if test "x$c_cv_have_nan_zero" = "xyes"
  then
    nan_type="zero"
  fi
fi

if test "x$nan_type" = "xdefault"; then
  AC_DEFINE(NAN_STATIC_DEFAULT, 1,
    [Define if NAN is defined by default and can initialize static variables.])
else if test "x$nan_type" = "xisoc99"; then
  AC_DEFINE(NAN_STATIC_ISOC, 1,
    [Define if NAN is defined by __USE_ISOC99 and can initialize static variables.])
else if test "x$nan_type" = "xzero"; then
  AC_DEFINE(NAN_ZERO_ZERO, 1,
    [Define if NAN can be defined as (0.0 / 0.0)])
else
  AC_MSG_ERROR([Didn't find out how to statically initialize variables to NAN. Sorry.])
fi; fi; fi

AC_ARG_WITH(fp-layout, [AS_HELP_STRING([--with-fp-layout], [set the memory layout of doubles. For crosscompiling only.])],
[
 if test "x$withval" = "xnothing"; then
 	fp_layout_type="nothing"
 else if test "x$withval" = "xendianflip"; then
 	fp_layout_type="endianflip"
 else if test "x$withval" = "xintswap"; then
 	fp_layout_type="intswap"
 else
 	AC_MSG_ERROR([Invalid argument for --with-fp-layout. Valid arguments are: nothing, endianflip, intswap]);
fi; fi; fi
],
[fp_layout_type="unknown"])

if test "x$fp_layout_type" = "xunknown"; then
  AC_CACHE_CHECK([if doubles are stored in x86 representation],
    [c_cv_fp_layout_need_nothing],
    AC_RUN_IFELSE([AC_LANG_PROGRAM(
[[[
#include <stdlib.h>
#include <stdio.h>
#include <string.h>
#if HAVE_STDINT_H
# include <stdint.h>
#endif
#if HAVE_INTTYPES_H
# include <inttypes.h>
#endif
#if HAVE_STDBOOL_H
# include <stdbool.h>
#endif
]]],
[[[
	uint64_t i0;
	uint64_t i1;
	uint8_t c[8];
	double d;

	d = 8.642135e130;
	memcpy ((void *) &i0, (void *) &d, 8);

	i1 = i0;
	memcpy ((void *) c, (void *) &i1, 8);

	if ((c[0] == 0x2f) && (c[1] == 0x25)
			&& (c[2] == 0xc0) && (c[3] == 0xc7)
			&& (c[4] == 0x43) && (c[5] == 0x2b)
			&& (c[6] == 0x1f) && (c[7] == 0x5b))
		return (0);
	else
		return (1);
]]]
      )],
      [c_cv_fp_layout_need_nothing="yes"],
      [c_cv_fp_layout_need_nothing="no"]
    )
  )
  if test "x$c_cv_fp_layout_need_nothing" = "xyes"; then
    fp_layout_type="nothing"
  fi
fi
if test "x$fp_layout_type" = "xunknown"; then
  AC_CACHE_CHECK([if endianflip converts to x86 representation],
    [c_cv_fp_layout_need_endianflip],
    AC_RUN_IFELSE([AC_LANG_PROGRAM(
[[[
#include <stdlib.h>
#include <stdio.h>
#include <string.h>
#if HAVE_STDINT_H
# include <stdint.h>
#endif
#if HAVE_INTTYPES_H
# include <inttypes.h>
#endif
#if HAVE_STDBOOL_H
# include <stdbool.h>
#endif
#define endianflip(A) ((((uint64_t)(A) & 0xff00000000000000LL) >> 56) | \
                       (((uint64_t)(A) & 0x00ff000000000000LL) >> 40) | \
                       (((uint64_t)(A) & 0x0000ff0000000000LL) >> 24) | \
                       (((uint64_t)(A) & 0x000000ff00000000LL) >> 8)  | \
                       (((uint64_t)(A) & 0x00000000ff000000LL) << 8)  | \
                       (((uint64_t)(A) & 0x0000000000ff0000LL) << 24) | \
                       (((uint64_t)(A) & 0x000000000000ff00LL) << 40) | \
                       (((uint64_t)(A) & 0x00000000000000ffLL) << 56))
]]],
[[[
	uint64_t i0;
	uint64_t i1;
	uint8_t c[8];
	double d;

	d = 8.642135e130;
	memcpy ((void *) &i0, (void *) &d, 8);

	i1 = endianflip (i0);
	memcpy ((void *) c, (void *) &i1, 8);

	if ((c[0] == 0x2f) && (c[1] == 0x25)
			&& (c[2] == 0xc0) && (c[3] == 0xc7)
			&& (c[4] == 0x43) && (c[5] == 0x2b)
			&& (c[6] == 0x1f) && (c[7] == 0x5b))
		return (0);
	else
		return (1);
]]]
      )],
      [c_cv_fp_layout_need_endianflip="yes"],
      [c_cv_fp_layout_need_endianflip="no"]
    )
  )
  if test "x$c_cv_fp_layout_need_endianflip" = "xyes"; then
    fp_layout_type="endianflip"
  fi
fi
if test "x$fp_layout_type" = "xunknown"; then
  AC_CACHE_CHECK([if intswap converts to x86 representation],
    [c_cv_fp_layout_need_intswap],
    AC_RUN_IFELSE([AC_LANG_PROGRAM(
[[[
#include <stdlib.h>
#include <stdio.h>
#include <string.h>
#if HAVE_STDINT_H
# include <stdint.h>
#endif
#if HAVE_INTTYPES_H
# include <inttypes.h>
#endif
#if HAVE_STDBOOL_H
# include <stdbool.h>
#endif
#define intswap(A)    ((((uint64_t)(A) & 0xffffffff00000000LL) >> 32) | \
                       (((uint64_t)(A) & 0x00000000ffffffffLL) << 32))
]]],
[[[
	uint64_t i0;
	uint64_t i1;
	uint8_t c[8];
	double d;

	d = 8.642135e130;
	memcpy ((void *) &i0, (void *) &d, 8);

	i1 = intswap (i0);
	memcpy ((void *) c, (void *) &i1, 8);

	if ((c[0] == 0x2f) && (c[1] == 0x25)
			&& (c[2] == 0xc0) && (c[3] == 0xc7)
			&& (c[4] == 0x43) && (c[5] == 0x2b)
			&& (c[6] == 0x1f) && (c[7] == 0x5b))
		return (0);
	else
		return (1);
]]]
      )],
      [c_cv_fp_layout_need_intswap="yes"],
      [c_cv_fp_layout_need_intswap="no"]
    )
  )
  if test "x$c_cv_fp_layout_need_intswap" = "xyes"; then
    fp_layout_type="intswap"
  fi
fi

if test "x$fp_layout_type" = "xnothing"; then
  AC_DEFINE(FP_LAYOUT_NEED_NOTHING, 1,
  [Define if doubles are stored in x86 representation.])
else if test "x$fp_layout_type" = "xendianflip"; then
  AC_DEFINE(FP_LAYOUT_NEED_ENDIANFLIP, 1,
  [Define if endianflip is needed to convert to x86 representation.])
else if test "x$fp_layout_type" = "xintswap"; then
  AC_DEFINE(FP_LAYOUT_NEED_INTSWAP, 1,
  [Define if intswap is needed to convert to x86 representation.])
else
  AC_MSG_ERROR([Didn't find out how doubles are stored in memory. Sorry.])
fi; fi; fi

# --with-useragent {{{
AC_ARG_WITH(useragent, [AS_HELP_STRING([--with-useragent@<:@=AGENT@:>@], [User agent to use on http requests])],
[
    if test "x$withval" != "xno" && test "x$withval" != "xyes"
    then
        AC_DEFINE_UNQUOTED(COLLECTD_USERAGENT, ["$withval"], [User agent for http requests])
    fi
])

# }}}

have_getfsstat="no"
AC_CHECK_FUNCS(getfsstat, [have_getfsstat="yes"])
have_getvfsstat="no"
AC_CHECK_FUNCS(getvfsstat, [have_getvfsstat="yes"])
have_listmntent="no"
AC_CHECK_FUNCS(listmntent, [have_listmntent="yes"])
have_getmntent_r="no"
AC_CHECK_FUNCS(getmntent_r, [have_getmntent_r="yes"])

have_getmntent="no"
AC_CHECK_FUNCS(getmntent, [have_getmntent="c"])
if test "x$have_getmntent" = "xno"; then
	AC_CHECK_LIB(sun, getmntent, [have_getmntent="sun"])
fi
if test "x$have_getmntent" = "xno"; then
	AC_CHECK_LIB(seq, getmntent, [have_getmntent="seq"])
fi
if test "x$have_getmntent" = "xno"; then
	AC_CHECK_LIB(gen, getmntent, [have_getmntent="gen"])
fi

if test "x$have_getmntent" = "xc"; then
	AC_CACHE_CHECK([whether getmntent takes one argument],
		[c_cv_have_one_getmntent],
		AC_COMPILE_IFELSE(
			[AC_LANG_PROGRAM(
[[[
#include "$srcdir/src/utils_mount.h"
]]],
[[[
FILE *fh;
struct mntent *me;
fh = setmntent ("/etc/mtab", "r");
me = getmntent (fh);
return(me->mnt_passno);
]]]
			)],
			[c_cv_have_one_getmntent="yes"],
			[c_cv_have_one_getmntent="no"]
		)
	)
	AC_CACHE_CHECK([whether getmntent takes two arguments],
		[c_cv_have_two_getmntent],
		AC_COMPILE_IFELSE(
			[AC_LANG_PROGRAM(
[[[
#include "$srcdir/src/utils_mount.h"
]]],
[[[
				 FILE *fh;
				 struct mnttab mt;
				 int status;
				 fh = fopen ("/etc/mnttab", "r");
				 status = getmntent (fh, &mt);
				 return(status);
]]]
			)],
			[c_cv_have_two_getmntent="yes"],
			[c_cv_have_two_getmntent="no"]
		)
	)
fi

# Check for different versions of `getmntent' here..

if test "x$have_getmntent" = "xc"; then
	if test "x$c_cv_have_one_getmntent" = "xyes"; then
		AC_DEFINE(HAVE_ONE_GETMNTENT, 1,
			  [Define if the function getmntent exists and takes one argument.])
	fi
	if test "x$c_cv_have_two_getmntent" = "xyes"; then
		AC_DEFINE(HAVE_TWO_GETMNTENT, 1,
			  [Define if the function getmntent exists and takes two arguments.])
	fi
fi
if test "x$have_getmntent" = "xsun"; then
	AC_DEFINE(HAVE_SUN_GETMNTENT, 1,
		  [Define if the function getmntent exists. It's the version from libsun.])
fi
if test "x$have_getmntent" = "xseq"; then
	AC_DEFINE(HAVE_SEQ_GETMNTENT, 1,
		  [Define if the function getmntent exists. It's the version from libseq.])
fi
if test "x$have_getmntent" = "xgen"; then
	AC_DEFINE(HAVE_GEN_GETMNTENT, 1,
		  [Define if the function getmntent exists. It's the version from libgen.])
fi

# Check for htonll
AC_CACHE_CHECK([if have htonll defined],
                  [c_cv_have_htonll],
                  AC_LINK_IFELSE([AC_LANG_PROGRAM(
[[[
#include <sys/types.h>
#include <netinet/in.h>
#if HAVE_INTTYPES_H
# include <inttypes.h>
#endif
]]],
[[[
          return htonll(0);
]]]
    )],
    [c_cv_have_htonll="yes"],
    [c_cv_have_htonll="no"]
  )
)
if test "x$c_cv_have_htonll" = "xyes"
then
    AC_DEFINE(HAVE_HTONLL, 1, [Define if the function htonll exists.])
fi

# Check for structures
AC_CHECK_MEMBERS([struct if_data.ifi_ibytes, struct if_data.ifi_opackets, struct if_data.ifi_ierrors],
	[AC_DEFINE(HAVE_STRUCT_IF_DATA, 1, [Define if struct if_data exists and is usable.])],
	[],
	[
	#include <sys/types.h>
	#include <sys/socket.h>
	#include <net/if.h>
	])
AC_CHECK_MEMBERS([struct net_device_stats.rx_bytes, struct net_device_stats.tx_packets, struct net_device_stats.rx_errors],
	[AC_DEFINE(HAVE_STRUCT_NET_DEVICE_STATS, 1, [Define if struct net_device_stats exists and is usable.])],
	[],
	[
	#include <sys/types.h>
	#include <sys/socket.h>
	#include <linux/if.h>
	#include <linux/netdevice.h>
	])
AC_CHECK_MEMBERS([struct inet_diag_req.id, struct inet_diag_req.idiag_states],
	[AC_DEFINE(HAVE_STRUCT_LINUX_INET_DIAG_REQ, 1, [Define if struct inet_diag_req exists and is usable.])],
	[],
	[
	#include <linux/inet_diag.h>
	])


AC_CHECK_MEMBERS([struct ip_mreqn.imr_ifindex], [],
	[],
	[
	#include <netinet/in.h>
	#include <net/if.h>
	])

AC_CHECK_MEMBERS([struct kinfo_proc.ki_pid, struct kinfo_proc.ki_rssize, struct kinfo_proc.ki_rusage],
	[
		AC_DEFINE(HAVE_STRUCT_KINFO_PROC_FREEBSD, 1,
			[Define if struct kinfo_proc exists in the FreeBSD variant.])
		have_struct_kinfo_proc_freebsd="yes"
	],
	[
		have_struct_kinfo_proc_freebsd="no"
	],
	[
#include <kvm.h>
#include <sys/param.h>
#include <sys/sysctl.h>
#include <sys/user.h>
	])

AC_CHECK_MEMBERS([struct kinfo_proc.p_pid, struct kinfo_proc.p_vm_rssize],
	[
		AC_DEFINE(HAVE_STRUCT_KINFO_PROC_OPENBSD, 1,
			[Define if struct kinfo_proc exists in the OpenBSD variant.])
		have_struct_kinfo_proc_openbsd="yes"
	],
	[
		have_struct_kinfo_proc_openbsd="no"
	],
	[
#include <sys/param.h>
#include <sys/sysctl.h>
#include <kvm.h>
	])

AC_CHECK_MEMBERS([struct udphdr.uh_dport, struct udphdr.uh_sport], [], [],
[#define _BSD_SOURCE
#define _DEFAULT_SOURCE
#if HAVE_STDINT_H
# include <stdint.h>
#endif
#if HAVE_SYS_TYPES_H
# include <sys/types.h>
#endif
#if HAVE_NETINET_IN_SYSTM_H
# include <netinet/in_systm.h>
#endif
#if HAVE_NETINET_IN_H
# include <netinet/in.h>
#endif
#if HAVE_NETINET_IP_H
# include <netinet/ip.h>
#endif
#if HAVE_NETINET_UDP_H
# include <netinet/udp.h>
#endif
])
AC_CHECK_MEMBERS([struct udphdr.dest, struct udphdr.source], [], [],
[#define _BSD_SOURCE
#define _DEFAULT_SOURCE
#if HAVE_STDINT_H
# include <stdint.h>
#endif
#if HAVE_SYS_TYPES_H
# include <sys/types.h>
#endif
#if HAVE_NETINET_IN_SYSTM_H
# include <netinet/in_systm.h>
#endif
#if HAVE_NETINET_IN_H
# include <netinet/in.h>
#endif
#if HAVE_NETINET_IP_H
# include <netinet/ip.h>
#endif
#if HAVE_NETINET_UDP_H
# include <netinet/udp.h>
#endif
])

AC_CHECK_MEMBERS([kstat_io_t.nwritten, kstat_io_t.writes, kstat_io_t.nwrites, kstat_io_t.wtime],
	[],
	[],
	[
#if HAVE_KSTAT_H
# include <kstat.h>
#endif
	])

#
# Checks for libraries begin here
#

with_libresolv="yes"
AC_CHECK_LIB(resolv, res_search,
[
	AC_DEFINE(HAVE_LIBRESOLV, 1, [Define to 1 if you have the 'resolv' library (-lresolv).])
],
[with_libresolv="no"])
AM_CONDITIONAL(BUILD_WITH_LIBRESOLV, test "x$with_libresolv" = "xyes")

dnl Check for HAL (hardware abstraction library)
with_libhal="yes"
AC_CHECK_LIB(hal,libhal_device_property_exists,
	     [AC_DEFINE(HAVE_LIBHAL, 1, [Define to 1 if you have 'hal' library])],
	     [with_libhal="no"])
if test "x$with_libhal" = "xyes"; then
	if test "x$PKG_CONFIG" != "x"; then
		BUILD_WITH_LIBHAL_CFLAGS="`$PKG_CONFIG --cflags hal`"
		BUILD_WITH_LIBHAL_LIBS="`$PKG_CONFIG --libs hal`"
		AC_SUBST(BUILD_WITH_LIBHAL_CFLAGS)
		AC_SUBST(BUILD_WITH_LIBHAL_LIBS)
	fi
fi

m4_divert_once([HELP_WITH], [
collectd additional packages:])

if test "x$ac_system" = "xAIX"
then
	with_perfstat="yes"
	with_procinfo="yes"
else
	with_perfstat="no (AIX only)"
	with_procinfo="no (AIX only)"
fi

if test "x$with_perfstat" = "xyes"
then
	AC_CHECK_LIB(perfstat, perfstat_reset, [with_perfstat="yes"], [with_perfstat="no (perfstat not found)"], [])
#	AC_CHECK_HEADERS(sys/protosw.h libperfstat.h,, [with_perfstat="no (perfstat not found)"])
fi
if test "x$with_perfstat" = "xyes"
then
	 AC_DEFINE(HAVE_PERFSTAT, 1, [Define to 1 if you have the 'perfstat' library (-lperfstat)])
	 # struct members pertaining to donation have been added to libperfstat somewhere between AIX5.3ML5 and AIX5.3ML9
	 AC_CHECK_MEMBER([perfstat_partition_type_t.b.donate_enabled], [], [], [[#include <libperfstat.h]])
	 if test "x$av_cv_member_perfstat_partition_type_t_b_donate_enabled" = "xyes"
	 then
		AC_DEFINE(PERFSTAT_SUPPORTS_DONATION, 1, [Define to 1 if your version of the 'perfstat' library supports donation])
	 fi
fi
AM_CONDITIONAL(BUILD_WITH_PERFSTAT, test "x$with_perfstat" = "xyes")

# Processes plugin under AIX.
if test "x$with_procinfo" = "xyes"
then
	AC_CHECK_HEADERS(procinfo.h,, [with_procinfo="no (procinfo.h not found)"])
fi
if test "x$with_procinfo" = "xyes"
then
	 AC_DEFINE(HAVE_PROCINFO_H, 1, [Define to 1 if you have the procinfo.h])
fi

if test "x$ac_system" = "xSolaris"
then
	with_kstat="yes"
	with_devinfo="yes"
else
	with_kstat="no (Solaris only)"
	with_devinfo="no (Solaris only)"
fi

if test "x$with_kstat" = "xyes"
then
	AC_CHECK_LIB(kstat, kstat_open, [with_kstat="yes"], [with_kstat="no (libkstat not found)"], [])
fi
if test "x$with_kstat" = "xyes"
then
	AC_CHECK_LIB(devinfo, di_init, [with_devinfo="yes"], [with_devinfo="no (not found)"], [])
	AC_CHECK_HEADERS(kstat.h,, [with_kstat="no (kstat.h not found)"])
fi
if test "x$with_kstat" = "xyes"
then
	AC_DEFINE(HAVE_LIBKSTAT, 1,
		  [Define to 1 if you have the 'kstat' library (-lkstat)])
fi
AM_CONDITIONAL(BUILD_WITH_LIBKSTAT, test "x$with_kstat" = "xyes")
AM_CONDITIONAL(BUILD_WITH_LIBDEVINFO, test "x$with_devinfo" = "xyes")

with_libiokit="no"
if test "x$ac_system" = "xDarwin"
then
	with_libiokit="yes"
else
	with_libiokit="no"
fi
AM_CONDITIONAL(BUILD_WITH_LIBIOKIT, test "x$with_libiokit" = "xyes")

with_libkvm="no"
AC_CHECK_LIB(kvm, kvm_getprocs, [with_kvm_getprocs="yes"], [with_kvm_getprocs="no"])
if test "x$with_kvm_getprocs" = "xyes"
then
	AC_DEFINE(HAVE_LIBKVM_GETPROCS, 1,
		  [Define to 1 if you have the 'kvm' library with the 'kvm_getprocs' symbol (-lkvm)])
	with_libkvm="yes"
fi
AM_CONDITIONAL(BUILD_WITH_LIBKVM_GETPROCS, test "x$with_kvm_getprocs" = "xyes")

AC_CHECK_LIB(kvm, kvm_getswapinfo, [with_kvm_getswapinfo="yes"], [with_kvm_getswapinfo="no"])
if test "x$with_kvm_getswapinfo" = "xyes"
then
	AC_DEFINE(HAVE_LIBKVM_GETSWAPINFO, 1,
		  [Define to 1 if you have the 'kvm' library with the 'kvm_getswapinfo' symbol (-lkvm)])
	with_libkvm="yes"
fi
AM_CONDITIONAL(BUILD_WITH_LIBKVM_GETSWAPINFO, test "x$with_kvm_getswapinfo" = "xyes")

AC_CHECK_LIB(kvm, kvm_nlist, [with_kvm_nlist="yes"], [with_kvm_nlist="no"])
if test "x$with_kvm_nlist" = "xyes"
then
	AC_CHECK_HEADERS(bsd/nlist.h nlist.h)
	AC_DEFINE(HAVE_LIBKVM_NLIST, 1,
		  [Define to 1 if you have the 'kvm' library with the 'kvm_nlist' symbol (-lkvm)])
	with_libkvm="yes"
fi
AM_CONDITIONAL(BUILD_WITH_LIBKVM_NLIST, test "x$with_kvm_nlist" = "xyes")

AC_CHECK_LIB(kvm, kvm_openfiles, [with_kvm_openfiles="yes"], [with_kvm_openfiles="no"])
if test "x$with_kvm_openfiles" = "xyes"
then
	AC_DEFINE(HAVE_LIBKVM_NLIST, 1,
		  [Define to 1 if you have the 'kvm' library with the 'kvm_openfiles' symbol (-lkvm)])
	with_libkvm="yes"
fi
AM_CONDITIONAL(BUILD_WITH_LIBKVM_OPENFILES, test "x$with_kvm_openfiles" = "xyes")

# --with-libaquaero5 {{{
AC_ARG_WITH(libaquaero5, [AS_HELP_STRING([--with-libaquaero5@<:@=PREFIX@:>@], [Path to aquatools-ng source code.])],
[
 if test "x$withval" = "xyes"
 then
	 with_libaquaero5="yes"
 else if test "x$withval" = "xno"
 then
	 with_libaquaero5="no"
 else
	 with_libaquaero5="yes"
	 LIBAQUAERO5_CFLAGS="$LIBAQUAERO5_CFLAGS -I$withval/src"
	 LIBAQUAERO5_LDFLAGS="$LIBAQUAERO5_LDFLAGS -L$withval/obj"
 fi; fi
],
[with_libaquaero5="yes"])

SAVE_CPPFLAGS="$CPPFLAGS"
SAVE_LDFLAGS="$LDFLAGS"

CPPFLAGS="$CPPFLAGS $LIBAQUAERO5_CFLAGS"
LDFLAGS="$LDFLAGS $LIBAQUAERO5_LDFLAGS"

if test "x$with_libaquaero5" = "xyes"
then
	if test "x$LIBAQUAERO5_CFLAGS" != "x"
	then
		AC_MSG_NOTICE([libaquaero5 CPPFLAGS: $LIBAQUAERO5_CFLAGS])
	fi
	AC_CHECK_HEADERS(libaquaero5.h,
	[with_libaquaero5="yes"],
	[with_libaquaero5="no (libaquaero5.h not found)"])
fi
if test "x$with_libaquaero5" = "xyes"
then
	if test "x$LIBAQUAERO5_LDFLAGS" != "x"
	then
		AC_MSG_NOTICE([libaquaero5 LDFLAGS: $LIBAQUAERO5_LDFLAGS])
	fi
	AC_CHECK_LIB(aquaero5, libaquaero5_poll,
	[with_libaquaero5="yes"],
	[with_libaquaero5="no (symbol 'libaquaero5_poll' not found)"])
fi

CPPFLAGS="$SAVE_CPPFLAGS"
LDFLAGS="$SAVE_LDFLAGS"

if test "x$with_libaquaero5" = "xyes"
then
	BUILD_WITH_LIBAQUAERO5_CFLAGS="$LIBAQUAERO5_CFLAGS"
	BUILD_WITH_LIBAQUAERO5_LDFLAGS="$LIBAQUAERO5_LDFLAGS"
	AC_SUBST(BUILD_WITH_LIBAQUAERO5_CFLAGS)
	AC_SUBST(BUILD_WITH_LIBAQUAERO5_LDFLAGS)
fi
AM_CONDITIONAL(BUILD_WITH_LIBAQUAERO5, test "x$with_libaquaero5" = "xyes")
# }}}

# --with-libhiredis {{{
AC_ARG_WITH(libhiredis, [AS_HELP_STRING([--with-libhiredis@<:@=PREFIX@:>@],
      [Path to libhiredis.])],
[
 if test "x$withval" = "xyes"
 then
	 with_libhiredis="yes"
 else if test "x$withval" = "xno"
 then
	 with_libhiredis="no"
 else
	 with_libhiredis="yes"
	 LIBHIREDIS_CPPFLAGS="$LIBHIREDIS_CPPFLAGS -I$withval/include"
	 LIBHIREDIS_LDFLAGS="$LIBHIREDIS_LDFLAGS -L$withval/lib"
 fi; fi
],
[with_libhiredis="yes"])

SAVE_CPPFLAGS="$CPPFLAGS"
SAVE_LDFLAGS="$LDFLAGS"

CPPFLAGS="$CPPFLAGS $LIBHIREDIS_CPPFLAGS"
LDFLAGS="$LDFLAGS $LIBHIREDIS_LDFLAGS"

if test "x$with_libhiredis" = "xyes"
then
	if test "x$LIBHIREDIS_CPPFLAGS" != "x"
	then
		AC_MSG_NOTICE([libhiredis CPPFLAGS: $LIBHIREDIS_CPPFLAGS])
	fi
	AC_CHECK_HEADERS(hiredis/hiredis.h,
	[with_libhiredis="yes"],
	[with_libhiredis="no (hiredis.h not found)"])
fi
if test "x$with_libhiredis" = "xyes"
then
	if test "x$LIBHIREDIS_LDFLAGS" != "x"
	then
		AC_MSG_NOTICE([libhiredis LDFLAGS: $LIBHIREDIS_LDFLAGS])
	fi
	AC_CHECK_LIB(hiredis, redisCommand,
	[with_libhiredis="yes"],
	[with_libhiredis="no (symbol 'redisCommand' not found)"])

fi

CPPFLAGS="$SAVE_CPPFLAGS"
LDFLAGS="$SAVE_LDFLAGS"

if test "x$with_libhiredis" = "xyes"
then
	BUILD_WITH_LIBHIREDIS_CPPFLAGS="$LIBHIREDIS_CPPFLAGS"
	BUILD_WITH_LIBHIREDIS_LDFLAGS="$LIBHIREDIS_LDFLAGS"
	AC_SUBST(BUILD_WITH_LIBHIREDIS_CPPFLAGS)
	AC_SUBST(BUILD_WITH_LIBHIREDIS_LDFLAGS)
fi
AM_CONDITIONAL(BUILD_WITH_LIBHIREDIS, test "x$with_libhiredis" = "xyes")
# }}}

# --with-libcurl {{{
with_curl_config="curl-config"
with_curl_cflags=""
with_curl_libs=""
AC_ARG_WITH(libcurl, [AS_HELP_STRING([--with-libcurl@<:@=PREFIX@:>@], [Path to libcurl.])],
[
	if test "x$withval" = "xno"
	then
		with_libcurl="no"
	else if test "x$withval" = "xyes"
	then
		with_libcurl="yes"
	else
		if test -f "$withval" && test -x "$withval"
		then
			with_curl_config="$withval"
			with_libcurl="yes"
		else if test -x "$withval/bin/curl-config"
		then
			with_curl_config="$withval/bin/curl-config"
			with_libcurl="yes"
		fi; fi
		with_libcurl="yes"
	fi; fi
],
[
	with_libcurl="yes"
])
if test "x$with_libcurl" = "xyes"
then
	with_curl_cflags=`$with_curl_config --cflags 2>/dev/null`
	curl_config_status=$?

	if test $curl_config_status -ne 0
	then
		with_libcurl="no ($with_curl_config failed)"
	else
		SAVE_CPPFLAGS="$CPPFLAGS"
		CPPFLAGS="$CPPFLAGS $with_curl_cflags"

		AC_CHECK_HEADERS(curl/curl.h, [], [with_libcurl="no (curl/curl.h not found)"], [])

		CPPFLAGS="$SAVE_CPPFLAGS"
	fi
fi
if test "x$with_libcurl" = "xyes"
then
	with_curl_libs=`$with_curl_config --libs 2>/dev/null`
	curl_config_status=$?

	if test $curl_config_status -ne 0
	then
		with_libcurl="no ($with_curl_config failed)"
	else
		AC_CHECK_LIB(curl, curl_easy_init,
		 [with_libcurl="yes"],
		 [with_libcurl="no (symbol 'curl_easy_init' not found)"],
		 [$with_curl_libs])
		AC_CHECK_DECL(CURLOPT_USERNAME,
		 [have_curlopt_username="yes"],
		 [have_curlopt_username="no"],
		 [[#include <curl/curl.h>]])
		AC_CHECK_DECL(CURLOPT_TIMEOUT_MS,
		 [have_curlopt_timeout="yes"],
		 [have_curlopt_timeout="no"],
		 [[#include <curl/curl.h>]])
	fi
fi
if test "x$with_libcurl" = "xyes"
then
	BUILD_WITH_LIBCURL_CFLAGS="$with_curl_cflags"
	BUILD_WITH_LIBCURL_LIBS="$with_curl_libs"
	AC_SUBST(BUILD_WITH_LIBCURL_CFLAGS)
	AC_SUBST(BUILD_WITH_LIBCURL_LIBS)

	if test "x$have_curlopt_username" = "xyes"
	then
		AC_DEFINE(HAVE_CURLOPT_USERNAME, 1, [Define if libcurl supports CURLOPT_USERNAME option.])
	fi

	if test "x$have_curlopt_timeout" = "xyes"
	then
		AC_DEFINE(HAVE_CURLOPT_TIMEOUT_MS, 1, [Define if libcurl supports CURLOPT_TIMEOUT_MS option.])
	fi
fi
AM_CONDITIONAL(BUILD_WITH_LIBCURL, test "x$with_libcurl" = "xyes")
# }}}

# --with-libdbi {{{
with_libdbi_cppflags=""
with_libdbi_ldflags=""
AC_ARG_WITH(libdbi, [AS_HELP_STRING([--with-libdbi@<:@=PREFIX@:>@], [Path to libdbi.])],
[
	if test "x$withval" != "xno" && test "x$withval" != "xyes"
	then
		with_libdbi_cppflags="-I$withval/include"
		with_libdbi_ldflags="-L$withval/lib"
		with_libdbi="yes"
	else
		with_libdbi="$withval"
	fi
],
[
	with_libdbi="yes"
])
if test "x$with_libdbi" = "xyes"
then
	SAVE_CPPFLAGS="$CPPFLAGS"
	CPPFLAGS="$CPPFLAGS $with_libdbi_cppflags"

	AC_CHECK_HEADERS(dbi/dbi.h, [with_libdbi="yes"], [with_libdbi="no (dbi/dbi.h not found)"])

	CPPFLAGS="$SAVE_CPPFLAGS"
fi
if test "x$with_libdbi" = "xyes"
then
	SAVE_CPPFLAGS="$CPPFLAGS"
	SAVE_LDFLAGS="$LDFLAGS"
	CPPFLAGS="$CPPFLAGS $with_libdbi_cppflags"
	LDFLAGS="$LDFLAGS $with_libdbi_ldflags"

	AC_CHECK_LIB(dbi, dbi_initialize, [with_libdbi="yes"], [with_libdbi="no (Symbol 'dbi_initialize' not found)"])

	CPPFLAGS="$SAVE_CPPFLAGS"
	LDFLAGS="$SAVE_LDFLAGS"
fi
if test "x$with_libdbi" = "xyes"
then
	BUILD_WITH_LIBDBI_CPPFLAGS="$with_libdbi_cppflags"
	BUILD_WITH_LIBDBI_LDFLAGS="$with_libdbi_ldflags"
	BUILD_WITH_LIBDBI_LIBS="-ldbi"
	AC_SUBST(BUILD_WITH_LIBDBI_CPPFLAGS)
	AC_SUBST(BUILD_WITH_LIBDBI_LDFLAGS)
	AC_SUBST(BUILD_WITH_LIBDBI_LIBS)
fi
AM_CONDITIONAL(BUILD_WITH_LIBDBI, test "x$with_libdbi" = "xyes")
# }}}

# --with-libesmtp {{{
AC_ARG_WITH(libesmtp, [AS_HELP_STRING([--with-libesmtp@<:@=PREFIX@:>@], [Path to libesmtp.])],
[
	if test "x$withval" != "xno" && test "x$withval" != "xyes"
	then
		LDFLAGS="$LDFLAGS -L$withval/lib"
		CPPFLAGS="$CPPFLAGS -I$withval/include -D_THREAD_SAFE"
		with_libesmtp="yes"
	else
		with_libesmtp="$withval"
	fi
],
[
	with_libesmtp="yes"
])
if test "x$with_libesmtp" = "xyes"
then
	AC_CHECK_LIB(esmtp, smtp_create_session,
	[
		AC_DEFINE(HAVE_LIBESMTP, 1, [Define to 1 if you have the esmtp library (-lesmtp).])
	], [with_libesmtp="no (libesmtp not found)"])
fi
if test "x$with_libesmtp" = "xyes"
then
	AC_CHECK_HEADERS(libesmtp.h,
	[
		AC_DEFINE(HAVE_LIBESMTP_H, 1, [Define to 1 if you have the <libesmtp.h> header file.])
	], [with_libesmtp="no (libesmtp.h not found)"])
fi
if test "x$with_libesmtp" = "xyes"
then
	collect_libesmtp=1
else
	collect_libesmtp=0
fi
AC_DEFINE_UNQUOTED(COLLECT_LIBESMTP, [$collect_libesmtp],
	[Wether or not to use the esmtp library])
AM_CONDITIONAL(BUILD_WITH_LIBESMTP, test "x$with_libesmtp" = "xyes")
# }}}

# --with-libganglia {{{
AC_ARG_WITH(libganglia, [AS_HELP_STRING([--with-libganglia@<:@=PREFIX@:>@], [Path to libganglia.])],
[
 if test -f "$withval" && test -x "$withval"
 then
	 with_libganglia_config="$withval"
	 with_libganglia="yes"
 else if test -f "$withval/bin/ganglia-config" && test -x "$withval/bin/ganglia-config"
 then
	 with_libganglia_config="$withval/bin/ganglia-config"
	 with_libganglia="yes"
 else if test -d "$withval"
 then
	 GANGLIA_CPPFLAGS="-I$withval/include"
	 GANGLIA_LDFLAGS="-L$withval/lib"
	 with_libganglia="yes"
 else
	 with_libganglia="$withval"
 fi; fi; fi
],
[
 with_libganglia="yes"
])

if test "x$with_libganglia" = "xyes"
then
	if test "x$with_libganglia_config" != "x"
	then
		if test "x$GANGLIA_CPPFLAGS" = "x"
		then
			GANGLIA_CPPFLAGS=`"$with_libganglia_config" --cflags 2>/dev/null`
		fi

		if test "x$GANGLIA_LDFLAGS" = "x"
		then
			GANGLIA_LDFLAGS=`"$with_libganglia_config" --ldflags 2>/dev/null`
		fi

		if test "x$GANGLIA_LIBS" = "x"
		then
			GANGLIA_LIBS=`"$with_libganglia_config" --libs 2>/dev/null`
		fi
	else
		GANGLIA_LIBS="-lganglia"
	fi
fi

SAVE_CPPFLAGS="$CPPFLAGS"
SAVE_LDFLAGS="$LDFLAGS"
CPPFLAGS="$CPPFLAGS $GANGLIA_CPPFLAGS"
LDFLAGS="$LDFLAGS $GANGLIA_LDFLAGS"

if test "x$with_libganglia" = "xyes"
then
	AC_CHECK_HEADERS(gm_protocol.h,
	[
		AC_DEFINE(HAVE_GM_PROTOCOL_H, 1,
			  [Define to 1 if you have the <gm_protocol.h> header file.])
	], [with_libganglia="no (gm_protocol.h not found)"])
fi

if test "x$with_libganglia" = "xyes"
then
	AC_CHECK_LIB(ganglia, xdr_Ganglia_value_msg,
	[
		AC_DEFINE(HAVE_LIBGANGLIA, 1,
			  [Define to 1 if you have the ganglia library (-lganglia).])
	], [with_libganglia="no (symbol xdr_Ganglia_value_msg not found)"])
fi

CPPFLAGS="$SAVE_CPPFLAGS"
LDFLAGS="$SAVE_LDFLAGS"

AC_SUBST(GANGLIA_CPPFLAGS)
AC_SUBST(GANGLIA_LDFLAGS)
AC_SUBST(GANGLIA_LIBS)
AM_CONDITIONAL(BUILD_WITH_LIBGANGLIA, test "x$with_libganglia" = "xyes")
# }}}

# --with-libgcrypt {{{
GCRYPT_CPPFLAGS="$GCRYPT_CPPFLAGS"
GCRYPT_LDFLAGS="$GCRYPT_LDFLAGS"
GCRYPT_LIBS="$GCRYPT_LIBS"
AC_ARG_WITH(libgcrypt, [AS_HELP_STRING([--with-libgcrypt@<:@=PREFIX@:>@], [Path to libgcrypt.])],
[
 if test -f "$withval" && test -x "$withval"
 then
	 with_libgcrypt_config="$withval"
	 with_libgcrypt="yes"
 else if test -f "$withval/bin/gcrypt-config" && test -x "$withval/bin/gcrypt-config"
 then
	 with_libgcrypt_config="$withval/bin/gcrypt-config"
	 with_libgcrypt="yes"
 else if test -d "$withval"
 then
	 GCRYPT_CPPFLAGS="$GCRYPT_CPPFLAGS -I$withval/include"
	 GCRYPT_LDFLAGS="$GCRYPT_LDFLAGS -L$withval/lib"
	 with_libgcrypt="yes"
 else
	 with_libgcrypt_config="gcrypt-config"
	 with_libgcrypt="$withval"
 fi; fi; fi
],
[
 with_libgcrypt_config="libgcrypt-config"
 with_libgcrypt="yes"
])

if test "x$with_libgcrypt" = "xyes" && test "x$with_libgcrypt_config" != "x"
then
	if test "x$GCRYPT_CPPFLAGS" = "x"
	then
		GCRYPT_CPPFLAGS=`"$with_libgcrypt_config" --cflags 2>/dev/null`
	fi

	if test "x$GCRYPT_LIBS" = "x"
	then
		GCRYPT_LIBS=`"$with_libgcrypt_config" --libs 2>/dev/null`
	fi
fi

SAVE_CPPFLAGS="$CPPFLAGS"
SAVE_LDFLAGS="$LDFLAGS"
SAVE_LIBS="$LIBS"
CPPFLAGS="$CPPFLAGS $GCRYPT_CPPFLAGS"
LDFLAGS="$LDFLAGS $GCRYPT_LDFLAGS"
LIBS="$LIBS $GCRYPT_LIBS"

if test "x$with_libgcrypt" = "xyes"
then
	if test "x$GCRYPT_CPPFLAGS" != "x"
	then
		AC_MSG_NOTICE([gcrypt CPPFLAGS: $GCRYPT_CPPFLAGS])
	fi
	AC_CHECK_HEADERS(gcrypt.h,
		[with_libgcrypt="yes"],
		[with_libgcrypt="no (gcrypt.h not found)"])
fi

if test "x$with_libgcrypt" = "xyes"
then
	AC_CHECK_LIB(gcrypt, gcry_md_hash_buffer,
		[with_libgcrypt="yes"],
		[with_libgcrypt="no (symbol gcry_md_hash_buffer not found)"])

	if test "$with_libgcrypt" != "no"; then
		m4_ifdef([AM_PATH_LIBGCRYPT],[AM_PATH_LIBGCRYPT(1:1.2.0,,with_libgcrypt="no (version 1.2.0+ required)")])
		GCRYPT_CPPFLAGS="$LIBGCRYPT_CPPFLAGS $LIBGCRYPT_CFLAGS"
		GCRYPT_LIBS="$LIBGCRYPT_LIBS"
	fi
fi

CPPFLAGS="$SAVE_CPPFLAGS"
LDFLAGS="$SAVE_LDFLAGS"
LIBS="$SAVE_LIBS"

if test "x$with_libgcrypt" = "xyes"
then
	AC_DEFINE(HAVE_LIBGCRYPT, 1, [Define to 1 if you have the gcrypt library (-lgcrypt).])
fi

AC_SUBST(GCRYPT_CPPFLAGS)
AC_SUBST(GCRYPT_LDFLAGS)
AC_SUBST(GCRYPT_LIBS)
AM_CONDITIONAL(BUILD_WITH_LIBGCRYPT, test "x$with_libgcrypt" = "xyes")
# }}}

# --with-libiptc {{{
AC_ARG_WITH(libiptc, [AS_HELP_STRING([--with-libiptc@<:@=PREFIX@:>@], [Path to libiptc.])],
[
	if test "x$withval" = "xyes"
	then
		with_libiptc="pkgconfig"
	else if test "x$withval" = "xno"
	then
		with_libiptc="no"
	else
		with_libiptc="yes"
		with_libiptc_cflags="-I$withval/include"
		with_libiptc_libs="-L$withval/lib"
	fi; fi
],
[
	if test "x$ac_system" = "xLinux"
	then
		with_libiptc="pkgconfig"
	else
		with_libiptc="no (Linux only)"
	fi
])

if test "x$with_libiptc" = "xpkgconfig" && test "x$PKG_CONFIG" = "x"
then
	with_libiptc="no (Don't have pkg-config)"
fi

if test "x$with_libiptc" = "xpkgconfig"
then
	$PKG_CONFIG --exists 'libiptc' 2>/dev/null
	if test $? -ne 0
	then
		with_libiptc="no (pkg-config doesn't know libiptc)"
	fi
fi
if test "x$with_libiptc" = "xpkgconfig"
then
	with_libiptc_cflags="`$PKG_CONFIG --cflags 'libiptc'`"
	if test $? -ne 0
	then
		with_libiptc="no ($PKG_CONFIG failed)"
	fi
	with_libiptc_libs="`$PKG_CONFIG --libs 'libiptc'`"
	if test $? -ne 0
	then
		with_libiptc="no ($PKG_CONFIG failed)"
	fi
fi

SAVE_CPPFLAGS="$CPPFLAGS"
CPPFLAGS="$CPPFLAGS $with_libiptc_cflags"

# check whether the header file for libiptc is available.
if test "x$with_libiptc" = "xpkgconfig"
then
	AC_CHECK_HEADERS(libiptc/libiptc.h libiptc/libip6tc.h, ,
			[with_libiptc="no (header file missing)"])
fi
# If the header file is available, check for the required type declaractions.
# They may be missing in old versions of libiptc. In that case, they will be
# declared in the iptables plugin.
if test "x$with_libiptc" = "xpkgconfig"
then
	AC_CHECK_TYPES([iptc_handle_t, ip6tc_handle_t], [], [])
fi
# Check for the iptc_init symbol in the library.
# This could be in iptc or ip4tc
if test "x$with_libiptc" = "xpkgconfig"
then
	SAVE_LIBS="$LIBS"
	AC_SEARCH_LIBS(iptc_init, [iptc ip4tc],
			[with_libiptc="pkgconfig"],
			[with_libiptc="no"],
			[$with_libiptc_libs])
	LIBS="$SAVE_LIBS"
fi
if test "x$with_libiptc" = "xpkgconfig"
then
	with_libiptc="yes"
fi

CPPFLAGS="$SAVE_CPPFLAGS"

AM_CONDITIONAL(BUILD_WITH_LIBIPTC, test "x$with_libiptc" = "xyes")
if test "x$with_libiptc" = "xyes"
then
	BUILD_WITH_LIBIPTC_CPPFLAGS="$with_libiptc_cflags"
	BUILD_WITH_LIBIPTC_LDFLAGS="$with_libiptc_libs"
	AC_SUBST(BUILD_WITH_LIBIPTC_CPPFLAGS)
	AC_SUBST(BUILD_WITH_LIBIPTC_LDFLAGS)
fi
# }}}

# --with-java {{{
with_java_home="$JAVA_HOME"
if test "x$with_java_home" = "x"
then
	with_java_home="/usr/lib/jvm"
fi
with_java_vmtype="client"
with_java_cflags=""
with_java_libs=""
JAVAC="$JAVAC"
JAR="$JAR"
AC_ARG_WITH(java, [AS_HELP_STRING([--with-java@<:@=PREFIX@:>@], [Path to Java home.])],
[
	if test "x$withval" = "xno"
	then
		with_java="no"
	else if test "x$withval" = "xyes"
	then
		with_java="yes"
	else
		with_java_home="$withval"
		with_java="yes"
	fi; fi
],
[with_java="yes"])
if test "x$with_java" = "xyes"
then
	if test -d "$with_java_home"
	then
		AC_MSG_CHECKING([for jni.h])
		TMPVAR=`find -L "$with_java_home" -name jni.h -type f -exec 'dirname' '{}' ';' 2>/dev/null | head -n 1`
		if test "x$TMPVAR" != "x"
		then
			AC_MSG_RESULT([found in $TMPVAR])
			JAVA_CPPFLAGS="$JAVA_CPPFLAGS -I$TMPVAR"
		else
			AC_MSG_RESULT([not found])
		fi

		AC_MSG_CHECKING([for jni_md.h])
		TMPVAR=`find -L "$with_java_home" -name jni_md.h -type f -exec 'dirname' '{}' ';' 2>/dev/null | head -n 1`
		if test "x$TMPVAR" != "x"
		then
			AC_MSG_RESULT([found in $TMPVAR])
			JAVA_CPPFLAGS="$JAVA_CPPFLAGS -I$TMPVAR"
		else
			AC_MSG_RESULT([not found])
		fi

		AC_MSG_CHECKING([for libjvm.so])
		TMPVAR=`find -L "$with_java_home" -type f \( -name libjvm.so -o -name libjvm.dylib \) -exec 'dirname' '{}' ';' 2>/dev/null | head -n 1`
		if test "x$TMPVAR" != "x"
		then
			AC_MSG_RESULT([found in $TMPVAR])
			JAVA_LDFLAGS="$JAVA_LDFLAGS -L$TMPVAR -Wl,-rpath -Wl,$TMPVAR"
		else
			AC_MSG_RESULT([not found])
		fi

		if test "x$JAVAC" = "x"
		then
			AC_MSG_CHECKING([for javac])
			TMPVAR=`find -L "$with_java_home" -name javac -type f 2>/dev/null | head -n 1`
			if test "x$TMPVAR" != "x"
			then
				JAVAC="$TMPVAR"
				AC_MSG_RESULT([$JAVAC])
			else
				AC_MSG_RESULT([not found])
			fi
		fi
		if test "x$JAR" = "x"
		then
			AC_MSG_CHECKING([for jar])
			TMPVAR=`find -L "$with_java_home" -name jar -type f 2>/dev/null | head -n 1`
			if test "x$TMPVAR" != "x"
			then
				JAR="$TMPVAR"
				AC_MSG_RESULT([$JAR])
			else
				AC_MSG_RESULT([not found])
			fi
		fi
	else if test "x$with_java_home" != "x"
	then
		AC_MSG_WARN([JAVA_HOME: No such directory: $with_java_home])
	fi; fi
fi

if test "x$JAVA_CPPFLAGS" != "x"
then
	AC_MSG_NOTICE([Building with JAVA_CPPFLAGS set to: $JAVA_CPPFLAGS])
fi
if test "x$JAVA_CFLAGS" != "x"
then
	AC_MSG_NOTICE([Building with JAVA_CFLAGS set to: $JAVA_CFLAGS])
fi
if test "x$JAVA_LDFLAGS" != "x"
then
	AC_MSG_NOTICE([Building with JAVA_LDFLAGS set to: $JAVA_LDFLAGS])
fi
if test "x$JAVAC" = "x"
then
	with_javac_path="$PATH"
	if test "x$with_java_home" != "x"
	then
		with_javac_path="$with_java_home:with_javac_path"
		if test -d "$with_java_home/bin"
		then
			with_javac_path="$with_java_home/bin:with_javac_path"
		fi
	fi

	AC_PATH_PROG(JAVAC, javac, [], "$with_javac_path")
fi
if test "x$JAVAC" = "x"
then
	with_java="no (javac not found)"
fi
if test "x$JAR" = "x"
then
	with_jar_path="$PATH"
	if test "x$with_java_home" != "x"
	then
		with_jar_path="$with_java_home:$with_jar_path"
		if test -d "$with_java_home/bin"
		then
			with_jar_path="$with_java_home/bin:$with_jar_path"
		fi
	fi

	AC_PATH_PROG(JAR, jar, [], "$with_jar_path")
fi
if test "x$JAR" = "x"
then
	with_java="no (jar not found)"
fi

SAVE_CPPFLAGS="$CPPFLAGS"
SAVE_CFLAGS="$CFLAGS"
SAVE_LDFLAGS="$LDFLAGS"
CPPFLAGS="$CPPFLAGS $JAVA_CPPFLAGS"
CFLAGS="$CFLAGS $JAVA_CFLAGS"
LDFLAGS="$LDFLAGS $JAVA_LDFLAGS"

if test "x$with_java" = "xyes"
then
	AC_CHECK_HEADERS(jni.h, [], [with_java="no (jni.h not found)"])
fi
if test "x$with_java" = "xyes"
then
	AC_CHECK_LIB(jvm, JNI_CreateJavaVM,
	[with_java="yes"],
	[with_java="no (libjvm not found)"],
	[$JAVA_LIBS])
fi
if test "x$with_java" = "xyes"
then
	JAVA_LIBS="$JAVA_LIBS -ljvm"
	AC_MSG_NOTICE([Building with JAVA_LIBS set to: $JAVA_LIBS])
fi

CPPFLAGS="$SAVE_CPPFLAGS"
CFLAGS="$SAVE_CFLAGS"
LDFLAGS="$SAVE_LDFLAGS"

AC_SUBST(JAVA_CPPFLAGS)
AC_SUBST(JAVA_CFLAGS)
AC_SUBST(JAVA_LDFLAGS)
AC_SUBST(JAVA_LIBS)
AM_CONDITIONAL(BUILD_WITH_JAVA, test "x$with_java" = "xyes")
# }}}

# --with-libldap {{{
AC_ARG_WITH(libldap, [AS_HELP_STRING([--with-libldap@<:@=PREFIX@:>@], [Path to libldap.])],
[
 if test "x$withval" = "xyes"
 then
	 with_libldap="yes"
 else if test "x$withval" = "xno"
 then
	 with_libldap="no"
 else
	 with_libldap="yes"
	 LIBLDAP_CPPFLAGS="$LIBLDAP_CPPFLAGS -I$withval/include"
	 LIBLDAP_LDFLAGS="$LIBLDAP_LDFLAGS -L$withval/lib"
 fi; fi
],
[with_libldap="yes"])

SAVE_CPPFLAGS="$CPPFLAGS"
SAVE_LDFLAGS="$LDFLAGS"

CPPFLAGS="$CPPFLAGS $LIBLDAP_CPPFLAGS"
LDFLAGS="$LDFLAGS $LIBLDAP_LDFLAGS"

if test "x$with_libldap" = "xyes"
then
	if test "x$LIBLDAP_CPPFLAGS" != "x"
	then
		AC_MSG_NOTICE([libldap CPPFLAGS: $LIBLDAP_CPPFLAGS])
	fi
	AC_CHECK_HEADERS(ldap.h,
	[with_libldap="yes"],
	[with_libldap="no ('ldap.h' not found)"])
fi
if test "x$with_libldap" = "xyes"
then
	if test "x$LIBLDAP_LDFLAGS" != "x"
	then
		AC_MSG_NOTICE([libldap LDFLAGS: $LIBLDAP_LDFLAGS])
	fi
	AC_CHECK_LIB(ldap, ldap_initialize,
	[with_libldap="yes"],
	[with_libldap="no (symbol 'ldap_initialize' not found)"])

fi

CPPFLAGS="$SAVE_CPPFLAGS"
LDFLAGS="$SAVE_LDFLAGS"

if test "x$with_libldap" = "xyes"
then
	BUILD_WITH_LIBLDAP_CPPFLAGS="$LIBLDAP_CPPFLAGS"
	BUILD_WITH_LIBLDAP_LDFLAGS="$LIBLDAP_LDFLAGS"
	AC_SUBST(BUILD_WITH_LIBLDAP_CPPFLAGS)
	AC_SUBST(BUILD_WITH_LIBLDAP_LDFLAGS)
fi
AM_CONDITIONAL(BUILD_WITH_LIBLDAP, test "x$with_libldap" = "xyes")
# }}}

# --with-liblvm2app {{{
with_liblvm2app_cppflags=""
with_liblvm2app_ldflags=""
AC_ARG_WITH(liblvm2app, [AS_HELP_STRING([--with-liblvm2app@<:@=PREFIX@:>@], [Path to liblvm2app.])],
[
        if test "x$withval" != "xno" && test "x$withval" != "xyes"
        then
                with_liblvm2app_cppflags="-I$withval/include"
                with_liblvm2app_ldflags="-L$withval/lib"
                with_liblvm2app="yes"
        else
                with_liblvm2app="$withval"
        fi
],
[
        with_liblvm2app="yes"
])
if test "x$with_liblvm2app" = "xyes"
then
        SAVE_CPPFLAGS="$CPPFLAGS"
        CPPFLAGS="$CPPFLAGS $with_liblvm2app_cppflags"

        AC_CHECK_HEADERS(lvm2app.h, [with_liblvm2app="yes"], [with_liblvm2app="no (lvm2app.h not found)"])

        CPPFLAGS="$SAVE_CPPFLAGS"
fi

if test "x$with_liblvm2app" = "xyes"
then
        SAVE_CPPFLAGS="$CPPFLAGS"
        SAVE_LDFLAGS="$LDFLAGS"
        CPPFLAGS="$CPPFLAGS $with_liblvm2app_cppflags"
        LDFLAGS="$LDFLAGS $with_liblvm2app_ldflags"

        AC_CHECK_LIB(lvm2app, lvm_lv_get_property, [with_liblvm2app="yes"], [with_liblvm2app="no (Symbol 'lvm_lv_get_property' not found)"])

        CPPFLAGS="$SAVE_CPPFLAGS"
        LDFLAGS="$SAVE_LDFLAGS"
fi
if test "x$with_liblvm2app" = "xyes"
then
        BUILD_WITH_LIBLVM2APP_CPPFLAGS="$with_liblvm2app_cppflags"
        BUILD_WITH_LIBLVM2APP_LDFLAGS="$with_liblvm2app_ldflags"
        BUILD_WITH_LIBLVM2APP_LIBS="-llvm2app"
        AC_SUBST(BUILD_WITH_LIBLVM2APP_CPPFLAGS)
        AC_SUBST(BUILD_WITH_LIBLVM2APP_LDFLAGS)
        AC_SUBST(BUILD_WITH_LIBLVM2APP_LIBS)
        AC_DEFINE(HAVE_LIBLVM2APP, 1, [Define if liblvm2app is present and usable.])
fi
AM_CONDITIONAL(BUILD_WITH_LIBLVM2APP, test "x$with_liblvm2app" = "xyes")
# }}}

# --with-libmemcached {{{
with_libmemcached_cppflags=""
with_libmemcached_ldflags=""
AC_ARG_WITH(libmemcached, [AS_HELP_STRING([--with-libmemcached@<:@=PREFIX@:>@], [Path to libmemcached.])],
[
	if test "x$withval" != "xno" && test "x$withval" != "xyes"
	then
		with_libmemcached_cppflags="-I$withval/include"
		with_libmemcached_ldflags="-L$withval/lib"
		with_libmemcached="yes"
	else
		with_libmemcached="$withval"
	fi
],
[
	with_libmemcached="yes"
])
if test "x$with_libmemcached" = "xyes"
then
	SAVE_CPPFLAGS="$CPPFLAGS"
	CPPFLAGS="$CPPFLAGS $with_libmemcached_cppflags"

	AC_CHECK_HEADERS(libmemcached/memcached.h, [with_libmemcached="yes"], [with_libmemcached="no (libmemcached/memcached.h not found)"])

	CPPFLAGS="$SAVE_CPPFLAGS"
fi
if test "x$with_libmemcached" = "xyes"
then
	SAVE_CPPFLAGS="$CPPFLAGS"
	SAVE_LDFLAGS="$LDFLAGS"
	CPPFLAGS="$CPPFLAGS $with_libmemcached_cppflags"
	LDFLAGS="$LDFLAGS $with_libmemcached_ldflags"

	AC_CHECK_LIB(memcached, memcached_create, [with_libmemcached="yes"], [with_libmemcached="no (Symbol 'memcached_create' not found)"])

	CPPFLAGS="$SAVE_CPPFLAGS"
	LDFLAGS="$SAVE_LDFLAGS"
fi
if test "x$with_libmemcached" = "xyes"
then
	BUILD_WITH_LIBMEMCACHED_CPPFLAGS="$with_libmemcached_cppflags"
	BUILD_WITH_LIBMEMCACHED_LDFLAGS="$with_libmemcached_ldflags"
	BUILD_WITH_LIBMEMCACHED_LIBS="-lmemcached"
	AC_SUBST(BUILD_WITH_LIBMEMCACHED_CPPFLAGS)
	AC_SUBST(BUILD_WITH_LIBMEMCACHED_LDFLAGS)
	AC_SUBST(BUILD_WITH_LIBMEMCACHED_LIBS)
	AC_DEFINE(HAVE_LIBMEMCACHED, 1, [Define if libmemcached is present and usable.])
fi
AM_CONDITIONAL(BUILD_WITH_LIBMEMCACHED, test "x$with_libmemcached" = "xyes")
# }}}

# --with-libmodbus {{{
with_libmodbus_config=""
with_libmodbus_cflags=""
with_libmodbus_libs=""
AC_ARG_WITH(libmodbus, [AS_HELP_STRING([--with-libmodbus@<:@=PREFIX@:>@], [Path to the modbus library.])],
[
	if test "x$withval" = "xno"
	then
		with_libmodbus="no"
	else if test "x$withval" = "xyes"
	then
		with_libmodbus="use_pkgconfig"
	else if test -d "$with_libmodbus/lib"
	then
		AC_MSG_NOTICE([Not checking for libmodbus: Manually configured])
		with_libmodbus_cflags="-I$withval/include"
		with_libmodbus_libs="-L$withval/lib -lmodbus"
		with_libmodbus="yes"
	fi; fi; fi
],
[with_libmodbus="use_pkgconfig"])

# configure using pkg-config
if test "x$with_libmodbus" = "xuse_pkgconfig"
then
	if test "x$PKG_CONFIG" = "x"
	then
		with_libmodbus="no (Don't have pkg-config)"
	fi
fi
if test "x$with_libmodbus" = "xuse_pkgconfig"
then
	AC_MSG_NOTICE([Checking for libmodbus using $PKG_CONFIG])
	$PKG_CONFIG --exists 'libmodbus' 2>/dev/null
	if test $? -ne 0
	then
		with_libmodbus="no (pkg-config doesn't know libmodbus)"
	fi
fi
if test "x$with_libmodbus" = "xuse_pkgconfig"
then
	with_libmodbus_cflags="`$PKG_CONFIG --cflags 'libmodbus'`"
	if test $? -ne 0
	then
		with_libmodbus="no ($PKG_CONFIG failed)"
	fi
	with_libmodbus_libs="`$PKG_CONFIG --libs 'libmodbus'`"
	if test $? -ne 0
	then
		with_libmodbus="no ($PKG_CONFIG failed)"
	fi
fi
if test "x$with_libmodbus" = "xuse_pkgconfig"
then
	with_libmodbus="yes"
fi

# with_libmodbus_cflags and with_libmodbus_libs are set up now, let's do
# the actual checks.
if test "x$with_libmodbus" = "xyes"
then
	SAVE_CPPFLAGS="$CPPFLAGS"
	CPPFLAGS="$CPPFLAGS $with_libmodbus_cflags"

	AC_CHECK_HEADERS(modbus.h, [], [with_libmodbus="no (modbus.h not found)"])

	CPPFLAGS="$SAVE_CPPFLAGS"
fi
if test "x$with_libmodbus" = "xyes"
then
	SAVE_CPPFLAGS="$CPPFLAGS"
	SAVE_LDFLAGS="$LDFLAGS"

	CPPFLAGS="$CPPFLAGS $with_libmodbus_cflags"
	LDFLAGS="$LDFLAGS $with_libmodbus_libs"

	AC_CHECK_LIB(modbus, modbus_connect,
		     [with_libmodbus="yes"],
		     [with_libmodbus="no (symbol modbus_connect not found)"])

	CPPFLAGS="$SAVE_CPPFLAGS"
	LDFLAGS="$SAVE_LDFLAGS"
fi
if test "x$with_libmodbus" = "xyes"
then
	BUILD_WITH_LIBMODBUS_CFLAGS="$with_libmodbus_cflags"
	BUILD_WITH_LIBMODBUS_LIBS="$with_libmodbus_libs"
	AC_SUBST(BUILD_WITH_LIBMODBUS_CFLAGS)
	AC_SUBST(BUILD_WITH_LIBMODBUS_LIBS)
fi
# }}}

# --with-libmongoc {{{
AC_ARG_WITH(libmongoc, [AS_HELP_STRING([--with-libmongoc@<:@=PREFIX@:>@], [Path to libmongoc.])],
[
 if test "x$withval" = "xyes"
 then
	 with_libmongoc="yes"
 else if test "x$withval" = "xno"
 then
	 with_libmongoc="no"
 else
	 with_libmongoc="yes"
	 LIBMONGOC_CPPFLAGS="$LIBMONGOC_CPPFLAGS -I$withval/include"
	 LIBMONGOC_LDFLAGS="$LIBMONGOC_LDFLAGS -L$withval/lib"
 fi; fi
],
[with_libmongoc="yes"])

SAVE_CPPFLAGS="$CPPFLAGS"
SAVE_LDFLAGS="$LDFLAGS"

CPPFLAGS="$CPPFLAGS $LIBMONGOC_CPPFLAGS"
LDFLAGS="$LDFLAGS $LIBMONGOC_LDFLAGS"

if test "x$with_libmongoc" = "xyes"
then
	if test "x$LIBMONGOC_CPPFLAGS" != "x"
	then
		AC_MSG_NOTICE([libmongoc CPPFLAGS: $LIBMONGOC_CPPFLAGS])
	fi
	AC_CHECK_HEADERS(mongo.h,
	[with_libmongoc="yes"],
	[with_libmongoc="no ('mongo.h' not found)"],
[#if HAVE_STDINT_H
# define MONGO_HAVE_STDINT 1
#else
# define MONGO_USE_LONG_LONG_INT 1
#endif
])
fi
if test "x$with_libmongoc" = "xyes"
then
	if test "x$LIBMONGOC_LDFLAGS" != "x"
	then
		AC_MSG_NOTICE([libmongoc LDFLAGS: $LIBMONGOC_LDFLAGS])
	fi
	AC_CHECK_LIB(mongoc, mongo_run_command,
	[with_libmongoc="yes"],
	[with_libmongoc="no (symbol 'mongo_run_command' not found)"])
fi

CPPFLAGS="$SAVE_CPPFLAGS"
LDFLAGS="$SAVE_LDFLAGS"

if test "x$with_libmongoc" = "xyes"
then
	BUILD_WITH_LIBMONGOC_CPPFLAGS="$LIBMONGOC_CPPFLAGS"
	BUILD_WITH_LIBMONGOC_LDFLAGS="$LIBMONGOC_LDFLAGS"
	AC_SUBST(BUILD_WITH_LIBMONGOC_CPPFLAGS)
	AC_SUBST(BUILD_WITH_LIBMONGOC_LDFLAGS)
fi
AM_CONDITIONAL(BUILD_WITH_LIBMONGOC, test "x$with_libmongoc" = "xyes")
# }}}

# --with-libmysql {{{
with_mysql_config="mysql_config"
with_mysql_cflags=""
with_mysql_libs=""
AC_ARG_WITH(libmysql, [AS_HELP_STRING([--with-libmysql@<:@=PREFIX@:>@], [Path to libmysql.])],
[
	if test "x$withval" = "xno"
	then
		with_libmysql="no"
	else if test "x$withval" = "xyes"
	then
		with_libmysql="yes"
	else
		if test -f "$withval" && test -x "$withval";
		then
			with_mysql_config="$withval"
		else if test -x "$withval/bin/mysql_config"
		then
			with_mysql_config="$withval/bin/mysql_config"
		fi; fi
		with_libmysql="yes"
	fi; fi
],
[
	with_libmysql="yes"
])
if test "x$with_libmysql" = "xyes"
then
	with_mysql_cflags=`$with_mysql_config --include 2>/dev/null`
	mysql_config_status=$?

	if test $mysql_config_status -ne 0
	then
		with_libmysql="no ($with_mysql_config failed)"
	else
		SAVE_CPPFLAGS="$CPPFLAGS"
		CPPFLAGS="$CPPFLAGS $with_mysql_cflags"

		have_mysql_h="no"
		have_mysql_mysql_h="no"
		AC_CHECK_HEADERS(mysql.h, [have_mysql_h="yes"])

		if test "x$have_mysql_h" = "xno"
		then
			AC_CHECK_HEADERS(mysql/mysql.h, [have_mysql_mysql_h="yes"])
		fi

		if test "x$have_mysql_h$have_mysql_mysql_h" = "xnono"
		then
			with_libmysql="no (mysql.h not found)"
		fi

		CPPFLAGS="$SAVE_CPPFLAGS"
	fi
fi
if test "x$with_libmysql" = "xyes"
then
	with_mysql_libs=`$with_mysql_config --libs_r 2>/dev/null`
	mysql_config_status=$?

	if test $mysql_config_status -ne 0
	then
		with_libmysql="no ($with_mysql_config failed)"
	else
		SAVE_CPPFLAGS="$CPPFLAGS"
		CPPFLAGS="$CPPFLAGS $with_mysql_cflags"
		SAVE_LIBS="$LIBS"
		LIBS="$with_mysql_libs"
		AC_SEARCH_LIBS([mysql_get_server_version],
		 [],
		 [with_libmysql="yes"],
		 [with_libmysql="no (symbol 'mysql_get_server_version' not found)"],
		 [])
		CPPFLAGS="$SAVE_CPPFLAGS"
		LIBS="$SAVE_LIBS"
	fi
fi
if test "x$with_libmysql" = "xyes"
then
	BUILD_WITH_LIBMYSQL_CFLAGS="$with_mysql_cflags"
	BUILD_WITH_LIBMYSQL_LIBS="$with_mysql_libs"
	AC_SUBST(BUILD_WITH_LIBMYSQL_CFLAGS)
	AC_SUBST(BUILD_WITH_LIBMYSQL_LIBS)
fi
AM_CONDITIONAL(BUILD_WITH_LIBMYSQL, test "x$with_libmysql" = "xyes")
# }}}

# --with-libmnl {{{
with_libmnl_cflags=""
with_libmnl_libs=""
AC_ARG_WITH(libmnl, [AS_HELP_STRING([--with-libmnl@<:@=PREFIX@:>@], [Path to libmnl.])],
[
 echo "libmnl: withval = $withval"
 if test "x$withval" = "xyes"
 then
	 with_libmnl="yes"
 else if test "x$withval" = "xno"
 then
	 with_libmnl="no"
 else
	 if test -d "$withval/include"
	 then
		 with_libmnl_cflags="-I$withval/include"
		 with_libmnl_libs="-L$withval/lib -lmnl"
		 with_libmnl="yes"
	 else
		 AC_MSG_ERROR("no such directory: $withval/include")
	 fi
 fi; fi
],
[
 if test "x$ac_system" = "xLinux"
 then
	 with_libmnl="yes"
 else
	 with_libmnl="no (Linux only library)"
 fi
])
if test "x$PKG_CONFIG" = "x"
then
	with_libmnl="no (Don't have pkg-config)"
fi
if test "x$with_libmnl" = "xyes"
then
	if $PKG_CONFIG --exists libmnl 2>/dev/null; then
	  with_libmnl_cflags="$with_libmnl_ldflags `$PKG_CONFIG --cflags libmnl`"
	  with_libmnl_libs="$with_libmnl_libs `$PKG_CONFIG --libs libmnl`"
	fi

	AC_CHECK_HEADERS(libmnl.h libmnl/libmnl.h,
	[
	 with_libmnl="yes"
	 break
	], [],
[#include <stdio.h>
#include <sys/types.h>
#include <asm/types.h>
#include <sys/socket.h>
#include <linux/netlink.h>
#include <linux/rtnetlink.h>])
	AC_CHECK_HEADERS(linux/gen_stats.h linux/pkt_sched.h, [], [],
[#include <stdio.h>
#include <sys/types.h>
#include <asm/types.h>
#include <sys/socket.h>])

        AC_COMPILE_IFELSE([AC_LANG_PROGRAM(
[[
#include <stdio.h>
#include <sys/types.h>
#include <asm/types.h>
#include <sys/socket.h>
#include <linux/netlink.h>
#include <linux/rtnetlink.h>
]],
[[
int retval = TCA_STATS2;
return (retval);
]]
	)],
	[AC_DEFINE([HAVE_TCA_STATS2], [1], [True if the enum-member TCA_STATS2 exists])])

	AC_COMPILE_IFELSE([AC_LANG_PROGRAM(
[[
#include <stdio.h>
#include <sys/types.h>
#include <asm/types.h>
#include <sys/socket.h>
#include <linux/netlink.h>
#include <linux/rtnetlink.h>
]],
[[
int retval = TCA_STATS;
return (retval);
]]
	)],
	[AC_DEFINE([HAVE_TCA_STATS], 1, [True if the enum-member TCA_STATS exists])])
fi
if test "x$with_libmnl" = "xyes"
then
	AC_CHECK_MEMBERS([struct rtnl_link_stats64.tx_window_errors],
	[AC_DEFINE(HAVE_RTNL_LINK_STATS64, 1, [Define if struct rtnl_link_stats64 exists and is usable.])],
	[],
	[
	#include <linux/if_link.h>
	])
fi
if test "x$with_libmnl" = "xyes"
then
	AC_CHECK_LIB(mnl, mnl_nlmsg_get_payload,
		     [with_libmnl="yes"],
		     [with_libmnl="no (symbol 'mnl_nlmsg_get_payload' not found)"],
		     [$with_libmnl_libs])
fi
if test "x$with_libmnl" = "xyes"
then
	AC_DEFINE(HAVE_LIBMNL, 1, [Define if libmnl is present and usable.])
	BUILD_WITH_LIBMNL_CFLAGS="$with_libmnl_cflags"
	BUILD_WITH_LIBMNL_LIBS="$with_libmnl_libs"
	AC_SUBST(BUILD_WITH_LIBMNL_CFLAGS)
	AC_SUBST(BUILD_WITH_LIBMNL_LIBS)
fi
AM_CONDITIONAL(BUILD_WITH_LIBMNL, test "x$with_libmnl" = "xyes")
# }}}

# --with-libnetapp {{{
AC_ARG_VAR([LIBNETAPP_CPPFLAGS], [C preprocessor flags required to build with libnetapp])
AC_ARG_VAR([LIBNETAPP_LDFLAGS],  [Linker flags required to build with libnetapp])
AC_ARG_VAR([LIBNETAPP_LIBS],     [Other libraries required to link against libnetapp])
LIBNETAPP_CPPFLAGS="$LIBNETAPP_CPPFLAGS"
LIBNETAPP_LDFLAGS="$LIBNETAPP_LDFLAGS"
LIBNETAPP_LIBS="$LIBNETAPP_LIBS"
AC_ARG_WITH(libnetapp, [AS_HELP_STRING([--with-libnetapp@<:@=PREFIX@:>@], [Path to libnetapp.])],
[
 if test -d "$withval"
 then
	 LIBNETAPP_CPPFLAGS="$LIBNETAPP_CPPFLAGS -I$withval/include"
	 LIBNETAPP_LDFLAGS="$LIBNETAPP_LDFLAGS -L$withval/lib"
	 with_libnetapp="yes"
 else
	 with_libnetapp="$withval"
 fi
],
[
 with_libnetapp="yes"
])

SAVE_CPPFLAGS="$CPPFLAGS"
SAVE_LDFLAGS="$LDFLAGS"
CPPFLAGS="$CPPFLAGS $LIBNETAPP_CPPFLAGS"
LDFLAGS="$LDFLAGS $LIBNETAPP_LDFLAGS"

if test "x$with_libnetapp" = "xyes"
then
	if test "x$LIBNETAPP_CPPFLAGS" != "x"
	then
		AC_MSG_NOTICE([netapp CPPFLAGS: $LIBNETAPP_CPPFLAGS])
	fi
	AC_CHECK_HEADERS(netapp_api.h,
		[with_libnetapp="yes"],
		[with_libnetapp="no (netapp_api.h not found)"])
fi

if test "x$with_libnetapp" = "xyes"
then
	if test "x$LIBNETAPP_LDFLAGS" != "x"
	then
		AC_MSG_NOTICE([netapp LDFLAGS: $LIBNETAPP_LDFLAGS])
	fi

	if test "x$LIBNETAPP_LIBS" = "x"
	then
		LIBNETAPP_LIBS="-lpthread -lxml -ladt -lssl -lm -lcrypto -lz"
	fi
	AC_MSG_NOTICE([netapp LIBS: $LIBNETAPP_LIBS])

	AC_CHECK_LIB(netapp, na_server_invoke_elem,
		[with_libnetapp="yes"],
		[with_libnetapp="no (symbol na_server_invoke_elem not found)"],
		[$LIBNETAPP_LIBS])
	LIBNETAPP_LIBS="-lnetapp $LIBNETAPP_LIBS"
fi

CPPFLAGS="$SAVE_CPPFLAGS"
LDFLAGS="$SAVE_LDFLAGS"

if test "x$with_libnetapp" = "xyes"
then
	AC_DEFINE(HAVE_LIBNETAPP, 1, [Define to 1 if you have the netapp library (-lnetapp).])
fi

AC_SUBST(LIBNETAPP_CPPFLAGS)
AC_SUBST(LIBNETAPP_LDFLAGS)
AC_SUBST(LIBNETAPP_LIBS)
AM_CONDITIONAL(BUILD_WITH_LIBNETAPP, test "x$with_libnetapp" = "xyes")
# }}}

# --with-libnetsnmp {{{
with_snmp_config="net-snmp-config"
with_snmp_cflags=""
with_snmp_libs=""
AC_ARG_WITH(libnetsnmp, [AS_HELP_STRING([--with-libnetsnmp@<:@=PREFIX@:>@], [Path to the Net-SNMPD library.])],
[
	if test "x$withval" = "xno"
	then
		with_libnetsnmp="no"
	else if test "x$withval" = "xyes"
	then
		with_libnetsnmp="yes"
	else
		if test -x "$withval"
		then
			with_snmp_config="$withval"
			with_libnetsnmp="yes"
		else
			with_snmp_config="$withval/bin/net-snmp-config"
			with_libnetsnmp="yes"
		fi
	fi; fi
],
[with_libnetsnmp="yes"])
if test "x$with_libnetsnmp" = "xyes"
then
	with_snmp_cflags=`$with_snmp_config --cflags 2>/dev/null`
	snmp_config_status=$?

	if test $snmp_config_status -ne 0
	then
		with_libnetsnmp="no ($with_snmp_config failed)"
	else
		SAVE_CPPFLAGS="$CPPFLAGS"
		CPPFLAGS="$CPPFLAGS $with_snmp_cflags"

		AC_CHECK_HEADERS(net-snmp/net-snmp-config.h, [], [with_libnetsnmp="no (net-snmp/net-snmp-config.h not found)"])

		CPPFLAGS="$SAVE_CPPFLAGS"
	fi
fi
if test "x$with_libnetsnmp" = "xyes"
then
	with_snmp_libs=`$with_snmp_config --libs 2>/dev/null`
	snmp_config_status=$?

	if test $snmp_config_status -ne 0
	then
		with_libnetsnmp="no ($with_snmp_config failed)"
	else
		AC_CHECK_LIB(netsnmp, init_snmp,
		[with_libnetsnmp="yes"],
		[with_libnetsnmp="no (libnetsnmp not found)"],
		[$with_snmp_libs])
	fi
fi
if test "x$with_libnetsnmp" = "xyes"
then
	BUILD_WITH_LIBSNMP_CFLAGS="$with_snmp_cflags"
	BUILD_WITH_LIBSNMP_LIBS="$with_snmp_libs"
	AC_SUBST(BUILD_WITH_LIBSNMP_CFLAGS)
	AC_SUBST(BUILD_WITH_LIBSNMP_LIBS)
fi
AM_CONDITIONAL(BUILD_WITH_LIBNETSNMP, test "x$with_libnetsnmp" = "xyes")
# }}}

# --with-liboconfig {{{
with_own_liboconfig="no"
liboconfig_LDFLAGS="$LDFLAGS"
liboconfig_CPPFLAGS="$CPPFLAGS"
AC_ARG_WITH(liboconfig, [AS_HELP_STRING([--with-liboconfig@<:@=PREFIX@:>@], [Path to liboconfig.])],
[
	if test "x$withval" != "xno" && test "x$withval" != "xyes"
	then
		if test -d "$withval/lib"
		then
			liboconfig_LDFLAGS="$LDFLAGS -L$withval/lib"
		fi
		if test -d "$withval/include"
		then
			liboconfig_CPPFLAGS="$CPPFLAGS -I$withval/include"
		fi
	fi
	if test "x$withval" = "xno"
	then
		AC_MSG_ERROR("liboconfig is required")
	fi
],
[
	with_liboconfig="yes"
])

save_LDFLAGS="$LDFLAGS"
save_CPPFLAGS="$CPPFLAGS"
LDFLAGS="$liboconfig_LDFLAGS"
CPPFLAGS="$liboconfig_CPPFLAGS"
AC_CHECK_LIB(oconfig, oconfig_parse_fh,
[
	with_liboconfig="yes"
	with_own_liboconfig="no"
],
[
	with_liboconfig="yes"
	with_own_liboconfig="yes"
	LDFLAGS="$save_LDFLAGS"
	CPPFLAGS="$save_CPPFLAGS"
])

AM_CONDITIONAL(BUILD_WITH_OWN_LIBOCONFIG, test "x$with_own_liboconfig" = "xyes")
if test "x$with_own_liboconfig" = "xyes"
then
	with_liboconfig="yes (shipped version)"
fi
# }}}

# --with-liboping {{{
AC_ARG_WITH(liboping, [AS_HELP_STRING([--with-liboping@<:@=PREFIX@:>@], [Path to liboping.])],
[
 if test "x$withval" = "xyes"
 then
	 with_liboping="yes"
 else if test "x$withval" = "xno"
 then
	 with_liboping="no"
 else
	 with_liboping="yes"
	 LIBOPING_CPPFLAGS="$LIBOPING_CPPFLAGS -I$withval/include"
	 LIBOPING_LDFLAGS="$LIBOPING_LDFLAGS -L$withval/lib"
 fi; fi
],
[with_liboping="yes"])

SAVE_CPPFLAGS="$CPPFLAGS"
SAVE_LDFLAGS="$LDFLAGS"

CPPFLAGS="$CPPFLAGS $LIBOPING_CPPFLAGS"
LDFLAGS="$LDFLAGS $LIBOPING_LDFLAGS"

if test "x$with_liboping" = "xyes"
then
	if test "x$LIBOPING_CPPFLAGS" != "x"
	then
		AC_MSG_NOTICE([liboping CPPFLAGS: $LIBOPING_CPPFLAGS])
	fi
	AC_CHECK_HEADERS(oping.h,
	[with_liboping="yes"],
	[with_liboping="no (oping.h not found)"])
fi
if test "x$with_liboping" = "xyes"
then
	if test "x$LIBOPING_LDFLAGS" != "x"
	then
		AC_MSG_NOTICE([liboping LDFLAGS: $LIBOPING_LDFLAGS])
	fi
	AC_CHECK_LIB(oping, ping_construct,
	[with_liboping="yes"],
	[with_liboping="no (symbol 'ping_construct' not found)"])
fi

CPPFLAGS="$SAVE_CPPFLAGS"
LDFLAGS="$SAVE_LDFLAGS"

if test "x$with_liboping" = "xyes"
then
	BUILD_WITH_LIBOPING_CPPFLAGS="$LIBOPING_CPPFLAGS"
	BUILD_WITH_LIBOPING_LDFLAGS="$LIBOPING_LDFLAGS"
	AC_SUBST(BUILD_WITH_LIBOPING_CPPFLAGS)
	AC_SUBST(BUILD_WITH_LIBOPING_LDFLAGS)
fi
AM_CONDITIONAL(BUILD_WITH_LIBOPING, test "x$with_liboping" = "xyes")
# }}}

# --with-oracle {{{
with_oracle_cppflags=""
with_oracle_libs=""
AC_ARG_WITH(oracle, [AS_HELP_STRING([--with-oracle@<:@=ORACLE_HOME@:>@], [Path to Oracle.])],
[
	if test "x$withval" = "xyes"
	then
		if test "x$ORACLE_HOME" = "x"
		then
			AC_MSG_WARN([Use of the Oracle library has been forced, but the environment variable ORACLE_HOME is not set.])
		fi
		with_oracle="yes"
	else if test "x$withval" = "xno"
	then
		with_oracle="no"
	else
		with_oracle="yes"
		ORACLE_HOME="$withval"
	fi; fi
],
[
	if test "x$ORACLE_HOME" = "x"
	then
		with_oracle="no (ORACLE_HOME is not set)"
	else
		with_oracle="yes"
	fi
])
if test "x$ORACLE_HOME" != "x"
then
	with_oracle_cppflags="-I$ORACLE_HOME/rdbms/public"

	if test -e "$ORACLE_HOME/lib/ldflags"
	then
		with_oracle_libs=`cat "$ORACLE_HOME/lib/ldflags"`
	fi
	#with_oracle_libs="-L$ORACLE_HOME/lib $with_oracle_libs -lclntsh"
	with_oracle_libs="-L$ORACLE_HOME/lib -lclntsh"
fi
if test "x$with_oracle" = "xyes"
then
	SAVE_CPPFLAGS="$CPPFLAGS"
	CPPFLAGS="$CPPFLAGS $with_oracle_cppflags"

	AC_CHECK_HEADERS(oci.h, [with_oracle="yes"], [with_oracle="no (oci.h not found)"])

	CPPFLAGS="$SAVE_CPPFLAGS"
fi
if test "x$with_oracle" = "xyes"
then
	SAVE_CPPFLAGS="$CPPFLAGS"
	SAVE_LIBS="$LIBS"
	CPPFLAGS="$CPPFLAGS $with_oracle_cppflags"
	LIBS="$LIBS $with_oracle_libs"

	AC_CHECK_FUNC(OCIEnvCreate, [with_oracle="yes"], [with_oracle="no (Symbol 'OCIEnvCreate' not found)"])

	CPPFLAGS="$SAVE_CPPFLAGS"
	LIBS="$SAVE_LIBS"
fi
if test "x$with_oracle" = "xyes"
then
	BUILD_WITH_ORACLE_CFLAGS="$with_oracle_cppflags"
	BUILD_WITH_ORACLE_LIBS="$with_oracle_libs"
	AC_SUBST(BUILD_WITH_ORACLE_CFLAGS)
	AC_SUBST(BUILD_WITH_ORACLE_LIBS)
fi
# }}}

# --with-libowcapi {{{
with_libowcapi_cppflags=""
with_libowcapi_libs="-lowcapi"
AC_ARG_WITH(libowcapi, [AS_HELP_STRING([--with-libowcapi@<:@=PREFIX@:>@], [Path to libowcapi.])],
[
	if test "x$withval" != "xno" && test "x$withval" != "xyes"
	then
		with_libowcapi_cppflags="-I$withval/include"
		with_libowcapi_libs="-L$withval/lib -lowcapi"
		with_libowcapi="yes"
	else
		with_libowcapi="$withval"
	fi
],
[
	with_libowcapi="yes"
])
if test "x$with_libowcapi" = "xyes"
then
	SAVE_CPPFLAGS="$CPPFLAGS"
	CPPFLAGS="$with_libowcapi_cppflags"

	AC_CHECK_HEADERS(owcapi.h, [with_libowcapi="yes"], [with_libowcapi="no (owcapi.h not found)"])

	CPPFLAGS="$SAVE_CPPFLAGS"
fi
if test "x$with_libowcapi" = "xyes"
then
	SAVE_LDFLAGS="$LDFLAGS"
	SAVE_CPPFLAGS="$CPPFLAGS"
	LDFLAGS="$with_libowcapi_libs"
	CPPFLAGS="$with_libowcapi_cppflags"

	AC_CHECK_LIB(owcapi, OW_get, [with_libowcapi="yes"], [with_libowcapi="no (libowcapi not found)"])

	LDFLAGS="$SAVE_LDFLAGS"
	CPPFLAGS="$SAVE_CPPFLAGS"
fi
if test "x$with_libowcapi" = "xyes"
then
	BUILD_WITH_LIBOWCAPI_CPPFLAGS="$with_libowcapi_cppflags"
	BUILD_WITH_LIBOWCAPI_LIBS="$with_libowcapi_libs"
	AC_SUBST(BUILD_WITH_LIBOWCAPI_CPPFLAGS)
	AC_SUBST(BUILD_WITH_LIBOWCAPI_LIBS)
fi
# }}}

# --with-libpcap {{{
AC_ARG_WITH(libpcap, [AS_HELP_STRING([--with-libpcap@<:@=PREFIX@:>@], [Path to libpcap.])],
[
	if test "x$withval" != "xno" && test "x$withval" != "xyes"
	then
		LDFLAGS="$LDFLAGS -L$withval/lib"
		CPPFLAGS="$CPPFLAGS -I$withval/include"
		with_libpcap="yes"
	else
		with_libpcap="$withval"
	fi
],
[
	with_libpcap="yes"
])
if test "x$with_libpcap" = "xyes"
then
	AC_CHECK_LIB(pcap, pcap_open_live,
	[
		AC_DEFINE(HAVE_LIBPCAP, 1, [Define to 1 if you have the pcap library (-lpcap).])
	], [with_libpcap="no (libpcap not found)"])
fi
if test "x$with_libpcap" = "xyes"
then
	AC_CHECK_HEADERS(pcap.h,,
			 [with_libpcap="no (pcap.h not found)"])
fi
if test "x$with_libpcap" = "xyes"
then
	AC_CACHE_CHECK([whether libpcap has PCAP_ERROR_IFACE_NOT_UP],
		       [c_cv_libpcap_have_pcap_error_iface_not_up],
		       AC_COMPILE_IFELSE([AC_LANG_PROGRAM(
[[[
#include <pcap.h>
]]],
[[[
  int val = PCAP_ERROR_IFACE_NOT_UP;
  return(val);
]]]
		       )],
		       [c_cv_libpcap_have_pcap_error_iface_not_up="yes"],
		       [c_cv_libpcap_have_pcap_error_iface_not_up="no"]))
fi
if test "x$c_cv_libpcap_have_pcap_error_iface_not_up" != "xyes"
then
		with_libpcap="no (pcap.h misses PCAP_ERROR_IFACE_NOT_UP)"
fi
AM_CONDITIONAL(BUILD_WITH_LIBPCAP, test "x$with_libpcap" = "xyes")
# }}}

# --with-libperl {{{
perl_interpreter="perl"
AC_ARG_WITH(libperl, [AS_HELP_STRING([--with-libperl@<:@=PREFIX@:>@], [Path to libperl.])],
[
	if test -f "$withval" && test -x "$withval"
	then
		perl_interpreter="$withval"
		with_libperl="yes"
	else if test "x$withval" != "xno" && test "x$withval" != "xyes"
	then
		LDFLAGS="$LDFLAGS -L$withval/lib"
		CPPFLAGS="$CPPFLAGS -I$withval/include"
		perl_interpreter="$withval/bin/perl"
		with_libperl="yes"
	else
		with_libperl="$withval"
	fi; fi
],
[
	with_libperl="yes"
])

AC_MSG_CHECKING([for perl])
perl_interpreter=`which "$perl_interpreter" 2> /dev/null`
if test -x "$perl_interpreter"
then
	AC_MSG_RESULT([yes ($perl_interpreter)])
else
	perl_interpreter=""
	AC_MSG_RESULT([no])
fi

AC_SUBST(PERL, "$perl_interpreter")

if test "x$with_libperl" = "xyes" \
	&& test -n "$perl_interpreter"
then
  SAVE_CFLAGS="$CFLAGS"
  SAVE_LIBS="$LIBS"
dnl ARCHFLAGS="" -> disable multi -arch on OSX (see Config_heavy.pl:fetch_string)
  PERL_CFLAGS=`ARCHFLAGS="" $perl_interpreter -MExtUtils::Embed -e ccopts`
  PERL_LIBS=`ARCHFLAGS="" $perl_interpreter -MExtUtils::Embed -e ldopts`
  CFLAGS="$CFLAGS $PERL_CFLAGS"
  LIBS="$LIBS $PERL_LIBS"

  AC_CACHE_CHECK([for libperl],
    [c_cv_have_libperl],
    AC_LINK_IFELSE([AC_LANG_PROGRAM(
[[[
#define PERL_NO_GET_CONTEXT
#include <EXTERN.h>
#include <perl.h>
#include <XSUB.h>
]]],
[[[
       dTHX;
       load_module (PERL_LOADMOD_NOIMPORT,
			 newSVpv ("Collectd::Plugin::FooBar", 24),
			 Nullsv);
]]]
      )],
      [c_cv_have_libperl="yes"],
      [c_cv_have_libperl="no"]
    )
  )

  if test "x$c_cv_have_libperl" = "xyes"
  then
	  AC_DEFINE(HAVE_LIBPERL, 1, [Define if libperl is present and usable.])
	  AC_SUBST(PERL_CFLAGS)
	  AC_SUBST(PERL_LIBS)
  else
	  with_libperl="no"
  fi

  CFLAGS="$SAVE_CFLAGS"
  LIBS="$SAVE_LIBS"
else if test -z "$perl_interpreter"; then
  with_libperl="no (no perl interpreter found)"
  c_cv_have_libperl="no"
fi; fi
AM_CONDITIONAL(BUILD_WITH_LIBPERL, test "x$with_libperl" = "xyes")

if test "x$with_libperl" = "xyes"
then
	SAVE_CFLAGS="$CFLAGS"
	SAVE_LIBS="$LIBS"
	CFLAGS="$CFLAGS $PERL_CFLAGS"
	LIBS="$LIBS $PERL_LIBS"

	AC_CACHE_CHECK([if perl supports ithreads],
		[c_cv_have_perl_ithreads],
		AC_LINK_IFELSE([AC_LANG_PROGRAM(
[[[
#include <EXTERN.h>
#include <perl.h>
#include <XSUB.h>

#if !defined(USE_ITHREADS)
# error "Perl does not support ithreads!"
#endif /* !defined(USE_ITHREADS) */
]]],
[[[ ]]]
			)],
			[c_cv_have_perl_ithreads="yes"],
			[c_cv_have_perl_ithreads="no"]
		)
	)

	if test "x$c_cv_have_perl_ithreads" = "xyes"
	then
		AC_DEFINE(HAVE_PERL_ITHREADS, 1, [Define if Perl supports ithreads.])
	fi

	CFLAGS="$SAVE_CFLAGS"
	LIBS="$SAVE_LIBS"
fi

if test "x$with_libperl" = "xyes"
then
	SAVE_CFLAGS="$CFLAGS"
	SAVE_LIBS="$LIBS"
	# trigger an error if Perl_load_module*() uses __attribute__nonnull__(3)
	# (see issues #41 and #42)
	CFLAGS="$CFLAGS $PERL_CFLAGS -Wall -Werror"
	LIBS="$LIBS $PERL_LIBS"

	AC_CACHE_CHECK([for broken Perl_load_module()],
		[c_cv_have_broken_perl_load_module],
		AC_LINK_IFELSE([AC_LANG_PROGRAM(
[[[
#define PERL_NO_GET_CONTEXT
#include <EXTERN.h>
#include <perl.h>
#include <XSUB.h>
]]],
[[[
			 dTHX;
			 load_module (PERL_LOADMOD_NOIMPORT,
			     newSVpv ("Collectd::Plugin::FooBar", 24),
			     Nullsv);
]]]
			)],
			[c_cv_have_broken_perl_load_module="no"],
			[c_cv_have_broken_perl_load_module="yes"]
		)
	)

	CFLAGS="$SAVE_CFLAGS"
	LIBS="$SAVE_LIBS"
fi
AM_CONDITIONAL(HAVE_BROKEN_PERL_LOAD_MODULE,
		test "x$c_cv_have_broken_perl_load_module" = "xyes")

if test "x$with_libperl" = "xyes"
then
	SAVE_CFLAGS="$CFLAGS"
	SAVE_LIBS="$LIBS"
	CFLAGS="$CFLAGS $PERL_CFLAGS"
	LIBS="$LIBS $PERL_LIBS"

	AC_CHECK_MEMBER(
		[struct mgvtbl.svt_local],
		[have_struct_mgvtbl_svt_local="yes"],
		[have_struct_mgvtbl_svt_local="no"],
		[
#include <EXTERN.h>
#include <perl.h>
#include <XSUB.h>
		])

	if test "x$have_struct_mgvtbl_svt_local" = "xyes"
	then
		AC_DEFINE(HAVE_PERL_STRUCT_MGVTBL_SVT_LOCAL, 1,
				  [Define if Perl's struct mgvtbl has member svt_local.])
	fi

	CFLAGS="$SAVE_CFLAGS"
	LIBS="$SAVE_LIBS"
fi
# }}}

# --with-libpq {{{
with_pg_config="pg_config"
with_libpq_includedir=""
with_libpq_libdir=""
with_libpq_cppflags=""
with_libpq_ldflags=""
AC_ARG_WITH(libpq, [AS_HELP_STRING([--with-libpq@<:@=PREFIX@:>@],
	[Path to libpq.])],
[
	if test "x$withval" = "xno"
	then
		with_libpq="no"
	else if test "x$withval" = "xyes"
	then
		with_libpq="yes"
	else
		if test -f "$withval" && test -x "$withval";
		then
			with_pg_config="$withval"
		else if test -x "$withval/bin/pg_config"
		then
			with_pg_config="$withval/bin/pg_config"
		fi; fi
		with_libpq="yes"
	fi; fi
],
[
	with_libpq="yes"
])
if test "x$with_libpq" = "xyes"
then
	with_libpq_includedir=`$with_pg_config --includedir 2> /dev/null`
	pg_config_status=$?

	if test $pg_config_status -eq 0
	then
		if test -n "$with_libpq_includedir"; then
			for dir in $with_libpq_includedir; do
				with_libpq_cppflags="$with_libpq_cppflags -I$dir"
			done
		fi
	else
		AC_MSG_WARN([$with_pg_config returned with status $pg_config_status])
	fi

	SAVE_CPPFLAGS="$CPPFLAGS"
	CPPFLAGS="$CPPFLAGS $with_libpq_cppflags"

	AC_CHECK_HEADERS(libpq-fe.h, [],
		[with_libpq="no (libpq-fe.h not found)"], [])

	CPPFLAGS="$SAVE_CPPFLAGS"
fi
if test "x$with_libpq" = "xyes"
then
	with_libpq_libdir=`$with_pg_config --libdir 2> /dev/null`
	pg_config_status=$?

	if test $pg_config_status -eq 0
	then
		if test -n "$with_libpq_libdir"; then
			for dir in $with_libpq_libdir; do
				with_libpq_ldflags="$with_libpq_ldflags -L$dir"
			done
		fi
	else
		AC_MSG_WARN([$with_pg_config returned with status $pg_config_status])
	fi

	SAVE_LDFLAGS="$LDFLAGS"
	LDFLAGS="$LDFLAGS $with_libpq_ldflags"

	AC_CHECK_LIB(pq, PQconnectdb,
		[with_libpq="yes"],
		[with_libpq="no (symbol 'PQconnectdb' not found)"])

	AC_CHECK_LIB(pq, PQserverVersion,
		[with_libpq="yes"],
		[with_libpq="no (symbol 'PQserverVersion' not found)"])

	LDFLAGS="$SAVE_LDFLAGS"
fi
if test "x$with_libpq" = "xyes"
then
	BUILD_WITH_LIBPQ_CPPFLAGS="$with_libpq_cppflags"
	BUILD_WITH_LIBPQ_LDFLAGS="$with_libpq_ldflags"
	AC_SUBST(BUILD_WITH_LIBPQ_CPPFLAGS)
	AC_SUBST(BUILD_WITH_LIBPQ_LDFLAGS)
fi
AM_CONDITIONAL(BUILD_WITH_LIBPQ, test "x$with_libpq" = "xyes")
# }}}

# --with-libpthread {{{
AC_ARG_WITH(libpthread, [AS_HELP_STRING([--with-libpthread=@<:@=PREFIX@:>@], [Path to libpthread.])],
[	if test "x$withval" != "xno" \
		&& test "x$withval" != "xyes"
	then
		LDFLAGS="$LDFLAGS -L$withval/lib"
		CPPFLAGS="$CPPFLAGS -I$withval/include"
		with_libpthread="yes"
	else
		if test "x$withval" = "xno"
		then
			with_libpthread="no (disabled)"
		fi
	fi
], [with_libpthread="yes"])
if test "x$with_libpthread" = "xyes"
then
	AC_CHECK_LIB(pthread, pthread_create, [with_libpthread="yes"], [with_libpthread="no (libpthread not found)"], [])
fi

if test "x$with_libpthread" = "xyes"
then
	AC_CHECK_HEADERS(pthread.h,, [with_libpthread="no (pthread.h not found)"])
fi
if test "x$with_libpthread" = "xyes"
then
	collect_pthread=1
else
	collect_pthread=0
fi
AC_DEFINE_UNQUOTED(HAVE_LIBPTHREAD, [$collect_pthread],
	[Wether or not to use pthread (POSIX threads) library])
AM_CONDITIONAL(BUILD_WITH_LIBPTHREAD, test "x$with_libpthread" = "xyes")
# }}}

# --with-python {{{
with_python_prog=""
with_python_path="$PATH"
AC_ARG_WITH(python, [AS_HELP_STRING([--with-python@<:@=PREFIX@:>@], [Path to the python interpreter.])],
[
 if test "x$withval" = "xyes" || test "x$withval" = "xno"
 then
	 with_python="$withval"
 else if test -x "$withval"
 then
	 with_python_prog="$withval"
	 with_python_path="`dirname \"$withval\"`$PATH_SEPARATOR$with_python_path"
	 with_python="yes"
 else if test -d "$withval"
 then
	 with_python_path="$withval$PATH_SEPARATOR$with_python_path"
	 with_python="yes"
 else
	 AC_MSG_WARN([Argument not recognized: $withval])
 fi; fi; fi
], [with_python="yes"])

SAVE_PATH="$PATH"
SAVE_CPPFLAGS="$CPPFLAGS"
SAVE_LDFLAGS="$LDFLAGS"
SAVE_LIBS="$LIBS"

PATH="$with_python_path"

if test "x$with_python" = "xyes" && test "x$with_python_prog" = "x"
then
	AC_MSG_CHECKING([for python])
	with_python_prog="`which python 2>/dev/null`"
	if test "x$with_python_prog" = "x"
	then
		AC_MSG_RESULT([not found])
		with_python="no (interpreter not found)"
	else
		AC_MSG_RESULT([$with_python_prog])
	fi
fi

if test "x$with_python" = "xyes"
then
	AC_MSG_CHECKING([for Python CPPFLAGS])
	python_include_path=`echo "import distutils.sysconfig;import sys;sys.stdout.write(distutils.sysconfig.get_python_inc())" | "$with_python_prog" 2>&1`
	python_config_status=$?

	if test "$python_config_status" -ne 0 || test "x$python_include_path" = "x"
	then
		AC_MSG_RESULT([failed with status $python_config_status (output: $python_include_path)])
		with_python="no"
	else
		AC_MSG_RESULT([$python_include_path])
	fi
fi

if test "x$with_python" = "xyes"
then
	CPPFLAGS="-I$python_include_path $CPPFLAGS"
	AC_CHECK_HEADERS(Python.h,
			 [with_python="yes"],
			 [with_python="no ('Python.h' not found)"])
fi

if test "x$with_python" = "xyes"
then
	AC_MSG_CHECKING([for Python LDFLAGS])
	python_library_path=`echo "import distutils.sysconfig;import sys;sys.stdout.write(distutils.sysconfig.get_config_vars(\"LIBDIR\").__getitem__(0))" | "$with_python_prog" 2>&1`
	python_config_status=$?

	if test "$python_config_status" -ne 0 || test "x$python_library_path" = "x"
	then
		AC_MSG_RESULT([failed with status $python_config_status (output: $python_library_path)])
		with_python="no"
	else
		AC_MSG_RESULT([$python_library_path])
	fi
fi

if test "x$with_python" = "xyes"
then
	AC_MSG_CHECKING([for Python LIBS])
	python_library_flags=`echo "import distutils.sysconfig;import sys;sys.stdout.write(distutils.sysconfig.get_config_vars(\"BLDLIBRARY\").__getitem__(0))" | "$with_python_prog" 2>&1`
	python_config_status=$?

	if test "$python_config_status" -ne 0 || test "x$python_library_flags" = "x"
	then
		AC_MSG_RESULT([failed with status $python_config_status (output: $python_library_flags)])
		with_python="no"
	else
		AC_MSG_RESULT([$python_library_flags])
	fi
fi

if test "x$with_python" = "xyes"
then
	LDFLAGS="-L$python_library_path $LDFLAGS"
	LIBS="$python_library_flags $LIBS"

	AC_CHECK_FUNC(PyObject_CallFunction,
		      [with_python="yes"],
		      [with_python="no (Symbol 'PyObject_CallFunction' not found)"])
fi

PATH="$SAVE_PATH"
CPPFLAGS="$SAVE_CPPFLAGS"
LDFLAGS="$SAVE_LDFLAGS"
LIBS="$SAVE_LIBS"

if test "x$with_python" = "xyes"
then
	BUILD_WITH_PYTHON_CPPFLAGS="-I$python_include_path"
	BUILD_WITH_PYTHON_LDFLAGS="-L$python_library_path"
	BUILD_WITH_PYTHON_LIBS="$python_library_flags"
	AC_SUBST(BUILD_WITH_PYTHON_CPPFLAGS)
	AC_SUBST(BUILD_WITH_PYTHON_LDFLAGS)
	AC_SUBST(BUILD_WITH_PYTHON_LIBS)
fi
# }}} --with-python

# --with-librabbitmq {{{
with_librabbitmq_cppflags=""
with_librabbitmq_ldflags=""
AC_ARG_WITH(librabbitmq, [AS_HELP_STRING([--with-librabbitmq@<:@=PREFIX@:>@], [Path to librabbitmq.])],
[
	if test "x$withval" != "xno" && test "x$withval" != "xyes"
	then
		with_librabbitmq_cppflags="-I$withval/include"
		with_librabbitmq_ldflags="-L$withval/lib"
		with_librabbitmq="yes"
	else
		with_librabbitmq="$withval"
	fi
],
[
	with_librabbitmq="yes"
])
SAVE_CPPFLAGS="$CPPFLAGS"
SAVE_LDFLAGS="$LDFLAGS"
CPPFLAGS="$CPPFLAGS $with_librabbitmq_cppflags"
LDFLAGS="$LDFLAGS $with_librabbitmq_ldflags"
if test "x$with_librabbitmq" = "xyes"
then
	AC_CHECK_HEADERS(amqp.h, [with_librabbitmq="yes"], [with_librabbitmq="no (amqp.h not found)"])
fi
if test "x$with_librabbitmq" = "xyes"
then
	# librabbitmq up to version 0.9.1 provides "library_errno", later
	# versions use "library_error". The library does not provide a version
	# macro :( Use "AC_CHECK_MEMBERS" (plural) for automatic defines.
	AC_CHECK_MEMBERS([amqp_rpc_reply_t.library_errno],,,
			 [
#if HAVE_STDLIB_H
# include <stdlib.h>
#endif
#if HAVE_STDIO_H
# include <stdio.h>
#endif
#if HAVE_STDINT_H
# include <stdint.h>
#endif
#if HAVE_INTTYPES_H
# include <inttypes.h>
#endif
#include <amqp.h>
                         ])
fi
if test "x$with_librabbitmq" = "xyes"
then
	AC_CHECK_LIB(rabbitmq, amqp_basic_publish, [with_librabbitmq="yes"], [with_librabbitmq="no (Symbol 'amqp_basic_publish' not found)"])
fi
if test "x$with_librabbitmq" = "xyes"
then
	BUILD_WITH_LIBRABBITMQ_CPPFLAGS="$with_librabbitmq_cppflags"
	BUILD_WITH_LIBRABBITMQ_LDFLAGS="$with_librabbitmq_ldflags"
	BUILD_WITH_LIBRABBITMQ_LIBS="-lrabbitmq"
	AC_SUBST(BUILD_WITH_LIBRABBITMQ_CPPFLAGS)
	AC_SUBST(BUILD_WITH_LIBRABBITMQ_LDFLAGS)
	AC_SUBST(BUILD_WITH_LIBRABBITMQ_LIBS)
	AC_DEFINE(HAVE_LIBRABBITMQ, 1, [Define if librabbitmq is present and usable.])
fi
CPPFLAGS="$SAVE_CPPFLAGS"
LDFLAGS="$SAVE_LDFLAGS"
AM_CONDITIONAL(BUILD_WITH_LIBRABBITMQ, test "x$with_librabbitmq" = "xyes")

with_amqp_tcp_socket="no"
if test "x$with_librabbitmq" = "xyes"
then
	SAVE_CPPFLAGS="$CPPFLAGS"
	SAVE_LDFLAGS="$LDFLAGS"
	SAVE_LIBS="$LIBS"
	CPPFLAGS="$CPPFLAGS $with_librabbitmq_cppflags"
	LDFLAGS="$LDFLAGS $with_librabbitmq_ldflags"
	LIBS="-lrabbitmq"

	AC_CHECK_HEADERS(amqp_tcp_socket.h amqp_socket.h)
	AC_CHECK_FUNC(amqp_tcp_socket_new, [with_amqp_tcp_socket="yes"], [with_amqp_tcp_socket="no"])
	if test "x$with_amqp_tcp_socket" = "xyes"
	then
		AC_DEFINE(HAVE_AMQP_TCP_SOCKET, 1,
				[Define if librabbitmq provides the new TCP socket interface.])
	fi

	AC_CHECK_DECLS(amqp_socket_close,
				[amqp_socket_close_decl="yes"], [amqp_socket_close_decl="no"],
				[[
#include <amqp.h>
#ifdef HAVE_AMQP_TCP_SOCKET_H
# include <amqp_tcp_socket.h>
#endif
#ifdef HAVE_AMQP_SOCKET_H
# include <amqp_socket.h>
#endif
				]])

	CPPFLAGS="$SAVE_CPPFLAGS"
	LDFLAGS="$SAVE_LDFLAGS"
	LIBS="$SAVE_LIBS"
fi
# }}}

# --with-librdkafka {{{
AC_ARG_WITH(librdkafka, [AS_HELP_STRING([--with-librdkafka@<:@=PREFIX@:>@], [Path to librdkafka.])],
[
  if test "x$withval" != "xno" && test "x$withval" != "xyes"
  then
    with_librdkafka_cppflags="-I$withval/include"
    with_librdkafka_ldflags="-L$withval/lib"
    with_librdkafka_rpath="$withval/lib"
    with_librdkafka="yes"
  else
    with_librdkafka="$withval"
  fi
],
[
  with_librdkafka="yes"
])
SAVE_CPPFLAGS="$CPPFLAGS"
SAVE_LDFLAGS="$LDFLAGS"

CPPFLAGS="$CPPFLAGS $with_librdkafka_cppflags"
LDFLAGS="$LDFLAGS $with_librdkafka_ldflags"

if test "x$with_librdkafka" = "xyes"
then
	AC_CHECK_HEADERS(librdkafka/rdkafka.h, [with_librdkafka="yes"], [with_librdkafka="no (librdkafka/rdkafka.h not found)"])
fi

if test "x$with_librdkafka" = "xyes"
then
	AC_CHECK_LIB(rdkafka, rd_kafka_new, [with_librdkafka="yes"], [with_librdkafka="no (Symbol 'rd_kafka_new' not found)"])
  AC_CHECK_LIB(rdkafka, rd_kafka_conf_set_log_cb, [with_librdkafka_log_cb="yes"], [with_librdkafka_log_cb="no"])
  AC_CHECK_LIB(rdkafka, rd_kafka_set_logger, [with_librdkafka_logger="yes"], [with_librdkafka_logger="no"])
fi
if test "x$with_librdkafka" = "xyes"
then
	BUILD_WITH_LIBRDKAFKA_CPPFLAGS="$with_librdkafka_cppflags"
	BUILD_WITH_LIBRDKAFKA_LDFLAGS="$with_librdkafka_ldflags"
	if test "x$with_librdkafka_rpath" != "x"
	then
		BUILD_WITH_LIBRDKAFKA_LIBS="-Wl,-rpath,$with_librdkafka_rpath -lrdkafka"
	else
		BUILD_WITH_LIBRDKAFKA_LIBS="-lrdkafka"
	fi
	AC_SUBST(BUILD_WITH_LIBRDKAFKA_CPPFLAGS)
	AC_SUBST(BUILD_WITH_LIBRDKAFKA_LDFLAGS)
	AC_SUBST(BUILD_WITH_LIBRDKAFKA_LIBS)
	AC_DEFINE(HAVE_LIBRDKAFKA, 1, [Define if librdkafka is present and usable.])
  if test "x$with_librdkafka_log_cb" = "xyes"
  then
        AC_DEFINE(HAVE_LIBRDKAFKA_LOG_CB, 1, [Define if librdkafka log facility is present and usable.])
  fi
  if test "x$with_librdkafka_logger" = "xyes"
  then
        AC_DEFINE(HAVE_LIBRDKAFKA_LOGGER, 1, [Define if librdkafka log facility is present and usable.])
  fi
fi
CPPFLAGS="$SAVE_CPPFLAGS"
LDFLAGS="$SAVE_LDFLAGS"
AM_CONDITIONAL(BUILD_WITH_LIBRDKAFKA, test "x$with_librdkafka" = "xyes")

# }}}

# --with-librouteros {{{
AC_ARG_WITH(librouteros, [AS_HELP_STRING([--with-librouteros@<:@=PREFIX@:>@], [Path to librouteros.])],
[
 if test "x$withval" = "xyes"
 then
	 with_librouteros="yes"
 else if test "x$withval" = "xno"
 then
	 with_librouteros="no"
 else
	 with_librouteros="yes"
	 LIBROUTEROS_CPPFLAGS="$LIBROUTEROS_CPPFLAGS -I$withval/include"
	 LIBROUTEROS_LDFLAGS="$LIBROUTEROS_LDFLAGS -L$withval/lib"
 fi; fi
],
[with_librouteros="yes"])

SAVE_CPPFLAGS="$CPPFLAGS"
SAVE_LDFLAGS="$LDFLAGS"

CPPFLAGS="$CPPFLAGS $LIBROUTEROS_CPPFLAGS"
LDFLAGS="$LDFLAGS $LIBROUTEROS_LDFLAGS"

if test "x$with_librouteros" = "xyes"
then
	if test "x$LIBROUTEROS_CPPFLAGS" != "x"
	then
		AC_MSG_NOTICE([librouteros CPPFLAGS: $LIBROUTEROS_CPPFLAGS])
	fi
	AC_CHECK_HEADERS(routeros_api.h,
	[with_librouteros="yes"],
	[with_librouteros="no (routeros_api.h not found)"])
fi
if test "x$with_librouteros" = "xyes"
then
	if test "x$LIBROUTEROS_LDFLAGS" != "x"
	then
		AC_MSG_NOTICE([librouteros LDFLAGS: $LIBROUTEROS_LDFLAGS])
	fi
	AC_CHECK_LIB(routeros, ros_interface,
	[with_librouteros="yes"],
	[with_librouteros="no (symbol 'ros_interface' not found)"])
fi

CPPFLAGS="$SAVE_CPPFLAGS"
LDFLAGS="$SAVE_LDFLAGS"

if test "x$with_librouteros" = "xyes"
then
	BUILD_WITH_LIBROUTEROS_CPPFLAGS="$LIBROUTEROS_CPPFLAGS"
	BUILD_WITH_LIBROUTEROS_LDFLAGS="$LIBROUTEROS_LDFLAGS"
	AC_SUBST(BUILD_WITH_LIBROUTEROS_CPPFLAGS)
	AC_SUBST(BUILD_WITH_LIBROUTEROS_LDFLAGS)
fi
AM_CONDITIONAL(BUILD_WITH_LIBROUTEROS, test "x$with_librouteros" = "xyes")
# }}}

# --with-librrd {{{
# AC_ARG_WITH (package, help-string, [action-if-given], [action-if-not-given])
librrd_cflags=""
librrd_ldflags=""
librrd_threadsafe="yes"
librrd_rrdc_update="no"
AC_ARG_WITH(librrd, [AS_HELP_STRING([--with-librrd@<:@=PREFIX@:>@], [Path to rrdtool.])],
[	if test "x$withval" != "xno" && test "x$withval" != "xyes"
	then
		librrd_cflags="-I$withval/include"
		librrd_ldflags="-L$withval/lib"
		with_librrd="yes"
	else
		with_librrd="$withval"
	fi
], [with_librrd="yes"])
if test "x$with_librrd" = "xyes"
then
	SAVE_CPPFLAGS="$CPPFLAGS"
	SAVE_LDFLAGS="$LDFLAGS"

	CPPFLAGS="$CPPFLAGS $librrd_cflags"
	LDFLAGS="$LDFLAGS $librrd_ldflags"

	AC_CHECK_HEADERS(rrd.h,, [with_librrd="no (rrd.h not found)"])

	CPPFLAGS="$SAVE_CPPFLAGS"
	LDFLAGS="$SAVE_LDFLAGS"
fi
if test "x$with_librrd" = "xyes"
then
	SAVE_CPPFLAGS="$CPPFLAGS"
	SAVE_LDFLAGS="$LDFLAGS"

	CPPFLAGS="$CPPFLAGS $librrd_cflags"
	LDFLAGS="$LDFLAGS $librrd_ldflags"

	AC_CHECK_LIB(rrd_th, rrd_update_r,
	[with_librrd="yes"
	 librrd_ldflags="$librrd_ldflags -lrrd_th -lm"
	],
	[librrd_threadsafe="no"
	 AC_CHECK_LIB(rrd, rrd_update,
	 [with_librrd="yes"
	  librrd_ldflags="$librrd_ldflags -lrrd -lm"
	 ],
	 [with_librrd="no (symbol 'rrd_update' not found)"],
	 [-lm])
	],
	[-lm])

	if test "x$librrd_threadsafe" = "xyes"
	then
		AC_CHECK_LIB(rrd_th, rrdc_update, [librrd_rrdc_update="yes"], [librrd_rrdc_update="no"])
	else
		AC_CHECK_LIB(rrd, rrdc_update, [librrd_rrdc_update="yes"], [librrd_rrdc_update="no"])
	fi

	CPPFLAGS="$SAVE_CPPFLAGS"
	LDFLAGS="$SAVE_LDFLAGS"
fi
if test "x$with_librrd" = "xyes"
then
	BUILD_WITH_LIBRRD_CFLAGS="$librrd_cflags"
	BUILD_WITH_LIBRRD_LDFLAGS="$librrd_ldflags"
	AC_SUBST(BUILD_WITH_LIBRRD_CFLAGS)
	AC_SUBST(BUILD_WITH_LIBRRD_LDFLAGS)
fi
if test "x$librrd_threadsafe" = "xyes"
then
	AC_DEFINE(HAVE_THREADSAFE_LIBRRD, 1, [Define to 1 if you have the threadsafe rrd library (-lrrd_th).])
fi
# }}}

# --with-libsensors {{{
with_sensors_cflags=""
with_sensors_ldflags=""
AC_ARG_WITH(libsensors, [AS_HELP_STRING([--with-libsensors@<:@=PREFIX@:>@], [Path to lm_sensors.])],
[
	if test "x$withval" = "xno"
	then
		with_libsensors="no"
	else
		with_libsensors="yes"
		if test "x$withval" != "xyes"
		then
			with_sensors_cflags="-I$withval/include"
			with_sensors_ldflags="-L$withval/lib"
			with_libsensors="yes"
		fi
	fi
],
[
	if test "x$ac_system" = "xLinux"
	then
		with_libsensors="yes"
	else
		with_libsensors="no (Linux only library)"
	fi
])
if test "x$with_libsensors" = "xyes"
then
	SAVE_CPPFLAGS="$CPPFLAGS"
	CPPFLAGS="$CPPFLAGS $with_sensors_cflags"

#	AC_CHECK_HEADERS(sensors/sensors.h,
#	[
#		AC_DEFINE(HAVE_SENSORS_SENSORS_H, 1, [Define to 1 if you have the <sensors/sensors.h> header file.])
#	],
#	[with_libsensors="no (sensors/sensors.h not found)"])
	AC_CHECK_HEADERS(sensors/sensors.h, [], [with_libsensors="no (sensors/sensors.h not found)"])

	CPPFLAGS="$SAVE_CPPFLAGS"
fi
if test "x$with_libsensors" = "xyes"
then
	SAVE_CPPFLAGS="$CPPFLAGS"
	SAVE_LDFLAGS="$LDFLAGS"
	CPPFLAGS="$CPPFLAGS $with_sensors_cflags"
	LDFLAGS="$LDFLAGS $with_sensors_ldflags"

	AC_CHECK_LIB(sensors, sensors_init,
	[
		AC_DEFINE(HAVE_LIBSENSORS, 1, [Define to 1 if you have the sensors library (-lsensors).])
	],
	[with_libsensors="no (libsensors not found)"])

	CPPFLAGS="$SAVE_CPPFLAGS"
	LDFLAGS="$SAVE_LDFLAGS"
fi
if test "x$with_libsensors" = "xyes"
then
	BUILD_WITH_LIBSENSORS_CFLAGS="$with_sensors_cflags"
	BUILD_WITH_LIBSENSORS_LDFLAGS="$with_sensors_ldflags"
	AC_SUBST(BUILD_WITH_LIBSENSORS_CFLAGS)
	AC_SUBST(BUILD_WITH_LIBSENSORS_LDFLAGS)
fi
AM_CONDITIONAL(BUILD_WITH_LM_SENSORS, test "x$with_libsensors" = "xyes")
# }}}

# --with-libsigrok {{{
with_libsigrok_cflags=""
with_libsigrok_ldflags=""
AC_ARG_WITH(libsigrok, [AS_HELP_STRING([--with-libsigrok@<:@=PREFIX@:>@], [Path to libsigrok.])],
[
	if test "x$withval" = "xno"
	then
		with_libsigrok="no"
	else
		with_libsigrok="yes"
		if test "x$withval" != "xyes"
		then
			with_libsigrok_cflags="-I$withval/include"
			with_libsigrok_ldflags="-L$withval/lib"
		fi
	fi
],[with_libsigrok="yes"])

# libsigrok has a glib dependency
if test "x$with_libsigrok" = "xyes"
then
m4_ifdef([AM_PATH_GLIB_2_0],
	[
	 AM_PATH_GLIB_2_0([2.28.0],
	 	[with_libsigrok_cflags="$with_libsigrok_cflags $GLIB_CFLAGS"; with_libsigrok_ldflags="$with_libsigrok_ldflags $GLIB_LIBS"])
	],
	[
	 with_libsigrok="no (glib not available)"
	]
)
fi

# libsigrok headers
if test "x$with_libsigrok" = "xyes"
then
	SAVE_CPPFLAGS="$CPPFLAGS"
	CPPFLAGS="$CPPFLAGS $with_libsigrok_cflags"

	AC_CHECK_HEADERS(libsigrok/libsigrok.h, [], [with_libsigrok="no (libsigrok/libsigrok.h not found)"])

	CPPFLAGS="$SAVE_CPPFLAGS"
fi

# libsigrok library
if test "x$with_libsigrok" = "xyes"
then
	SAVE_CPPFLAGS="$CPPFLAGS"
	SAVE_LDFLAGS="$LDFLAGS"
	CPPFLAGS="$CPPFLAGS $with_libsigrok_cflags"
	LDFLAGS="$LDFLAGS $with_libsigrok_ldflags"

	AC_CHECK_LIB(sigrok, sr_init,
	[
		AC_DEFINE(HAVE_LIBSIGROK, 1, [Define to 1 if you have the sigrok library (-lsigrok).])
	],
	[with_libsigrok="no (libsigrok not found)"])

	CPPFLAGS="$SAVE_CPPFLAGS"
	LDFLAGS="$SAVE_LDFLAGS"
fi
if test "x$with_libsigrok" = "xyes"
then
	BUILD_WITH_LIBSIGROK_CFLAGS="$with_libsigrok_cflags"
	BUILD_WITH_LIBSIGROK_LDFLAGS="$with_libsigrok_ldflags"
	AC_SUBST(BUILD_WITH_LIBSIGROK_CFLAGS)
	AC_SUBST(BUILD_WITH_LIBSIGROK_LDFLAGS)
fi
AM_CONDITIONAL(BUILD_WITH_LIBSIGROK, test "x$with_libsigrok" = "xyes")
# }}}

# --with-libstatgrab {{{
with_libstatgrab_cflags=""
with_libstatgrab_ldflags=""
AC_ARG_WITH(libstatgrab, [AS_HELP_STRING([--with-libstatgrab@<:@=PREFIX@:>@], [Path to libstatgrab.])],
[
 if test "x$withval" != "xno" \
   && test "x$withval" != "xyes"
 then
   with_libstatgrab_cflags="-I$withval/include"
   with_libstatgrab_ldflags="-L$withval/lib -lstatgrab"
   with_libstatgrab="yes"
   with_libstatgrab_pkg_config="no"
 else
   with_libstatgrab="$withval"
   with_libstatgrab_pkg_config="yes"
 fi
 ],
[
 with_libstatgrab="yes"
 with_libstatgrab_pkg_config="yes"
])

if test "x$with_libstatgrab" = "xyes" \
  && test "x$with_libstatgrab_pkg_config" = "xyes"
then
  if test "x$PKG_CONFIG" != "x"
  then
    AC_MSG_CHECKING([pkg-config for libstatgrab])
    temp_result="found"
    $PKG_CONFIG --exists libstatgrab 2>/dev/null
    if test "$?" != "0"
    then
      with_libstatgrab_pkg_config="no"
      with_libstatgrab="no (pkg-config doesn't know libstatgrab)"
      temp_result="not found"
    fi
    AC_MSG_RESULT([$temp_result])
  else
    AC_MSG_NOTICE([pkg-config not available, trying to guess flags for the statgrab library.])
    with_libstatgrab_pkg_config="no"
    with_libstatgrab_ldflags="$with_libstatgrab_ldflags -lstatgrab"
  fi
fi

if test "x$with_libstatgrab" = "xyes" \
  && test "x$with_libstatgrab_pkg_config" = "xyes" \
  && test "x$with_libstatgrab_cflags" = "x"
then
  AC_MSG_CHECKING([for libstatgrab CFLAGS])
  temp_result="`$PKG_CONFIG --cflags libstatgrab`"
  if test "$?" = "0"
  then
    with_libstatgrab_cflags="$temp_result"
  else
    with_libstatgrab="no ($PKG_CONFIG --cflags libstatgrab failed)"
    temp_result="$PKG_CONFIG --cflags libstatgrab failed"
  fi
  AC_MSG_RESULT([$temp_result])
fi

if test "x$with_libstatgrab" = "xyes" \
  && test "x$with_libstatgrab_pkg_config" = "xyes" \
  && test "x$with_libstatgrab_ldflags" = "x"
then
  AC_MSG_CHECKING([for libstatgrab LDFLAGS])
  temp_result="`$PKG_CONFIG --libs libstatgrab`"
  if test "$?" = "0"
  then
    with_libstatgrab_ldflags="$temp_result"
  else
    with_libstatgrab="no ($PKG_CONFIG --libs libstatgrab failed)"
    temp_result="$PKG_CONFIG --libs libstatgrab failed"
  fi
  AC_MSG_RESULT([$temp_result])
fi

if test "x$with_libstatgrab" = "xyes"
then
  SAVE_CPPFLAGS="$CPPFLAGS"
  CPPFLAGS="$CPPFLAGS $with_libstatgrab_cflags"

  AC_CHECK_HEADERS(statgrab.h,
		   [with_libstatgrab="yes"],
		   [with_libstatgrab="no (statgrab.h not found)"])

  CPPFLAGS="$SAVE_CPPFLAGS"
fi

if test "x$with_libstatgrab" = "xyes"
then
  SAVE_CFLAGS="$CFLAGS"
  SAVE_LDFLAGS="$LDFLAGS"

  CFLAGS="$CFLAGS $with_libstatgrab_cflags"
  LDFLAGS="$LDFLAGS $with_libstatgrab_ldflags"

  AC_CHECK_LIB(statgrab, sg_init,
	       [with_libstatgrab="yes"],
	       [with_libstatgrab="no (symbol sg_init not found)"])

  CFLAGS="$SAVE_CFLAGS"
  LDFLAGS="$SAVE_LDFLAGS"
fi

if test "x$with_libstatgrab" = "xyes"
then
  SAVE_CFLAGS="$CFLAGS"
  SAVE_LIBS="$LIBS"

  CFLAGS="$CFLAGS $with_libstatgrab_cflags"
  LDFLAGS="$LDFLAGS $with_libstatgrab_ldflags"
  LIBS="-lstatgrab $LIBS"

  AC_CACHE_CHECK([if libstatgrab >= 0.90],
          [c_cv_have_libstatgrab_0_90],
          AC_LINK_IFELSE([AC_LANG_PROGRAM(
[[[
#include <stdio.h>
#include <statgrab.h>
]]],
[[[
      if (sg_init()) return 0;
]]]
    )],
    [c_cv_have_libstatgrab_0_90="no"],
    [c_cv_have_libstatgrab_0_90="yes"]
          )
  )

  CFLAGS="$SAVE_CFLAGS"
  LDFLAGS="$SAVE_LDFLAGS"
  LIBS="$SAVE_LIBS"
fi

AM_CONDITIONAL(BUILD_WITH_LIBSTATGRAB, test "x$with_libstatgrab" = "xyes")
if test "x$with_libstatgrab" = "xyes"
then
  AC_DEFINE(HAVE_LIBSTATGRAB, 1, [Define to 1 if you have the 'statgrab' library (-lstatgrab)])
  BUILD_WITH_LIBSTATGRAB_CFLAGS="$with_libstatgrab_cflags"
  BUILD_WITH_LIBSTATGRAB_LDFLAGS="$with_libstatgrab_ldflags"
  AC_SUBST(BUILD_WITH_LIBSTATGRAB_CFLAGS)
  AC_SUBST(BUILD_WITH_LIBSTATGRAB_LDFLAGS)
  if test "x$c_cv_have_libstatgrab_0_90" = "xyes"
  then
        AC_DEFINE(HAVE_LIBSTATGRAB_0_90, 1, [Define to 1 if libstatgrab version >= 0.90])
  fi
fi
# }}}

# --with-libtokyotyrant {{{
with_libtokyotyrant_cppflags=""
with_libtokyotyrant_ldflags=""
with_libtokyotyrant_libs=""
AC_ARG_WITH(libtokyotyrant, [AS_HELP_STRING([--with-libtokyotyrant@<:@=PREFIX@:>@], [Path to libtokyotyrant.])],
[
  if test "x$withval" = "xno"
  then
    with_libtokyotyrant="no"
  else if test "x$withval" = "xyes"
  then
    with_libtokyotyrant="yes"
  else
    with_libtokyotyrant_cppflags="-I$withval/include"
    with_libtokyotyrant_ldflags="-L$withval/include"
    with_libtokyotyrant_libs="-ltokyotyrant"
    with_libtokyotyrant="yes"
  fi; fi
],
[
  with_libtokyotyrant="yes"
])

if test "x$with_libtokyotyrant" = "xyes"
then
  if $PKG_CONFIG --exists tokyotyrant
  then
    with_libtokyotyrant_cppflags="$with_libtokyotyrant_cppflags `$PKG_CONFIG --cflags tokyotyrant`"
    with_libtokyotyrant_ldflags="$with_libtokyotyrant_ldflags `$PKG_CONFIG --libs-only-L tokyotyrant`"
    with_libtokyotyrant_libs="$with_libtokyotyrant_libs `$PKG_CONFIG --libs-only-l tokyotyrant`"
  fi
fi

SAVE_CPPFLAGS="$CPPFLAGS"
SAVE_LDFLAGS="$LDFLAGS"
CPPFLAGS="$CPPFLAGS $with_libtokyotyrant_cppflags"
LDFLAGS="$LDFLAGS $with_libtokyotyrant_ldflags"

if test "x$with_libtokyotyrant" = "xyes"
then
  AC_CHECK_HEADERS(tcrdb.h,
  [
          AC_DEFINE(HAVE_TCRDB_H, 1,
                    [Define to 1 if you have the <tcrdb.h> header file.])
  ], [with_libtokyotyrant="no (tcrdb.h not found)"])
fi

if test "x$with_libtokyotyrant" = "xyes"
then
  AC_CHECK_LIB(tokyotyrant, tcrdbrnum,
  [
          AC_DEFINE(HAVE_LIBTOKYOTYRANT, 1,
                    [Define to 1 if you have the tokyotyrant library (-ltokyotyrant).])
  ],
  [with_libtokyotyrant="no (symbol tcrdbrnum not found)"],
  [$with_libtokyotyrant_libs])
fi

CPPFLAGS="$SAVE_CPPFLAGS"
LDFLAGS="$SAVE_LDFLAGS"

if test "x$with_libtokyotyrant" = "xyes"
then
  BUILD_WITH_LIBTOKYOTYRANT_CPPFLAGS="$with_libtokyotyrant_cppflags"
  BUILD_WITH_LIBTOKYOTYRANT_LDFLAGS="$with_libtokyotyrant_ldflags"
  BUILD_WITH_LIBTOKYOTYRANT_LIBS="$with_libtokyotyrant_libs"
  AC_SUBST(BUILD_WITH_LIBTOKYOTYRANT_CPPFLAGS)
  AC_SUBST(BUILD_WITH_LIBTOKYOTYRANT_LDFLAGS)
  AC_SUBST(BUILD_WITH_LIBTOKYOTYRANT_LIBS)
fi
AM_CONDITIONAL(BUILD_WITH_LIBTOKYOTYRANT, test "x$with_libtokyotyrant" = "xyes")
# }}}

# --with-libudev {{{
with_libudev_cflags=""
with_libudev_ldflags=""
AC_ARG_WITH(libudev, [AS_HELP_STRING([--with-libudev@<:@=PREFIX@:>@], [Path to libudev.])],
[
	if test "x$withval" = "xno"
	then
		with_libudev="no"
	else
		with_libudev="yes"
		if test "x$withval" != "xyes"
		then
			with_libudev_cflags="-I$withval/include"
			with_libudev_ldflags="-L$withval/lib"
			with_libudev="yes"
		fi
	fi
],
[
	if test "x$ac_system" = "xLinux"
	then
		with_libudev="yes"
	else
		with_libudev="no (Linux only library)"
	fi
])
if test "x$with_libudev" = "xyes"
then
	SAVE_CPPFLAGS="$CPPFLAGS"
	CPPFLAGS="$CPPFLAGS $with_libudev_cflags"

	AC_CHECK_HEADERS(libudev.h, [], [with_libudev="no (libudev.h not found)"])

	CPPFLAGS="$SAVE_CPPFLAGS"
fi
if test "x$with_libudev" = "xyes"
then
	SAVE_CPPFLAGS="$CPPFLAGS"
	SAVE_LDFLAGS="$LDFLAGS"
	CPPFLAGS="$CPPFLAGS $with_libudev_cflags"
	LDFLAGS="$LDFLAGS $with_libudev_ldflags"

	AC_CHECK_LIB(udev, udev_new,
	[
		AC_DEFINE(HAVE_LIBUDEV, 1, [Define to 1 if you have the udev library (-ludev).])
	],
	[with_libudev="no (libudev not found)"])

	CPPFLAGS="$SAVE_CPPFLAGS"
	LDFLAGS="$SAVE_LDFLAGS"
fi
if test "x$with_libudev" = "xyes"
then
	BUILD_WITH_LIBUDEV_CFLAGS="$with_libudev_cflags"
	BUILD_WITH_LIBUDEV_LDFLAGS="$with_libudev_ldflags"
	AC_SUBST(BUILD_WITH_LIBUDEV_CFLAGS)
	AC_SUBST(BUILD_WITH_LIBUDEV_LDFLAGS)
fi
AM_CONDITIONAL(BUILD_WITH_LIBUDEV, test "x$with_libudev" = "xyes")
# }}}

# --with-libupsclient {{{
with_libupsclient_config=""
with_libupsclient_cflags=""
with_libupsclient_libs=""
AC_ARG_WITH(libupsclient, [AS_HELP_STRING([--with-libupsclient@<:@=PREFIX@:>@], [Path to the upsclient library.])],
[
	if test "x$withval" = "xno"
	then
		with_libupsclient="no"
	else if test "x$withval" = "xyes"
	then
		with_libupsclient="use_pkgconfig"
	else
		if test -x "$withval"
		then
			with_libupsclient_config="$withval"
			with_libupsclient="use_libupsclient_config"
		else if test -x "$withval/bin/libupsclient-config"
		then
			with_libupsclient_config="$withval/bin/libupsclient-config"
			with_libupsclient="use_libupsclient_config"
		else
			AC_MSG_NOTICE([Not checking for libupsclient: Manually configured])
			with_libupsclient_cflags="-I$withval/include"
			with_libupsclient_libs="-L$withval/lib -lupsclient"
			with_libupsclient="yes"
		fi; fi
	fi; fi
],
[with_libupsclient="use_pkgconfig"])

# configure using libupsclient-config
if test "x$with_libupsclient" = "xuse_libupsclient_config"
then
	AC_MSG_NOTICE([Checking for libupsclient using $with_libupsclient_config])
	with_libupsclient_cflags="`$with_libupsclient_config --cflags`"
	if test $? -ne 0
	then
		with_libupsclient="no ($with_libupsclient_config failed)"
	fi
	with_libupsclient_libs="`$with_libupsclient_config --libs`"
	if test $? -ne 0
	then
		with_libupsclient="no ($with_libupsclient_config failed)"
	fi
fi
if test "x$with_libupsclient" = "xuse_libupsclient_config"
then
	with_libupsclient="yes"
fi

# configure using pkg-config
if test "x$with_libupsclient" = "xuse_pkgconfig"
then
	if test "x$PKG_CONFIG" = "x"
	then
		with_libupsclient="no (Don't have pkg-config)"
	fi
fi
if test "x$with_libupsclient" = "xuse_pkgconfig"
then
	AC_MSG_NOTICE([Checking for libupsclient using $PKG_CONFIG])
	$PKG_CONFIG --exists 'libupsclient' 2>/dev/null
	if test $? -ne 0
	then
		with_libupsclient="no (pkg-config doesn't know libupsclient)"
	fi
fi
if test "x$with_libupsclient" = "xuse_pkgconfig"
then
	with_libupsclient_cflags="`$PKG_CONFIG --cflags 'libupsclient'`"
	if test $? -ne 0
	then
		with_libupsclient="no ($PKG_CONFIG failed)"
	fi
	with_libupsclient_libs="`$PKG_CONFIG --libs 'libupsclient'`"
	if test $? -ne 0
	then
		with_libupsclient="no ($PKG_CONFIG failed)"
	fi
fi
if test "x$with_libupsclient" = "xuse_pkgconfig"
then
	with_libupsclient="yes"
fi

# with_libupsclient_cflags and with_libupsclient_libs are set up now, let's do
# the actual checks.
if test "x$with_libupsclient" = "xyes"
then
	SAVE_CPPFLAGS="$CPPFLAGS"
	CPPFLAGS="$CPPFLAGS $with_libupsclient_cflags"

	AC_CHECK_HEADERS(upsclient.h, [], [with_libupsclient="no (upsclient.h not found)"])

	CPPFLAGS="$SAVE_CPPFLAGS"
fi
if test "x$with_libupsclient" = "xyes"
then
	SAVE_CPPFLAGS="$CPPFLAGS"
	SAVE_LDFLAGS="$LDFLAGS"

	CPPFLAGS="$CPPFLAGS $with_libupsclient_cflags"
	LDFLAGS="$LDFLAGS $with_libupsclient_libs"

	AC_CHECK_LIB(upsclient, upscli_connect,
		     [with_libupsclient="yes"],
		     [with_libupsclient="no (symbol upscli_connect not found)"])

	CPPFLAGS="$SAVE_CPPFLAGS"
	LDFLAGS="$SAVE_LDFLAGS"
fi
if test "x$with_libupsclient" = "xyes"
then
	SAVE_CPPFLAGS="$CPPFLAGS"
	CPPFLAGS="$CPPFLAGS $with_libupsclient_cflags"

	AC_CHECK_TYPES([UPSCONN_t, UPSCONN], [], [],
[#include <stdlib.h>
#include <stdio.h>
#include <upsclient.h>])

	CPPFLAGS="$SAVE_CPPFLAGS"
fi
if test "x$with_libupsclient" = "xyes"
then
	BUILD_WITH_LIBUPSCLIENT_CFLAGS="$with_libupsclient_cflags"
	BUILD_WITH_LIBUPSCLIENT_LIBS="$with_libupsclient_libs"
	AC_SUBST(BUILD_WITH_LIBUPSCLIENT_CFLAGS)
	AC_SUBST(BUILD_WITH_LIBUPSCLIENT_LIBS)
fi
# }}}

# --with-libxmms {{{
with_xmms_config="xmms-config"
with_xmms_cflags=""
with_xmms_libs=""
AC_ARG_WITH(libxmms, [AS_HELP_STRING([--with-libxmms@<:@=PREFIX@:>@], [Path to libxmms.])],
[
	if test "x$withval" != "xno" \
		&& test "x$withval" != "xyes"
	then
		if test -f "$withval" && test -x "$withval";
		then
			with_xmms_config="$withval"
		else if test -x "$withval/bin/xmms-config"
		then
			with_xmms_config="$withval/bin/xmms-config"
		fi; fi
		with_libxmms="yes"
	else if test "x$withval" = "xno"
	then
		with_libxmms="no"
	else
		with_libxmms="yes"
	fi; fi
],
[
	with_libxmms="yes"
])
if test "x$with_libxmms" = "xyes"
then
	with_xmms_cflags=`$with_xmms_config --cflags 2>/dev/null`
	xmms_config_status=$?

	if test $xmms_config_status -ne 0
	then
		with_libxmms="no"
	fi
fi
if test "x$with_libxmms" = "xyes"
then
	with_xmms_libs=`$with_xmms_config --libs 2>/dev/null`
	xmms_config_status=$?

	if test $xmms_config_status -ne 0
	then
		with_libxmms="no"
	fi
fi
if test "x$with_libxmms" = "xyes"
then
	AC_CHECK_LIB(xmms, xmms_remote_get_info,
	[
		BUILD_WITH_LIBXMMS_CFLAGS="$with_xmms_cflags"
		BUILD_WITH_LIBXMMS_LIBS="$with_xmms_libs"
		AC_SUBST(BUILD_WITH_LIBXMMS_CFLAGS)
		AC_SUBST(BUILD_WITH_LIBXMMS_LIBS)
	],
	[
		with_libxmms="no"
	],
	[$with_xmms_libs])
fi
with_libxmms_numeric=0
if test "x$with_libxmms" = "xyes"
then
	with_libxmms_numeric=1
fi
AC_DEFINE_UNQUOTED(HAVE_LIBXMMS, [$with_libxmms_numeric], [Define to 1 if you have the 'xmms' library (-lxmms).])
AM_CONDITIONAL(BUILD_WITH_LIBXMMS, test "x$with_libxmms" = "xyes")
# }}}

# --with-libyajl {{{
with_libyajl_cppflags=""
with_libyajl_ldflags=""
AC_ARG_WITH(libyajl, [AS_HELP_STRING([--with-libyajl@<:@=PREFIX@:>@], [Path to libyajl.])],
[
	if test "x$withval" != "xno" && test "x$withval" != "xyes"
	then
		with_libyajl_cppflags="-I$withval/include"
		with_libyajl_ldflags="-L$withval/lib"
		with_libyajl="yes"
	else
		with_libyajl="$withval"
	fi
],
[
	with_libyajl="yes"
])
if test "x$with_libyajl" = "xyes"
then
	SAVE_CPPFLAGS="$CPPFLAGS"
	CPPFLAGS="$CPPFLAGS $with_libyajl_cppflags"

	AC_CHECK_HEADERS(yajl/yajl_parse.h, [with_libyajl="yes"], [with_libyajl="no (yajl/yajl_parse.h not found)"])
	AC_CHECK_HEADERS(yajl/yajl_version.h)

	CPPFLAGS="$SAVE_CPPFLAGS"
fi
if test "x$with_libyajl" = "xyes"
then
	SAVE_CPPFLAGS="$CPPFLAGS"
	SAVE_LDFLAGS="$LDFLAGS"
	CPPFLAGS="$CPPFLAGS $with_libyajl_cppflags"
	LDFLAGS="$LDFLAGS $with_libyajl_ldflags"

	AC_CHECK_LIB(yajl, yajl_alloc, [with_libyajl="yes"], [with_libyajl="no (Symbol 'yajl_alloc' not found)"])

	CPPFLAGS="$SAVE_CPPFLAGS"
	LDFLAGS="$SAVE_LDFLAGS"
fi
if test "x$with_libyajl" = "xyes"
then
	BUILD_WITH_LIBYAJL_CPPFLAGS="$with_libyajl_cppflags"
	BUILD_WITH_LIBYAJL_LDFLAGS="$with_libyajl_ldflags"
	BUILD_WITH_LIBYAJL_LIBS="-lyajl"
	AC_SUBST(BUILD_WITH_LIBYAJL_CPPFLAGS)
	AC_SUBST(BUILD_WITH_LIBYAJL_LDFLAGS)
	AC_SUBST(BUILD_WITH_LIBYAJL_LIBS)
	AC_DEFINE(HAVE_LIBYAJL, 1, [Define if libyajl is present and usable.])
fi
AM_CONDITIONAL(BUILD_WITH_LIBYAJL, test "x$with_libyajl" = "xyes")
# }}}

# --with-mic {{{
with_mic_cflags="-I/opt/intel/mic/sysmgmt/sdk/include"
with_mic_ldpath="-L/opt/intel/mic/sysmgmt/sdk/lib/Linux"
with_mic_libs=""
AC_ARG_WITH(mic,[AS_HELP_STRING([--with-mic@<:@=PREFIX@:>@], [Path to Intel MIC Access API.])],
[
	if test "x$withval" = "xno"
	then
		with_mic="no"
	else if test "x$withval" = "xyes"
	then
		with_mic="yes"
	else if test -d "$with_mic/lib"
	then
		AC_MSG_NOTICE([Not checking for Intel Mic: Manually configured])
		with_mic_cflags="-I$withval/include"
		with_mic_ldpath="-L$withval/lib/Linux"
		with_mic_libs="-lMicAccessSDK -lscif -lpthread"
		with_mic="yes"
	fi; fi; fi
],
[with_mic="yes"])
if test "x$with_mic" = "xyes"
then
	SAVE_CPPFLAGS="$CPPFLAGS"
	CPPFLAGS="$CPPFLAGS $with_mic_cflags"
	AC_CHECK_HEADERS(MicAccessApi.h,[],[with_mic="no (MicAccessApi not found)"])
	CPPFLAGS="$SAVE_CPPFLAGS"
fi
if test "x$with_mic" = "xyes"
then
	SAVE_CPPFLAGS="$CPPFLAGS"
	SAVE_LDFLAGS="$LDFLAGS"

	CPPFLAGS="$CPPFLAGS $with_mic_cflags"
	LDFLAGS="$LDFLAGS $with_mic_ldpath"

	AC_CHECK_LIB(MicAccessSDK, MicInitAPI,
			[with_mic_ldpath="$with_mic_ldpath"
			with_mic_libs="-lMicAccessSDK -lscif -lpthread"],
			[with_mic="no (symbol MicInitAPI not found)"],[-lscif -lpthread])

	CPPFLAGS="$SAVE_CPPFLAGS"
	LDFLAGS="$SAVE_LDFLAGS"
fi

if test "x$with_mic" = "xyes"
then
	BUILD_WITH_MIC_CPPFLAGS="$with_mic_cflags"
	BUILD_WITH_MIC_LIBPATH="$with_mic_ldpath"
	BUILD_WITH_MIC_LDADD="$with_mic_libs"
	AC_SUBST(BUILD_WITH_MIC_CPPFLAGS)
	AC_SUBST(BUILD_WITH_MIC_LIBPATH)
	AC_SUBST(BUILD_WITH_MIC_LDADD)
fi
#}}}

# --with-libvarnish {{{
with_libvarnish_cppflags=""
with_libvarnish_cflags=""
with_libvarnish_libs=""
AC_ARG_WITH(libvarnish, [AS_HELP_STRING([--with-libvarnish@<:@=PREFIX@:>@], [Path to libvarnish.])],
[
	if test "x$withval" = "xno"
	then
		with_libvarnish="no"
	else if test "x$withval" = "xyes"
	then
		with_libvarnish="use_pkgconfig"
	else if test -d "$with_libvarnish/lib"
	then
		AC_MSG_NOTICE([Not checking for libvarnish: Manually configured])
		with_libvarnish_cflags="-I$withval/include"
		with_libvarnish_libs="-L$withval/lib -lvarnishapi"
		with_libvarnish="yes"
	fi; fi; fi
],
[with_libvarnish="use_pkgconfig"])

# configure using pkg-config
if test "x$with_libvarnish" = "xuse_pkgconfig"
then
	if test "x$PKG_CONFIG" = "x"
	then
		with_libvarnish="no (Don't have pkg-config)"
	fi
fi
if test "x$with_libvarnish" = "xuse_pkgconfig"
then
	AC_MSG_NOTICE([Checking for varnishapi using $PKG_CONFIG])
	$PKG_CONFIG --exists 'varnishapi' 2>/dev/null
	if test $? -ne 0
	then
		with_libvarnish="no (pkg-config doesn't know varnishapi)"
	fi
fi
if test "x$with_libvarnish" = "xuse_pkgconfig"
then
	with_libvarnish_cflags="`$PKG_CONFIG --cflags 'varnishapi'`"
	if test $? -ne 0
	then
		with_libvarnish="no ($PKG_CONFIG failed)"
	fi
	with_libvarnish_libs="`$PKG_CONFIG --libs 'varnishapi'`"
	if test $? -ne 0
	then
		with_libvarnish="no ($PKG_CONFIG failed)"
	fi
fi
if test "x$with_libvarnish" = "xuse_pkgconfig"
then
	with_libvarnish="yes"
fi

# with_libvarnish_cflags and with_libvarnish_libs are set up now, let's do
# the actual checks.
if test "x$with_libvarnish" = "xyes"
then
	SAVE_CPPFLAGS="$CPPFLAGS"

	CPPFLAGS="$CPPFLAGS $with_libvarnish_cflags"

	AC_CHECK_HEADERS(vapi/vsc.h,
		[AC_DEFINE([HAVE_VARNISH_V4], [1], [Varnish 4 API support])],
		[AC_CHECK_HEADERS(vsc.h,
			[AC_DEFINE([HAVE_VARNISH_V3], [1], [Varnish 3 API support])],
			[AC_CHECK_HEADERS(varnishapi.h,
				[AC_DEFINE([HAVE_VARNISH_V2], [1], [Varnish 2 API support])],
				[with_libvarnish="no (found none of the varnish header files)"])])])

	CPPFLAGS="$SAVE_CPPFLAGS"
fi
if test "x$with_libvarnish" = "xyes"
then
	BUILD_WITH_LIBVARNISH_CFLAGS="$with_libvarnish_cflags"
	BUILD_WITH_LIBVARNISH_LIBS="$with_libvarnish_libs"
	AC_SUBST(BUILD_WITH_LIBVARNISH_CFLAGS)
	AC_SUBST(BUILD_WITH_LIBVARNISH_LIBS)
fi
# }}}

# pkg-config --exists 'libxml-2.0'; pkg-config --exists libvirt {{{
with_libxml2="no (pkg-config isn't available)"
with_libxml2_cflags=""
with_libxml2_ldflags=""
with_libvirt="no (pkg-config isn't available)"
with_libvirt_cflags=""
with_libvirt_ldflags=""
if test "x$PKG_CONFIG" != "x"
then
	$PKG_CONFIG --exists 'libxml-2.0' 2>/dev/null
	if test "$?" = "0"
	then
		with_libxml2="yes"
	else
		with_libxml2="no (pkg-config doesn't know libxml-2.0)"
	fi

	$PKG_CONFIG --exists libvirt 2>/dev/null
	if test "$?" = "0"
	then
		with_libvirt="yes"
	else
		with_libvirt="no (pkg-config doesn't know libvirt)"
	fi
fi
if test "x$with_libxml2" = "xyes"
then
	with_libxml2_cflags="`$PKG_CONFIG --cflags libxml-2.0`"
	if test $? -ne 0
	then
		with_libxml2="no"
	fi
	with_libxml2_ldflags="`$PKG_CONFIG --libs libxml-2.0`"
	if test $? -ne 0
	then
		with_libxml2="no"
	fi
fi
if test "x$with_libxml2" = "xyes"
then
	SAVE_CPPFLAGS="$CPPFLAGS"
	CPPFLAGS="$CPPFLAGS $with_libxml2_cflags"

	AC_CHECK_HEADERS(libxml/parser.h, [],
		      [with_libxml2="no (libxml/parser.h not found)"])

	CPPFLAGS="$SAVE_CPPFLAGS"
fi
if test "x$with_libxml2" = "xyes"
then
	SAVE_CFLAGS="$CFLAGS"
	SAVE_LDFLAGS="$LDFLAGS"

	CFLAGS="$CFLAGS $with_libxml2_cflags"
	LDFLAGS="$LDFLAGS $with_libxml2_ldflags"

	AC_CHECK_LIB(xml2, xmlXPathEval,
		     [with_libxml2="yes"],
		     [with_libxml2="no (symbol xmlXPathEval not found)"])

	CFLAGS="$SAVE_CFLAGS"
	LDFLAGS="$SAVE_LDFLAGS"
fi
dnl Add the right compiler flags and libraries.
if test "x$with_libxml2" = "xyes"; then
	BUILD_WITH_LIBXML2_CFLAGS="$with_libxml2_cflags"
	BUILD_WITH_LIBXML2_LIBS="$with_libxml2_ldflags"
	AC_SUBST(BUILD_WITH_LIBXML2_CFLAGS)
	AC_SUBST(BUILD_WITH_LIBXML2_LIBS)
fi
if test "x$with_libvirt" = "xyes"
then
	with_libvirt_cflags="`$PKG_CONFIG --cflags libvirt`"
	if test $? -ne 0
	then
		with_libvirt="no"
	fi
	with_libvirt_ldflags="`$PKG_CONFIG --libs libvirt`"
	if test $? -ne 0
	then
		with_libvirt="no"
	fi
fi
if test "x$with_libvirt" = "xyes"
then
	SAVE_CPPFLAGS="$CPPFLAGS"
	CPPFLAGS="$CPPFLAGS $with_libvirt_cflags"

	AC_CHECK_HEADERS(libvirt/libvirt.h, [],
		      [with_libvirt="no (libvirt/libvirt.h not found)"])

	CPPFLAGS="$SAVE_CPPFLAGS"
fi
if test "x$with_libvirt" = "xyes"
then
	SAVE_CFLAGS="$CFLAGS"
	SAVE_LDFLAGS="$LDFLAGS"

	CFLAGS="$CFLAGS $with_libvirt_cflags"
	LDFLAGS="$LDFLAGS $with_libvirt_ldflags"

	AC_CHECK_LIB(virt, virDomainBlockStats,
		     [with_libvirt="yes"],
		     [with_libvirt="no (symbol virDomainBlockStats not found)"])

	CFLAGS="$SAVE_CFLAGS"
	LDFLAGS="$SAVE_LDFLAGS"
fi
dnl Add the right compiler flags and libraries.
if test "x$with_libvirt" = "xyes"; then
	BUILD_WITH_LIBVIRT_CFLAGS="$with_libvirt_cflags"
	BUILD_WITH_LIBVIRT_LIBS="$with_libvirt_ldflags"
	AC_SUBST(BUILD_WITH_LIBVIRT_CFLAGS)
	AC_SUBST(BUILD_WITH_LIBVIRT_LIBS)
fi
# }}}

# $PKG_CONFIG --exists OpenIPMIpthread {{{
with_libopenipmipthread="yes"
with_libopenipmipthread_cflags=""
with_libopenipmipthread_libs=""

AC_MSG_CHECKING([for pkg-config])
temp_result="no"
if test "x$PKG_CONFIG" = "x"
then
	with_libopenipmipthread="no"
	temp_result="no"
else
	temp_result="$PKG_CONFIG"
fi
AC_MSG_RESULT([$temp_result])

if test "x$with_libopenipmipthread" = "xyes"
then
	AC_MSG_CHECKING([for libOpenIPMIpthread])
	$PKG_CONFIG --exists OpenIPMIpthread 2>/dev/null
	if test "$?" != "0"
	then
		with_libopenipmipthread="no (pkg-config doesn't know OpenIPMIpthread)"
	fi
	AC_MSG_RESULT([$with_libopenipmipthread])
fi

if test "x$with_libopenipmipthread" = "xyes"
then
	AC_MSG_CHECKING([for libOpenIPMIpthread CFLAGS])
	temp_result="`$PKG_CONFIG --cflags OpenIPMIpthread`"
	if test "$?" = "0"
	then
		with_libopenipmipthread_cflags="$temp_result"
	else
		with_libopenipmipthread="no ($PKG_CONFIG --cflags OpenIPMIpthread failed)"
		temp_result="$PKG_CONFIG --cflags OpenIPMIpthread failed"
	fi
	AC_MSG_RESULT([$temp_result])
fi

if test "x$with_libopenipmipthread" = "xyes"
then
	AC_MSG_CHECKING([for libOpenIPMIpthread LDFLAGS])
	temp_result="`$PKG_CONFIG --libs OpenIPMIpthread`"
	if test "$?" = "0"
	then
		with_libopenipmipthread_ldflags="$temp_result"
	else
		with_libopenipmipthread="no ($PKG_CONFIG --libs OpenIPMIpthread failed)"
		temp_result="$PKG_CONFIG --libs OpenIPMIpthread failed"
	fi
	AC_MSG_RESULT([$temp_result])
fi

if test "x$with_libopenipmipthread" = "xyes"
then
	SAVE_CPPFLAGS="$CPPFLAGS"
	CPPFLAGS="$CPPFLAGS $with_libopenipmipthread_cflags"

	AC_CHECK_HEADERS(OpenIPMI/ipmi_smi.h,
			 [with_libopenipmipthread="yes"],
			 [with_libopenipmipthread="no (OpenIPMI/ipmi_smi.h not found)"],
[#include <OpenIPMI/ipmiif.h>
#include <OpenIPMI/ipmi_err.h>
#include <OpenIPMI/ipmi_posix.h>
#include <OpenIPMI/ipmi_conn.h>
])

	CPPFLAGS="$SAVE_CPPFLAGS"
fi

if test "x$with_libopenipmipthread" = "xyes"
then
	BUILD_WITH_OPENIPMI_CFLAGS="$with_libopenipmipthread_cflags"
	BUILD_WITH_OPENIPMI_LIBS="$with_libopenipmipthread_ldflags"
	AC_SUBST(BUILD_WITH_OPENIPMI_CFLAGS)
	AC_SUBST(BUILD_WITH_OPENIPMI_LIBS)
fi
# }}}

# --with-libatasmart {{{
with_libatasmart_cppflags=""
with_libatasmart_ldflags=""
AC_ARG_WITH(libatasmart, [AS_HELP_STRING([--with-libatasmart@<:@=PREFIX@:>@], [Path to libatasmart.])],
[
	if test "x$withval" != "xno" && test "x$withval" != "xyes"
	then
		with_libatasmart_cppflags="-I$withval/include"
		with_libatasmart_ldflags="-L$withval/lib"
		with_libatasmart="yes"
	else
		with_libatasmart="$withval"
	fi
],
[
	if test "x$ac_system" = "xLinux"
	then
		with_libatasmart="yes"
	else
		with_libatasmart="no (Linux only library)"
	fi
])
if test "x$with_libatasmart" = "xyes"
then
	SAVE_CPPFLAGS="$CPPFLAGS"
	CPPFLAGS="$CPPFLAGS $with_libatasmart_cppflags"

	AC_CHECK_HEADERS(atasmart.h, [with_libatasmart="yes"], [with_libatasmart="no (atasmart.h not found)"])

	CPPFLAGS="$SAVE_CPPFLAGS"
fi
if test "x$with_libatasmart" = "xyes"
then
	SAVE_CPPFLAGS="$CPPFLAGS"
	SAVE_LDFLAGS="$LDFLAGS"
	CPPFLAGS="$CPPFLAGS $with_libatasmart_cppflags"
	LDFLAGS="$LDFLAGS $with_libatasmart_ldflags"

	AC_CHECK_LIB(atasmart, sk_disk_open, [with_libatasmart="yes"], [with_libatasmart="no (Symbol 'sk_disk_open' not found)"])

	CPPFLAGS="$SAVE_CPPFLAGS"
	LDFLAGS="$SAVE_LDFLAGS"
fi
if test "x$with_libatasmart" = "xyes"
then
	BUILD_WITH_LIBATASMART_CPPFLAGS="$with_libatasmart_cppflags"
	BUILD_WITH_LIBATASMART_LDFLAGS="$with_libatasmart_ldflags"
	BUILD_WITH_LIBATASMART_LIBS="-latasmart"
	AC_SUBST(BUILD_WITH_LIBATASMART_CPPFLAGS)
	AC_SUBST(BUILD_WITH_LIBATASMART_LDFLAGS)
	AC_SUBST(BUILD_WITH_LIBATASMART_LIBS)
	AC_DEFINE(HAVE_LIBATASMART, 1, [Define if libatasmart is present and usable.])
fi
AM_CONDITIONAL(BUILD_WITH_LIBATASMART, test "x$with_libatasmart" = "xyes")
# }}}

PKG_CHECK_MODULES([LIBNOTIFY], [libnotify],
		[with_libnotify="yes"],
		[if test "x$LIBNOTIFY_PKG_ERRORS" = "x"; then
			 with_libnotify="no"
		 else
			 with_libnotify="no ($LIBNOTIFY_PKG_ERRORS)"
		 fi])

# Check for enabled/disabled features
#

# AC_COLLECTD(name, enable/disable, info-text, feature/module)
# ------------------------------------------------------------
dnl
m4_define([my_toupper], [m4_translit([$1], m4_defn([m4_cr_letters]), m4_defn([m4_cr_LETTERS]))])
dnl
AC_DEFUN(
	[AC_COLLECTD],
	[
	m4_if([$1], [], [AC_FATAL([AC_COLLECTD([$1], [$2], [$3], [$4]): 1st argument must not be empty])])dnl
	m4_if(
		[$2],
		[enable],
		[dnl
		m4_define([EnDis],[disabled])dnl
		m4_define([YesNo],[no])dnl
		],dnl
		[m4_if(
			[$2],
			[disable],
			[dnl
			m4_define([EnDis],[enabled])dnl
			m4_define([YesNo],[yes])dnl
			],
			[dnl
			AC_FATAL([AC_COLLECTD([$1], [$2], [$3], [$4]): 2nd argument must be either enable or disable])dnl
			]dnl
		)]dnl
	)dnl
	m4_if([$3], [feature], [],
		[m4_if(
			[$3], [module], [],
			[dnl
			AC_FATAL([AC_COLLECTD([$1], [$2], [$3], [$4]): 3rd argument must be either feature or disable])dnl
			]dnl
		)]dnl
	)dnl
	AC_ARG_ENABLE(
		[$1],
		AS_HELP_STRING([--$2-$1], [$2 $4 (EnDis by def)]),
		[],
		enable_$1='[YesNo]'dnl
	)# AC_ARG_ENABLE
if test "x$enable_$1" = "xno"
then
	collectd_$1=0
else
	if test "x$enable_$1" = "xyes"
	then
		collectd_$1=1
	else
		AC_MSG_NOTICE([please specify either --enable-$1 or --disable-$1; enabling $1.])
		collectd_$1=1
		enable_$1='yes'
	fi
fi
	AC_DEFINE_UNQUOTED([COLLECT_]my_toupper([$1]), [$collectd_$1], [wether or not to enable $3 $4])
	AM_CONDITIONAL([BUILD_]my_toupper([$3])[_]my_toupper([$1]), [test "x$enable_$1" = "xyes"])dnl
	]dnl
)# AC_COLLECTD(name, enable/disable, info-text, feature/module)

# AC_PLUGIN(name, default, info)
# ------------------------------------------------------------
dnl
AC_DEFUN(
  [AC_PLUGIN],
  [
    enable_plugin="no"
    force="no"
    AC_ARG_ENABLE([$1], AS_HELP_STRING([--enable-$1],[$3]),
    [
     if test "x$enableval" = "xyes"
     then
	     enable_plugin="yes"
     else if test "x$enableval" = "xforce"
     then
	     enable_plugin="yes"
	     force="yes"
     else
	     enable_plugin="no (disabled on command line)"
     fi; fi
    ],
    [
	 if test "x$enable_all_plugins" = "xauto"
	 then
	     if test "x$2" = "xyes"
	     then
		     enable_plugin="yes"
	     else
		     enable_plugin="no"
	     fi
	 else
	     enable_plugin="$enable_all_plugins"
	 fi
    ])
    if test "x$enable_plugin" = "xyes"
    then
	    if test "x$2" = "xyes" || test "x$force" = "xyes"
	    then
		    AC_DEFINE([HAVE_PLUGIN_]my_toupper([$1]), 1, [Define to 1 if the $1 plugin is enabled.])
		    if test "x$2" != "xyes"
		    then
			    dependency_warning="yes"
		    fi
	    else # User passed "yes" but dependency checking yielded "no" => Dependency problem.
		    dependency_error="yes"
		    enable_plugin="no (dependency error)"
	    fi
    fi
    AM_CONDITIONAL([BUILD_PLUGIN_]my_toupper([$1]), test "x$enable_plugin" = "xyes")
    enable_$1="$enable_plugin"
  ]
)# AC_PLUGIN(name, default, info)

m4_divert_once([HELP_ENABLE], [
collectd features:])
# FIXME: Remove these calls to `AC_COLLECTD' and then remove that macro.
AC_COLLECTD([debug],     [enable],  [feature], [debugging])
AC_COLLECTD([daemon],    [disable], [feature], [daemon mode])
AC_COLLECTD([getifaddrs],[enable],  [feature], [getifaddrs under Linux])

dependency_warning="no"
dependency_error="no"

plugin_ascent="no"
plugin_barometer="no"
plugin_battery="no"
plugin_bind="no"
plugin_ceph="no"
plugin_cgroups="no"
plugin_conntrack="no"
plugin_contextswitch="no"
plugin_cpu="no"
plugin_cpufreq="no"
plugin_curl_json="no"
plugin_curl_xml="no"
plugin_df="no"
plugin_disk="no"
plugin_drbd="no"
plugin_entropy="no"
plugin_ethstat="no"
plugin_fhcount="no"
plugin_fscache="no"
plugin_interface="no"
plugin_ipmi="no"
plugin_ipvs="no"
plugin_irq="no"
plugin_load="no"
plugin_log_logstash="no"
plugin_memory="no"
plugin_multimeter="no"
plugin_nfs="no"
plugin_numa="no"
plugin_perl="no"
plugin_processes="no"
plugin_protocols="no"
plugin_serial="no"
plugin_swap="no"
plugin_tape="no"
plugin_tcpconns="no"
plugin_ted="no"
plugin_thermal="no"
plugin_turbostat="no"
plugin_uptime="no"
plugin_users="no"
plugin_virt="no"
plugin_vmem="no"
plugin_vserver="no"
plugin_wireless="no"
plugin_zfs_arc="no"
plugin_zookeeper="no"

# Linux
if test "x$ac_system" = "xLinux"
then
	plugin_battery="yes"
	plugin_conntrack="yes"
	plugin_contextswitch="yes"
	plugin_cgroups="yes"
	plugin_cpu="yes"
	plugin_cpufreq="yes"
	plugin_disk="yes"
	plugin_drbd="yes"
	plugin_entropy="yes"
	plugin_fhcount="yes"
	plugin_fscache="yes"
	plugin_interface="yes"
	plugin_ipc="yes"
	plugin_irq="yes"
	plugin_load="yes"
	plugin_lvm="yes"
	plugin_memory="yes"
	plugin_nfs="yes"
	plugin_numa="yes"
	plugin_processes="yes"
	plugin_protocols="yes"
	plugin_serial="yes"
	plugin_swap="yes"
	plugin_tcpconns="yes"
	plugin_thermal="yes"
	plugin_uptime="yes"
	plugin_vmem="yes"
	plugin_vserver="yes"
	plugin_wireless="yes"
	plugin_zfs_arc="yes"

	if test "x$have_linux_ip_vs_h" = "xyes" || test "x$have_net_ip_vs_h" = "xyes" || test "x$have_ip_vs_h" = "xyes"
	then
		plugin_ipvs="yes"
	fi
	if test "x$c_cv_have_usable_asm_msrindex_h" = "xyes" && test "x$have_cpuid_h" = "xyes"
	then
		plugin_turbostat="yes"
	fi
fi

if test "x$ac_system" = "xOpenBSD"
then
	plugin_tcpconns="yes"
fi

# Mac OS X devices
if test "x$with_libiokit" = "xyes"
then
	plugin_battery="yes"
	plugin_disk="yes"
fi

# AIX

if test "x$ac_system" = "xAIX"
then
	plugin_tcpconns="yes"
	plugin_ipc="yes"
fi

# FreeBSD

if test "x$ac_system" = "xFreeBSD"
then
	plugin_zfs_arc="yes"
fi


if test "x$with_perfstat" = "xyes"
then
	plugin_cpu="yes"
	plugin_contextswitch="yes"
	plugin_disk="yes"
	plugin_memory="yes"
	plugin_swap="yes"
	plugin_interface="yes"
	plugin_load="yes"
	plugin_uptime="yes"
fi

if test "x$with_procinfo" = "xyes"
then
	plugin_processes="yes"
fi

# Solaris
if test "x$with_kstat" = "xyes"
then
	plugin_nfs="yes"
	plugin_processes="yes"
	plugin_uptime="yes"
	plugin_zfs_arc="yes"
fi

if test "x$with_devinfo$with_kstat" = "xyesyes"
then
	plugin_cpu="yes"
	plugin_disk="yes"
	plugin_interface="yes"
	plugin_memory="yes"
	plugin_tape="yes"
fi

# libi2c-dev
with_libi2c="no"
if test "x$ac_system" = "xLinux"
then
AC_CHECK_DECL(i2c_smbus_read_i2c_block_data,
	[with_libi2c="yes"],
	[with_libi2c="no (symbol i2c_smbus_read_i2c_block_data not found - have you installed libi2c-dev ?)"],
	[[#include <stdlib.h>
	#include <linux/i2c-dev.h>]])
fi

if test "x$with_libi2c" = "xyes"
then
	plugin_barometer="yes"
fi


# libstatgrab
if test "x$with_libstatgrab" = "xyes"
then
	plugin_cpu="yes"
	plugin_disk="yes"
	plugin_interface="yes"
	plugin_load="yes"
	plugin_memory="yes"
	plugin_swap="yes"
	plugin_users="yes"
fi

if test "x$with_libcurl" = "xyes" && test "x$with_libxml2" = "xyes"
then
	plugin_ascent="yes"
	if test "x$have_strptime" = "xyes"
	then
		plugin_bind="yes"
	fi
fi

if test "x$with_libopenipmipthread" = "xyes"
then
	plugin_ipmi="yes"
fi

if test "x$with_libcurl" = "xyes" && test "x$with_libyajl" = "xyes"
then
	plugin_curl_json="yes"
fi

if test "x$with_libcurl" = "xyes" && test "x$with_libxml2" = "xyes"
then
	plugin_curl_xml="yes"
fi

if test "x$with_libyajl" = "xyes"
then
	plugin_ceph="yes"
fi

if test "x$have_processor_info" = "xyes"
then
	plugin_cpu="yes"
fi
if test "x$have_sysctl" = "xyes"
then
	plugin_cpu="yes"
	plugin_memory="yes"
	plugin_uptime="yes"
	if test "x$ac_system" = "xDarwin"
	then
		plugin_swap="yes"
	fi
fi
if test "x$have_sysctlbyname" = "xyes"
then
	plugin_contextswitch="yes"
	plugin_cpu="yes"
	plugin_memory="yes"
	plugin_tcpconns="yes"
fi

# Df plugin: Check if we know how to determine mount points first.
#if test "x$have_listmntent" = "xyes"; then
#	plugin_df="yes"
#fi
if test "x$have_getvfsstat" = "xyes" || test "x$have_getfsstat" = "xyes"
then
	plugin_df="yes"
fi
if test "x$c_cv_have_two_getmntent" = "xyes" || test "x$have_getmntent" = "xgen" || test "x$have_getmntent" = "xsun"
then
	plugin_df="yes"
fi
#if test "x$have_getmntent" = "xseq"
#then
#	plugin_df="yes"
#fi
if test "x$c_cv_have_one_getmntent" = "xyes"
then
	plugin_df="yes"
fi

if test "x$c_cv_have_getmntent_r" = "xyes"
then
	plugin_df="yes"
fi

# Df plugin: Check if we have either `statfs' or `statvfs' second.
if test "x$plugin_df" = "xyes"
then
	plugin_df="no"
	if test "x$have_statfs" = "xyes"
	then
		plugin_df="yes"
	fi
	if test "x$have_statvfs" = "xyes"
	then
		plugin_df="yes"
	fi
fi

if test "x$have_linux_sockios_h$have_linux_ethtool_h" = "xyesyes"
then
	plugin_ethstat="yes"
fi

if test "x$have_getifaddrs" = "xyes"
then
	plugin_interface="yes"
fi

if test "x$have_getloadavg" = "xyes"
then
	plugin_load="yes"
fi

if test "x$with_libyajl" = "xyes"
then
	plugin_log_logstash="yes"
fi

if test "x$c_cv_have_libperl$c_cv_have_perl_ithreads" = "xyesyes"
then
	plugin_perl="yes"
fi

# Mac OS X memory interface
if test "x$have_host_statistics" = "xyes"
then
	plugin_memory="yes"
fi

if test "x$have_termios_h" = "xyes"
then
	if test "x$ac_system" != "xAIX"
	then
		plugin_multimeter="yes"
	fi
	plugin_ted="yes"
fi

if test "x$have_thread_info" = "xyes"
then
	plugin_processes="yes"
fi

if test "x$with_kvm_getprocs" = "xyes" && test "x$have_struct_kinfo_proc_freebsd" = "xyes"
then
	plugin_processes="yes"
fi

if test "x$with_kvm_getprocs" = "xyes" && test "x$have_struct_kinfo_proc_openbsd" = "xyes"
then
	plugin_processes="yes"
fi

if test "x$with_kvm_getswapinfo" = "xyes"
then
	plugin_swap="yes"
fi

if test "x$have_swapctl" = "xyes" && test "x$c_cv_have_swapctl_two_args" = "xyes"
then
	plugin_swap="yes"
fi

if test "x$with_kvm_openfiles$with_kvm_nlist" = "xyesyes"
then
	plugin_tcpconns="yes"
fi

if test "x$have_getutent" = "xyes"
then
	plugin_users="yes"
fi
if test "x$have_getutxent" = "xyes"
then
	plugin_users="yes"
fi

if test "x$with_libxml2" = "xyes" && test "x$with_libvirt" = "xyes"
then
	plugin_virt="yes"
fi


m4_divert_once([HELP_ENABLE], [
collectd plugins:])

AC_ARG_ENABLE([all-plugins],
		AS_HELP_STRING([--enable-all-plugins],[enable all plugins (auto by def)]),
		[
		 if test "x$enableval" = "xyes"
		 then
			 enable_all_plugins="yes"
		 else if test "x$enableval" = "xauto"
		 then
			 enable_all_plugins="auto"
		 else
			 enable_all_plugins="no"
		 fi; fi
		],
		[enable_all_plugins="auto"])

m4_divert_once([HELP_ENABLE], [])

AC_PLUGIN([aggregation], [yes],                [Aggregation plugin])
AC_PLUGIN([amqp],        [$with_librabbitmq],  [AMQP output plugin])
AC_PLUGIN([apache],      [$with_libcurl],      [Apache httpd statistics])
AC_PLUGIN([apcups],      [yes],                [Statistics of UPSes by APC])
AC_PLUGIN([apple_sensors], [$with_libiokit],   [Apple's hardware sensors])
AC_PLUGIN([aquaero],     [$with_libaquaero5],  [Aquaero's hardware sensors])
AC_PLUGIN([ascent],      [$plugin_ascent],     [AscentEmu player statistics])
AC_PLUGIN([barometer],   [$plugin_barometer],  [Barometer sensor on I2C])
AC_PLUGIN([battery],     [$plugin_battery],    [Battery statistics])
AC_PLUGIN([bind],        [$plugin_bind],       [ISC Bind nameserver statistics])
AC_PLUGIN([ceph],        [$plugin_ceph],       [Ceph daemon statistics])
AC_PLUGIN([conntrack],   [$plugin_conntrack],  [nf_conntrack statistics])
AC_PLUGIN([contextswitch], [$plugin_contextswitch], [context switch statistics])
AC_PLUGIN([cpufreq],     [$plugin_cpufreq],    [CPU frequency statistics])
AC_PLUGIN([cpu],         [$plugin_cpu],        [CPU usage statistics])
AC_PLUGIN([csv],         [yes],                [CSV output plugin])
AC_PLUGIN([curl],        [$with_libcurl],      [CURL generic web statistics])
AC_PLUGIN([curl_json],   [$plugin_curl_json],    [CouchDB statistics])
AC_PLUGIN([curl_xml],   [$plugin_curl_xml],    [CURL generic xml statistics])
AC_PLUGIN([cgroups],     [$plugin_cgroups],    [CGroups CPU usage accounting])
AC_PLUGIN([dbi],         [$with_libdbi],       [General database statistics])
AC_PLUGIN([df],          [$plugin_df],         [Filesystem usage statistics])
AC_PLUGIN([disk],        [$plugin_disk],       [Disk usage statistics])
AC_PLUGIN([drbd],        [$plugin_drbd],       [DRBD statistics])
AC_PLUGIN([dns],         [$with_libpcap],      [DNS traffic analysis])
AC_PLUGIN([email],       [yes],                [EMail statistics])
AC_PLUGIN([entropy],     [$plugin_entropy],    [Entropy statistics])
AC_PLUGIN([ethstat],     [$plugin_ethstat],    [Stats from NIC driver])
AC_PLUGIN([exec],        [yes],                [Execution of external programs])
AC_PLUGIN([fhcount],     [$plugin_fhcount],    [File handles statistics])
AC_PLUGIN([filecount],   [yes],                [Count files in directories])
AC_PLUGIN([fscache],     [$plugin_fscache],    [fscache statistics])
AC_PLUGIN([gmond],       [$with_libganglia],   [Ganglia plugin])
AC_PLUGIN([hddtemp],     [yes],                [Query hddtempd])
AC_PLUGIN([interface],   [$plugin_interface],  [Interface traffic statistics])
AC_PLUGIN([ipc],         [$plugin_ipc],        [IPC statistics])
AC_PLUGIN([ipmi],        [$plugin_ipmi],       [IPMI sensor statistics])
AC_PLUGIN([iptables],    [$with_libiptc],      [IPTables rule counters])
AC_PLUGIN([ipvs],        [$plugin_ipvs],       [IPVS connection statistics])
AC_PLUGIN([irq],         [$plugin_irq],        [IRQ statistics])
AC_PLUGIN([java],        [$with_java],         [Embed the Java Virtual Machine])
AC_PLUGIN([load],        [$plugin_load],       [System load])
AC_PLUGIN([logfile],     [yes],                [File logging plugin])
AC_PLUGIN([log_logstash], [$plugin_log_logstash], [Logstash json_event compatible logging])
AC_PLUGIN([lpar],        [$with_perfstat],     [AIX logical partitions statistics])
AC_PLUGIN([lvm],         [$with_liblvm2app],   [LVM statistics])
AC_PLUGIN([madwifi],     [$have_linux_wireless_h], [Madwifi wireless statistics])
AC_PLUGIN([match_empty_counter], [yes],        [The empty counter match])
AC_PLUGIN([match_hashed], [yes],               [The hashed match])
AC_PLUGIN([match_regex], [yes],                [The regex match])
AC_PLUGIN([match_timediff], [yes],             [The timediff match])
AC_PLUGIN([match_value], [yes],                [The value match])
AC_PLUGIN([mbmon],       [yes],                [Query mbmond])
AC_PLUGIN([md],          [$have_linux_raid_md_u_h], [md (Linux software RAID) devices])
AC_PLUGIN([memcachec],   [$with_libmemcached], [memcachec statistics])
AC_PLUGIN([memcached],   [yes],                [memcached statistics])
AC_PLUGIN([memory],      [$plugin_memory],     [Memory usage])
AC_PLUGIN([mic],         [$with_mic],          [Intel Many Integrated Core stats])
AC_PLUGIN([modbus],      [$with_libmodbus],    [Modbus plugin])
AC_PLUGIN([multimeter],  [$plugin_multimeter], [Read multimeter values])
AC_PLUGIN([mysql],       [$with_libmysql],     [MySQL statistics])
AC_PLUGIN([netapp],      [$with_libnetapp],    [NetApp plugin])
AC_PLUGIN([netlink],     [$with_libmnl],       [Enhanced Linux network statistics])
AC_PLUGIN([network],     [yes],                [Network communication plugin])
AC_PLUGIN([nfs],         [$plugin_nfs],        [NFS statistics])
AC_PLUGIN([nginx],       [$with_libcurl],      [nginx statistics])
AC_PLUGIN([notify_desktop], [$with_libnotify], [Desktop notifications])
AC_PLUGIN([notify_email], [$with_libesmtp],    [Email notifier])
AC_PLUGIN([ntpd],        [yes],                [NTPd statistics])
AC_PLUGIN([numa],        [$plugin_numa],       [NUMA virtual memory statistics])
AC_PLUGIN([nut],         [$with_libupsclient], [Network UPS tools statistics])
AC_PLUGIN([olsrd],       [yes],                [olsrd statistics])
AC_PLUGIN([onewire],     [$with_libowcapi],    [OneWire sensor statistics])
AC_PLUGIN([openldap],    [$with_libldap],      [OpenLDAP statistics])
AC_PLUGIN([openvpn],     [yes],                [OpenVPN client statistics])
AC_PLUGIN([oracle],      [$with_oracle],       [Oracle plugin])
AC_PLUGIN([perl],        [$plugin_perl],       [Embed a Perl interpreter])
AC_PLUGIN([pf],          [$have_net_pfvar_h],  [BSD packet filter (PF) statistics])
# FIXME: Check for libevent, too.
AC_PLUGIN([pinba],       [$have_protoc_c],     [Pinba statistics])
AC_PLUGIN([ping],        [$with_liboping],     [Network latency statistics])
AC_PLUGIN([postgresql],  [$with_libpq],        [PostgreSQL database statistics])
AC_PLUGIN([powerdns],    [yes],                [PowerDNS statistics])
AC_PLUGIN([processes],   [$plugin_processes],  [Process statistics])
AC_PLUGIN([protocols],   [$plugin_protocols],  [Protocol (IP, TCP, ...) statistics])
AC_PLUGIN([python],      [$with_python],       [Embed a Python interpreter])
AC_PLUGIN([redis],       [$with_libhiredis],    [Redis plugin])
AC_PLUGIN([routeros],    [$with_librouteros],  [RouterOS plugin])
AC_PLUGIN([rrdcached],   [$librrd_rrdc_update], [RRDTool output plugin])
AC_PLUGIN([rrdtool],     [$with_librrd],       [RRDTool output plugin])
AC_PLUGIN([sensors],     [$with_libsensors],   [lm_sensors statistics])
AC_PLUGIN([serial],      [$plugin_serial],     [serial port traffic])
AC_PLUGIN([sigrok],      [$with_libsigrok],    [sigrok acquisition sources])
AC_PLUGIN([smart],       [$with_libatasmart],  [SMART statistics])
AC_PLUGIN([snmp],        [$with_libnetsnmp],   [SNMP querying plugin])
AC_PLUGIN([statsd],      [yes],                [StatsD plugin])
AC_PLUGIN([swap],        [$plugin_swap],       [Swap usage statistics])
AC_PLUGIN([syslog],      [$have_syslog],       [Syslog logging plugin])
AC_PLUGIN([table],       [yes],                [Parsing of tabular data])
AC_PLUGIN([tail],        [yes],                [Parsing of logfiles])
AC_PLUGIN([tail_csv],    [yes],                [Parsing of CSV files])
AC_PLUGIN([tape],        [$plugin_tape],       [Tape drive statistics])
AC_PLUGIN([target_notification], [yes],        [The notification target])
AC_PLUGIN([target_replace], [yes],             [The replace target])
AC_PLUGIN([target_scale],[yes],                [The scale target])
AC_PLUGIN([target_set],  [yes],                [The set target])
AC_PLUGIN([target_v5upgrade], [yes],           [The v5upgrade target])
AC_PLUGIN([tcpconns],    [$plugin_tcpconns],   [TCP connection statistics])
AC_PLUGIN([teamspeak2],  [yes],                [TeamSpeak2 server statistics])
AC_PLUGIN([ted],         [$plugin_ted],        [Read The Energy Detective values])
AC_PLUGIN([thermal],     [$plugin_thermal],    [Linux ACPI thermal zone statistics])
AC_PLUGIN([threshold],   [yes],                [Threshold checking plugin])
AC_PLUGIN([tokyotyrant], [$with_libtokyotyrant],  [TokyoTyrant database statistics])
AC_PLUGIN([turbostat],   [$plugin_turbostat],  [Advanced statistic on Intel cpu states])
AC_PLUGIN([unixsock],    [yes],                [Unixsock communication plugin])
AC_PLUGIN([uptime],      [$plugin_uptime],     [Uptime statistics])
AC_PLUGIN([users],       [$plugin_users],      [User statistics])
AC_PLUGIN([uuid],        [yes],                [UUID as hostname plugin])
AC_PLUGIN([varnish],     [$with_libvarnish],   [Varnish cache statistics])
AC_PLUGIN([virt],        [$plugin_virt],       [Virtual machine statistics])
AC_PLUGIN([vmem],        [$plugin_vmem],       [Virtual memory statistics])
AC_PLUGIN([vserver],     [$plugin_vserver],    [Linux VServer statistics])
AC_PLUGIN([wireless],    [$plugin_wireless],   [Wireless statistics])
AC_PLUGIN([write_graphite], [yes],             [Graphite / Carbon output plugin])
AC_PLUGIN([write_http],  [$with_libcurl],      [HTTP output plugin])
AC_PLUGIN([write_kafka],  [$with_librdkafka],  [Kafka output plugin])
AC_PLUGIN([write_log], [yes],                  [Log output plugin])
AC_PLUGIN([write_mongodb], [$with_libmongoc],  [MongoDB output plugin])
AC_PLUGIN([write_redis], [$with_libhiredis],    [Redis output plugin])
AC_PLUGIN([write_riemann], [$have_protoc_c],   [Riemann output plugin])
AC_PLUGIN([write_sensu], [yes],                [Sensu output plugin])
AC_PLUGIN([write_tsdb],  [yes],                [TSDB output plugin])
AC_PLUGIN([xmms],        [$with_libxmms],      [XMMS statistics])
AC_PLUGIN([zfs_arc],     [$plugin_zfs_arc],    [ZFS ARC statistics])
AC_PLUGIN([zookeeper],   [yes],  	       [Zookeeper statistics])

dnl Default configuration file
# Load either syslog or logfile
LOAD_PLUGIN_SYSLOG=""
LOAD_PLUGIN_LOGFILE=""
LOAD_PLUGIN_LOG_LOGSTASH=""

AC_MSG_CHECKING([which default log plugin to load])
default_log_plugin="none"
if test "x$enable_syslog" = "xyes"
then
	default_log_plugin="syslog"
else
	LOAD_PLUGIN_SYSLOG="##"
fi

if test "x$enable_logfile" = "xyes"
then
	if test "x$default_log_plugin" = "xnone"
	then
		default_log_plugin="logfile"
	else
		LOAD_PLUGIN_LOGFILE="#"
	fi
else
	LOAD_PLUGIN_LOGFILE="##"
fi

if test "x$enable_log_logstash" = "xyes"
then
  LOAD_PLUGIN_LOG_LOGSTASH="#"
else
  LOAD_PLUGIN_LOG_LOGSTASH="##"
fi


AC_MSG_RESULT([$default_log_plugin])

AC_SUBST(LOAD_PLUGIN_SYSLOG)
AC_SUBST(LOAD_PLUGIN_LOGFILE)
AC_SUBST(LOAD_PLUGIN_LOG_LOGSTASH)

DEFAULT_LOG_LEVEL="info"
if test "x$enable_debug" = "xyes"
then
	DEFAULT_LOG_LEVEL="debug"
fi
AC_SUBST(DEFAULT_LOG_LEVEL)

# Load only one of rrdtool, network, csv in the default config.
LOAD_PLUGIN_RRDTOOL=""
LOAD_PLUGIN_NETWORK=""
LOAD_PLUGIN_CSV=""

AC_MSG_CHECKING([which default write plugin to load])
default_write_plugin="none"
if test "x$enable_rrdtool" = "xyes"
then
	default_write_plugin="rrdtool"
else
	LOAD_PLUGIN_RRDTOOL="##"
fi

if test "x$enable_network" = "xyes"
then
	if test "x$default_write_plugin" = "xnone"
	then
		default_write_plugin="network"
	else
		LOAD_PLUGIN_NETWORK="#"
	fi
else
	LOAD_PLUGIN_NETWORK="##"
fi

if test "x$enable_csv" = "xyes"
then
	if test "x$default_write_plugin" = "xnone"
	then
		default_write_plugin="csv"
	else
		LOAD_PLUGIN_CSV="#"
	fi
else
	LOAD_PLUGIN_CSV="##"
fi
AC_MSG_RESULT([$default_write_plugin])

AC_SUBST(LOAD_PLUGIN_RRDTOOL)
AC_SUBST(LOAD_PLUGIN_NETWORK)
AC_SUBST(LOAD_PLUGIN_CSV)

dnl ip_vs.h
if test "x$ac_system" = "xLinux" \
	&& test "x$have_linux_ip_vs_h$have_net_ip_vs_h$have_ip_vs_h" = "xnonono"
then
	enable_ipvs="$enable_ipvs (ip_vs.h not found)"
fi

if test "x$ip_vs_h_needs_kernel_cflags" = "xyes"
then
	enable_ipvs="$enable_ipvs (needs $KERNEL_CFLAGS)"
fi

dnl Perl bindings
PERL_BINDINGS_OPTIONS="PREFIX=${prefix}"
AC_ARG_WITH(perl-bindings, [AS_HELP_STRING([--with-perl-bindings@<:@=OPTIONS@:>@], [Options passed to "perl Makefile.PL".])],
[
	if test "x$withval" != "xno" && test "x$withval" != "xyes"
	then
		PERL_BINDINGS_OPTIONS="$withval"
		with_perl_bindings="yes"
	else
		with_perl_bindings="$withval"
	fi
],
[
	if test -n "$perl_interpreter"
	then
		with_perl_bindings="yes"
	else
		with_perl_bindings="no (no perl interpreter found)"
	fi
])
if test "x$with_perl_bindings" = "xyes"
then
	PERL_BINDINGS="perl"
else
	PERL_BINDINGS=""
fi
AC_SUBST(PERL_BINDINGS)
AC_SUBST(PERL_BINDINGS_OPTIONS)

dnl libcollectdclient
LCC_VERSION_MAJOR=`echo $PACKAGE_VERSION | cut -d'.' -f1`
LCC_VERSION_MINOR=`echo $PACKAGE_VERSION | cut -d'.' -f2`
LCC_VERSION_PATCH=`echo $PACKAGE_VERSION | cut -d'.' -f3`

LCC_VERSION_EXTRA=`echo $PACKAGE_VERSION | cut -d'.' -f4-`

LCC_VERSION_STRING="$LCC_VERSION_MAJOR.$LCC_VERSION_MINOR.$LCC_VERSION_PATCH"

AC_SUBST(LCC_VERSION_MAJOR)
AC_SUBST(LCC_VERSION_MINOR)
AC_SUBST(LCC_VERSION_PATCH)
AC_SUBST(LCC_VERSION_EXTRA)
AC_SUBST(LCC_VERSION_STRING)

AC_CONFIG_FILES(src/libcollectdclient/collectd/lcc_features.h)

AC_CONFIG_FILES([Makefile src/Makefile src/daemon/Makefile src/collectd.conf src/libcollectdclient/Makefile src/libcollectdclient/libcollectdclient.pc src/liboconfig/Makefile bindings/Makefile bindings/java/Makefile])
AC_OUTPUT

if test "x$with_librrd" = "xyes" \
	&& test "x$librrd_threadsafe" != "xyes"
then
	with_librrd="yes (warning: librrd is not thread-safe)"
fi

if test "x$with_libperl" = "xyes"
then
	with_libperl="yes (version `$perl_interpreter -MConfig -e 'print $Config{version};'`)"
else
	enable_perl="no (needs libperl)"
fi

if test "x$enable_perl" = "xno" && test "x$c_cv_have_perl_ithreads" = "xno"
then
	enable_perl="no (libperl doesn't support ithreads)"
fi

if test "x$with_perl_bindings" = "xyes" \
	&& test "x$PERL_BINDINGS_OPTIONS" != "x"
then
	with_perl_bindings="yes ($PERL_BINDINGS_OPTIONS)"
fi

cat <<EOF;

Configuration:
  Libraries:
    intel mic . . . . . . $with_mic
    libaquaero5 . . . . . $with_libaquaero5
    libatasmart . . . . . $with_libatasmart
    libcurl . . . . . . . $with_libcurl
    libdbi  . . . . . . . $with_libdbi
    libesmtp  . . . . . . $with_libesmtp
    libganglia  . . . . . $with_libganglia
    libgcrypt . . . . . . $with_libgcrypt
    libhal  . . . . . . . $with_libhal
    libhiredis  . . . . . $with_libhiredis
    libi2c-dev  . . . . . $with_libi2c
    libiokit  . . . . . . $with_libiokit
    libiptc . . . . . . . $with_libiptc
    libjvm  . . . . . . . $with_java
    libkstat  . . . . . . $with_kstat
    libkvm  . . . . . . . $with_libkvm
    libldap . . . . . . . $with_libldap
    liblvm2app  . . . . . $with_liblvm2app
    libmemcached  . . . . $with_libmemcached
    libmnl  . . . . . . . $with_libmnl
    libmodbus . . . . . . $with_libmodbus
    libmongoc . . . . . . $with_libmongoc
    libmysql  . . . . . . $with_libmysql
    libnetapp . . . . . . $with_libnetapp
    libnetsnmp  . . . . . $with_libnetsnmp
    libnotify . . . . . . $with_libnotify
    liboconfig  . . . . . $with_liboconfig
    libopenipmi . . . . . $with_libopenipmipthread
    liboping  . . . . . . $with_liboping
    libowcapi . . . . . . $with_libowcapi
    libpcap . . . . . . . $with_libpcap
    libperfstat . . . . . $with_perfstat
    libperl . . . . . . . $with_libperl
    libpq . . . . . . . . $with_libpq
    libpthread  . . . . . $with_libpthread
    librabbitmq . . . . . $with_librabbitmq
    librdkafka  . . . . . $with_librdkafka
    librouteros . . . . . $with_librouteros
    librrd  . . . . . . . $with_librrd
    libsensors  . . . . . $with_libsensors
    libsigrok   . . . . . $with_libsigrok
    libstatgrab . . . . . $with_libstatgrab
    libtokyotyrant  . . . $with_libtokyotyrant
    libudev . . . . . . . $with_libudev
    libupsclient  . . . . $with_libupsclient
    libvarnish  . . . . . $with_libvarnish
    libvirt . . . . . . . $with_libvirt
    libxml2 . . . . . . . $with_libxml2
    libxmms . . . . . . . $with_libxmms
    libyajl . . . . . . . $with_libyajl
    oracle  . . . . . . . $with_oracle
    protobuf-c  . . . . . $have_protoc_c
    python  . . . . . . . $with_python

  Features:
    daemon mode . . . . . $enable_daemon
    debug . . . . . . . . $enable_debug

  Bindings:
    perl  . . . . . . . . $with_perl_bindings

  Modules:
    aggregation . . . . . $enable_aggregation
    amqp    . . . . . . . $enable_amqp
    apache  . . . . . . . $enable_apache
    apcups  . . . . . . . $enable_apcups
    apple_sensors . . . . $enable_apple_sensors
    aquaero . . . . . . . $enable_aquaero
    ascent  . . . . . . . $enable_ascent
    barometer . . . . . . $enable_barometer
    battery . . . . . . . $enable_battery
    bind  . . . . . . . . $enable_bind
    ceph  . . . . . . . . $enable_ceph
    cgroups . . . . . . . $enable_cgroups
    conntrack . . . . . . $enable_conntrack
    contextswitch . . . . $enable_contextswitch
    cpu . . . . . . . . . $enable_cpu
    cpufreq . . . . . . . $enable_cpufreq
    csv . . . . . . . . . $enable_csv
    curl  . . . . . . . . $enable_curl
    curl_json . . . . . . $enable_curl_json
    curl_xml  . . . . . . $enable_curl_xml
    dbi . . . . . . . . . $enable_dbi
    df  . . . . . . . . . $enable_df
    disk  . . . . . . . . $enable_disk
    dns . . . . . . . . . $enable_dns
    drbd  . . . . . . . . $enable_drbd
    email . . . . . . . . $enable_email
    entropy . . . . . . . $enable_entropy
    ethstat . . . . . . . $enable_ethstat
    exec  . . . . . . . . $enable_exec
    fhcount . . . . . . . $enable_fhcount
    filecount . . . . . . $enable_filecount
    fscache . . . . . . . $enable_fscache
    gmond . . . . . . . . $enable_gmond
    hddtemp . . . . . . . $enable_hddtemp
    interface . . . . . . $enable_interface
    ipc . . . . . . . . . $enable_ipc
    ipmi  . . . . . . . . $enable_ipmi
    iptables  . . . . . . $enable_iptables
    ipvs  . . . . . . . . $enable_ipvs
    irq . . . . . . . . . $enable_irq
    java  . . . . . . . . $enable_java
    load  . . . . . . . . $enable_load
    logfile . . . . . . . $enable_logfile
    log_logstash  . . . . $enable_log_logstash
    lpar  . . . . . . . . $enable_lpar
    lvm . . . . . . . . . $enable_lvm
    madwifi . . . . . . . $enable_madwifi
    match_empty_counter . $enable_match_empty_counter
    match_hashed  . . . . $enable_match_hashed
    match_regex . . . . . $enable_match_regex
    match_timediff  . . . $enable_match_timediff
    match_value . . . . . $enable_match_value
    mbmon . . . . . . . . $enable_mbmon
    md  . . . . . . . . . $enable_md
    memcachec . . . . . . $enable_memcachec
    memcached . . . . . . $enable_memcached
    memory  . . . . . . . $enable_memory
    mic . . . . . . . . . $enable_mic
    modbus  . . . . . . . $enable_modbus
    multimeter  . . . . . $enable_multimeter
    mysql . . . . . . . . $enable_mysql
    netapp  . . . . . . . $enable_netapp
    netlink . . . . . . . $enable_netlink
    network . . . . . . . $enable_network
    nfs . . . . . . . . . $enable_nfs
    nginx . . . . . . . . $enable_nginx
    notify_desktop  . . . $enable_notify_desktop
    notify_email  . . . . $enable_notify_email
    ntpd  . . . . . . . . $enable_ntpd
    numa  . . . . . . . . $enable_numa
    nut . . . . . . . . . $enable_nut
    olsrd . . . . . . . . $enable_olsrd
    onewire . . . . . . . $enable_onewire
    openldap  . . . . . . $enable_openldap
    openvpn . . . . . . . $enable_openvpn
    oracle  . . . . . . . $enable_oracle
    perl  . . . . . . . . $enable_perl
    pf  . . . . . . . . . $enable_pf
    pinba . . . . . . . . $enable_pinba
    ping  . . . . . . . . $enable_ping
    postgresql  . . . . . $enable_postgresql
    powerdns  . . . . . . $enable_powerdns
    processes . . . . . . $enable_processes
    protocols . . . . . . $enable_protocols
    python  . . . . . . . $enable_python
    redis . . . . . . . . $enable_redis
    routeros  . . . . . . $enable_routeros
    rrdcached . . . . . . $enable_rrdcached
    rrdtool . . . . . . . $enable_rrdtool
    sensors . . . . . . . $enable_sensors
    serial  . . . . . . . $enable_serial
    sigrok  . . . . . . . $enable_sigrok
    smart . . . . . . . . $enable_smart
    snmp  . . . . . . . . $enable_snmp
    statsd  . . . . . . . $enable_statsd
    swap  . . . . . . . . $enable_swap
    syslog  . . . . . . . $enable_syslog
    table . . . . . . . . $enable_table
    tail_csv  . . . . . . $enable_tail_csv
    tail  . . . . . . . . $enable_tail
    tape  . . . . . . . . $enable_tape
    target_notification . $enable_target_notification
    target_replace  . . . $enable_target_replace
    target_scale  . . . . $enable_target_scale
    target_set  . . . . . $enable_target_set
    target_v5upgrade  . . $enable_target_v5upgrade
    tcpconns  . . . . . . $enable_tcpconns
    teamspeak2  . . . . . $enable_teamspeak2
    ted . . . . . . . . . $enable_ted
    thermal . . . . . . . $enable_thermal
    threshold . . . . . . $enable_threshold
    tokyotyrant . . . . . $enable_tokyotyrant
    turbostat . . . . . . $enable_turbostat
    unixsock  . . . . . . $enable_unixsock
    uptime  . . . . . . . $enable_uptime
    users . . . . . . . . $enable_users
    uuid  . . . . . . . . $enable_uuid
    varnish . . . . . . . $enable_varnish
    virt  . . . . . . . . $enable_virt
    vmem  . . . . . . . . $enable_vmem
    vserver . . . . . . . $enable_vserver
    wireless  . . . . . . $enable_wireless
    write_graphite  . . . $enable_write_graphite
    write_http  . . . . . $enable_write_http
    write_kafka . . . . . $enable_write_kafka
    write_log . . . . . . $enable_write_log
    write_mongodb . . . . $enable_write_mongodb
    write_redis . . . . . $enable_write_redis
    write_riemann . . . . $enable_write_riemann
    write_sensu . . . . . $enable_write_sensu
    write_tsdb  . . . . . $enable_write_tsdb
    xmms  . . . . . . . . $enable_xmms
    zfs_arc . . . . . . . $enable_zfs_arc
    zookeeper . . . . . . $enable_zookeeper

EOF

if test "x$dependency_error" = "xyes"; then
	AC_MSG_ERROR("Some plugins are missing dependencies - see the summary above for details")
fi

if test "x$dependency_warning" = "xyes"; then
	AC_MSG_WARN("Some plugins seem to have missing dependencies but have been enabled forcibly - see the summary above for details")
fi

# vim: set fdm=marker :<|MERGE_RESOLUTION|>--- conflicted
+++ resolved
@@ -611,9 +611,6 @@
 #endif
 ])
 
-<<<<<<< HEAD
-AC_CHECK_HEADERS(pwd.h grp.h sys/un.h ctype.h limits.h fs_info.h fshelp.h paths.h mntent.h mnttab.h sys/fstyp.h sys/fs_types.h sys/mntent.h sys/mnttab.h sys/statfs.h sys/statvfs.h sys/vfs.h sys/vfstab.h sys/vmmeter.h kvm.h wordexp.h locale.h)
-=======
 AC_CHECK_HEADERS([ \
   ctype.h \
   fs_info.h \
@@ -621,6 +618,7 @@
   grp.h \
   kvm.h \
   limits.h \
+  locale.h \
   mntent.h \
   mnttab.h \
   paths.h \
@@ -634,9 +632,9 @@
   sys/un.h \
   sys/vfs.h \
   sys/vfstab.h \
+  sys/vmmeter.h \
   wordexp.h \
 ])
->>>>>>> 9bf68f18
 
 AC_CHECK_HEADERS([xfs/xqm.h], [], [],
 [
