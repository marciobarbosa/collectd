dnl Process this file with autoconf to produce a configure script.
AC_PREREQ([2.60])
AC_INIT([collectd],[m4_esyscmd(./version-gen.sh)])
AC_CONFIG_SRCDIR(src/target_set.c)
AC_CONFIG_HEADERS(src/config.h)
AC_CONFIG_AUX_DIR([build-aux])
AC_CONFIG_MACRO_DIR([m4])

dnl older automake's default of ARFLAGS=cru is noisy on newer binutils;
dnl we don't really need the 'u' even in older toolchains.  Then there is
dnl older libtool, which spelled it AR_FLAGS
m4_divert_text([DEFAULTS], [: "${ARFLAGS=cr} ${AR_FLAGS=cr}"])

LT_INIT([dlopen disable-static])

AM_INIT_AUTOMAKE([subdir-objects tar-pax dist-bzip2 no-dist-gzip foreign])
m4_ifdef([AM_SILENT_RULES], [AM_SILENT_RULES([yes])])
AC_LANG(C)

AC_PREFIX_DEFAULT("/opt/collectd")

AC_SYS_LARGEFILE

#
# Checks for programs.
#
AC_PROG_CC_C99([],
  [AC_MSG_ERROR([No compiler found that supports C99])]
)
AC_PROG_CXX
AC_PROG_CPP
AC_PROG_EGREP
AC_PROG_INSTALL
AC_PROG_LN_S
AC_PROG_MAKE_SET
AM_PROG_CC_C_O
AM_CONDITIONAL([COMPILER_IS_GCC], [test "x$GCC" = "xyes"])

AC_PROG_LEX
AC_PROG_YACC

AC_PATH_PROG([VALGRIND], [valgrind])

# Warn when pkg.m4 is missing
m4_pattern_forbid([^_?PKG_[A-Z_]+$],[*** pkg.m4 missing, please install pkg-config])

PKG_PROG_PKG_CONFIG

AC_CACHE_CHECK([if Bison is the parser generator],
  [collectd_cv_prog_bison],
  [
    AS_IF([$YACC --version 2>/dev/null | $EGREP -q '^bison '],
      [collectd_cv_prog_bison=yes],
      [collectd_cv_prog_bison=no]
    )
  ]
)

if test "x$collectd_cv_prog_bison" = "xno" && test ! -f "${srcdir}/src/liboconfig/parser.c"; then
  AC_MSG_ERROR([bison is missing and you do not have ${srcdir}/src/liboconfig/parser.c. Please install bison])
fi

AS_IF([test "x$lt_cv_dlopen" = "xno"],
  [AC_MSG_ERROR([Your system does not support dlopen])]
)

AC_SUBST([DLOPEN_LIBS], [$lt_cv_dlopen_libs])


AC_MSG_CHECKING([for kernel type ($host_os)])
case $host_os in
  *aix*)
    AC_DEFINE([KERNEL_AIX], [1], [True if program is to be compiled for a AIX kernel])
    ac_system="AIX"
    ;;
  *darwin*)
    AC_DEFINE([KERNEL_DARWIN], [1], [True if program is to be compiled for a Darwin kernel])
    ac_system="Darwin"
    ;;
  *freebsd*)
    AC_DEFINE([KERNEL_FREEBSD], [1], [True if program is to be compiled for a FreeBSD kernel])
    ac_system="FreeBSD"
    ;;
  *linux*)
    AC_DEFINE([KERNEL_LINUX], [1], [True if program is to be compiled for a Linux kernel])
    ac_system="Linux"
    ;;
  *netbsd*)
    AC_DEFINE([KERNEL_NETBSD], [1], [True if program is to be compiled for a NetBSD kernel])
    ac_system="NetBSD"
    ;;
  *openbsd*)
    AC_DEFINE([KERNEL_OPENBSD], [1], [True if program is to be compiled for an OpenBSD kernel])
    ac_system="OpenBSD"
    ;;
  *solaris*)
    AC_DEFINE([KERNEL_SOLARIS], [1], [True if program is to be compiled for a Solaris kernel])
    ac_system="Solaris"
    ;;
  *)
    ac_system="unknown"
    ;;
esac
AC_MSG_RESULT([$ac_system])

AM_CONDITIONAL([BUILD_AIX], [test "x$ac_system" = "xAIX"])
AM_CONDITIONAL([BUILD_DARWIN], [test "x$ac_system" = "xDarwin"])
AM_CONDITIONAL([BUILD_FREEBSD], [test "x$ac_system" = "xFreeBSD"])
AM_CONDITIONAL([BUILD_LINUX], [test "x$ac_system" = "xLinux"])
AM_CONDITIONAL([BUILD_OPENBSD], [test "x$ac_system" = "xOpenBSD"])
AM_CONDITIONAL([BUILD_SOLARIS], [test "x$ac_system" = "xSolaris"])

if test "x$ac_system" = "xLinux"; then
  AC_ARG_VAR([KERNEL_DIR], [path to Linux kernel sources])
  if test "x$KERNEL_DIR" = "x"; then
    KERNEL_DIR="/lib/modules/`uname -r`/source"
  fi
  KERNEL_CFLAGS="-I$KERNEL_DIR/include"
  AC_SUBST([KERNEL_CFLAGS])
fi

if test "x$ac_system" = "xSolaris"; then
  AC_DEFINE([_POSIX_PTHREAD_SEMANTICS], [1], [Define to enforce POSIX thread semantics under Solaris.])
  AC_DEFINE([_REENTRANT], [1], [Define to enable reentrancy interfaces.])

  AC_MSG_CHECKING([whether compiler builds 64bit binaries])
  AC_COMPILE_IFELSE(
    [
      AC_LANG_PROGRAM(
        [
          #ifndef _LP64
          # error "Compiler not in 64bit mode."
          #endif
        ]
      )
    ],
    [AC_MSG_RESULT([yes])],
    [
      AC_MSG_RESULT([no])
      AC_MSG_NOTICE([Solaris detected. Please consider building a 64-bit binary.])
    ]
  )
fi

if test "x$ac_system" = "xAIX"; then
  AC_DEFINE([_THREAD_SAFE_ERRNO], [1], [Define to use the thread-safe version of errno under AIX.])
fi

# Where to install .pc files.
pkgconfigdir="${libdir}/pkgconfig"
AC_SUBST([pkgconfigdir])

#
# Checks for header files.
#
AC_HEADER_SYS_WAIT
AC_HEADER_DIRENT

AC_CHECK_HEADERS_ONCE([ \
  arpa/inet.h \
  endian.h \
  fcntl.h \
  fnmatch.h \
  fs_info.h \
  fshelp.h \
  grp.h \
  kstat.h \
  kvm.h \
  libgen.h \
  mntent.h \
  mnttab.h \
  netdb.h \
  paths.h \
  poll.h \
  pthread_np.h \
  pwd.h \
  regex.h \
  sys/fs_types.h \
  sys/fstyp.h \
  sys/ioctl.h \
  sys/isa_defs.h \
  sys/mntent.h \
  sys/mnttab.h \
  sys/param.h \
  sys/resource.h \
  sys/select.h \
  sys/socket.h \
  sys/statfs.h \
  sys/statvfs.h \
  sys/types.h \
  sys/un.h \
  sys/vfs.h \
  sys/vfstab.h \
  sys/vmmeter.h \
  syslog.h \
  wordexp.h
])

if test "x$ac_system" = "xNetBSD"; then
  # For entropy plugin on newer NetBSD
  AC_CHECK_HEADERS([sys/rndio.h], [], [],
    [[
      #if HAVE_SYS_TYPES_H
      # include <sys/types.h>
      #endif
      #if HAVE_SYS_IOCTL_H
      # include <sys/ioctl.h>
      #endif
      #if HAVE_SYS_PARAM_H
      # include <sys/param.h>
      #endif
    ]]
  )
fi

# For ping library
AC_CHECK_HEADERS([netinet/in_systm.h], [], [],
  [[
    #include <stdint.h>
    #if HAVE_SYS_TYPES_H
    # include <sys/types.h>
    #endif
  ]]
)

AC_CHECK_HEADERS([netinet/in.h], [], [],
  [[
    #include <stdint.h>
    #if HAVE_SYS_TYPES_H
    # include <sys/types.h>
    #endif
    #if HAVE_NETINET_IN_SYSTM_H
    # include <netinet/in_systm.h>
    #endif
  ]]
)

AC_CHECK_HEADERS([netinet/ip.h], [], [],
  [[
    #include <stdint.h>
    #if HAVE_SYS_TYPES_H
    # include <sys/types.h>
    #endif
    #if HAVE_NETINET_IN_SYSTM_H
    # include <netinet/in_systm.h>
    #endif
    #if HAVE_NETINET_IN_H
    # include <netinet/in.h>
    #endif
  ]]
)

AC_CHECK_HEADERS([netinet/ip_icmp.h], [], [],
  [[
    #include <stdint.h>
    #if HAVE_SYS_TYPES_H
    # include <sys/types.h>
    #endif
    #if HAVE_NETINET_IN_SYSTM_H
    # include <netinet/in_systm.h>
    #endif
    #if HAVE_NETINET_IN_H
    # include <netinet/in.h>
    #endif
    #if HAVE_NETINET_IP_H
    # include <netinet/ip.h>
    #endif
  ]]
)

AC_CHECK_HEADERS([netinet/ip_var.h], [], [],
  [[
    #include <stdint.h>
    #if HAVE_SYS_TYPES_H
    # include <sys/types.h>
    #endif
    #if HAVE_NETINET_IN_SYSTM_H
    # include <netinet/in_systm.h>
    #endif
    #if HAVE_NETINET_IN_H
    # include <netinet/in.h>
    #endif
    #if HAVE_NETINET_IP_H
    # include <netinet/ip.h>
    #endif
  ]]
)

AC_CHECK_HEADERS([netinet/ip6.h], [], [],
  [[
    #include <stdint.h>
    #if HAVE_SYS_TYPES_H
    # include <sys/types.h>
    #endif
    #if HAVE_NETINET_IN_SYSTM_H
    # include <netinet/in_systm.h>
    #endif
    #if HAVE_NETINET_IN_H
    # include <netinet/in.h>
    #endif
  ]]
)

AC_CHECK_HEADERS([netinet/icmp6.h], [], [],
  [[
    #include <stdint.h>
    #if HAVE_SYS_TYPES_H
    # include <sys/types.h>
    #endif
    #if HAVE_NETINET_IN_SYSTM_H
    # include <netinet/in_systm.h>
    #endif
    #if HAVE_NETINET_IN_H
    # include <netinet/in.h>
    #endif
    #if HAVE_NETINET_IP6_H
    # include <netinet/ip6.h>
    #endif
  ]]
)

AC_CHECK_HEADERS([netinet/tcp.h], [], [],
  [[
    #include <stdint.h>
    #if HAVE_SYS_TYPES_H
    # include <sys/types.h>
    #endif
    #if HAVE_NETINET_IN_SYSTM_H
    # include <netinet/in_systm.h>
    #endif
    #if HAVE_NETINET_IN_H
    # include <netinet/in.h>
    #endif
    #if HAVE_NETINET_IP_H
    # include <netinet/ip.h>
    #endif
  ]]
)

AC_CHECK_HEADERS([netinet/udp.h], [], [],
  [[
    #include <stdint.h>
    #if HAVE_SYS_TYPES_H
    # include <sys/types.h>
    #endif
    #if HAVE_NETINET_IN_SYSTM_H
    # include <netinet/in_systm.h>
    #endif
    #if HAVE_NETINET_IN_H
    # include <netinet/in.h>
    #endif
    #if HAVE_NETINET_IP_H
    # include <netinet/ip.h>
    #endif
  ]]
)

# For cpu modules
AC_CHECK_HEADERS([sys/dkstat.h])
if test "x$ac_system" = "xDarwin"; then
  AC_CHECK_HEADERS(
    [[ \
      mach/mach_init.h \
      mach/host_priv.h \
      mach/mach_error.h \
      mach/mach_host.h \
      mach/mach_port.h \
      mach/mach_types.h \
      mach/message.h \
      mach/processor_set.h \
      mach/processor.h \
      mach/processor_info.h \
      mach/task.h \
      mach/thread_act.h \
      mach/vm_region.h \
      mach/vm_map.h \
      mach/vm_prot.h \
      mach/vm_statistics.h \
      mach/kern_return.h \
      CoreFoundation/CoreFoundation.h \
      IOKit/IOKitLib.h \
      IOKit/IOTypes.h \
      IOKit/ps/IOPSKeys.h \
      IOKit/IOBSD.h \
      IOKit/storage/IOBlockStorageDriver.h
    ]]
  )

  # For the battery plugin
  AC_CHECK_HEADERS([IOKit/ps/IOPowerSources.h], [], [],
    [[
      #if HAVE_IOKIT_IOKITLIB_H
      #  include <IOKit/IOKitLib.h>
      #endif
      #if HAVE_IOKIT_IOTYPES_H
      #  include <IOKit/IOTypes.h>
      #endif
    ]]
  )
fi

AC_CHECK_HEADERS([sys/sysctl.h], [], [],
  [[
    #if HAVE_SYS_TYPES_H
    #  include <sys/types.h>
    #endif
    #if HAVE_SYS_PARAM_H
    # include <sys/param.h>
    #endif
  ]]
)

# For interface plugin
AC_CHECK_HEADERS([ifaddrs.h])
AC_CHECK_HEADERS([net/if.h], [], [],
  [[
    #if HAVE_SYS_TYPES_H
    #  include <sys/types.h>
    #endif
    #if HAVE_SYS_SOCKET_H
    #  include <sys/socket.h>
    #endif
  ]]
)

if test "x$ac_system" = "xLinux"; then
  # For hddtemp module
  AC_CHECK_HEADERS([linux/major.h])

  # For md module (Linux only)
  AC_CHECK_HEADERS([linux/raid/md_u.h],
    [have_linux_raid_md_u_h="yes"],
    [have_linux_raid_md_u_h="no"],
    [[
      #include <sys/ioctl.h>
      #include <linux/major.h>
      #include <linux/types.h>
    ]]
  )
  AC_CHECK_HEADERS([sys/sysmacros.h])

  AC_CHECK_HEADERS([linux/wireless.h],
    [have_linux_wireless_h="yes"],
    [have_linux_wireless_h="no"],
    [[
      #include <dirent.h>
      #include <sys/ioctl.h>
      #include <sys/socket.h>
    ]]
  )

  AC_CHECK_HEADERS([linux/if.h], [], [],
    [[
      #if HAVE_SYS_TYPES_H
      #  include <sys/types.h>
      #endif
      #if HAVE_SYS_SOCKET_H
      #  include <sys/socket.h>
      #endif
    ]]
  )
  
  AC_CHECK_HEADERS([linux/inet_diag.h], [], [],
    [[
      #if HAVE_SYS_TYPES_H
      #  include <sys/types.h>
      #endif
      #if HAVE_SYS_SOCKET_H
      #  include <sys/socket.h>
      #endif
    ]]
  )
  
  AC_CHECK_HEADERS([linux/netdevice.h], [], [],
    [[
      #if HAVE_SYS_TYPES_H
      #  include <sys/types.h>
      #endif
      #if HAVE_SYS_SOCKET_H
      #  include <sys/socket.h>
      #endif
      #if HAVE_LINUX_IF_H
      # include <linux/if.h>
      #endif
    ]]
  )
  
  # For ethstat module
  AC_CHECK_HEADERS([linux/sockios.h],
    [have_linux_sockios_h="yes"],
    [have_linux_sockios_h="no"],
    [[
      #if HAVE_SYS_IOCTL_H
      # include <sys/ioctl.h>
      #endif
      #if HAVE_NET_IF_H
      # include <net/if.h>
      #endif
    ]]
  )
  
  AC_CHECK_HEADERS([linux/ethtool.h],
    [have_linux_ethtool_h="yes"],
    [have_linux_ethtool_h="no"],
    [[
      #if HAVE_SYS_IOCTL_H
      # include <sys/ioctl.h>
      #endif
      #if HAVE_NET_IF_H
      # include <net/if.h>
      #endif
      #if HAVE_LINUX_SOCKIOS_H
      # include <linux/sockios.h>
      #endif
    ]]
  )

  # For ipvs module
  AC_CHECK_HEADERS([linux/ip_vs.h], [have_linux_ip_vs_h="yes"], [have_linux_ip_vs="no"])
  AC_CHECK_HEADERS([net/ip_vs.h], [have_net_ip_vs_h="yes"], [have_net_ip_vs_h="no"])
  AC_CHECK_HEADERS([ip_vs.h], [have_ip_vs_h="yes"], [have_ip_vs_h="no"])

  ip_vs_h_needs_kernel_cflags="no"
  
  if test "x$have_linux_ip_vs_h$have_net_ip_vs_h$have_ip_vs_h" = "xnonono" && test -d "$KERNEL_DIR"; then
    SAVE_CFLAGS="$CFLAGS"
    CFLAGS="$CFLAGS $KERNEL_CFLAGS"
    
    AC_MSG_NOTICE([Did not find ip_vs.h. Trying again using headers from $KERNEL_DIR.])
    
    AC_CHECK_HEADERS([linux/ip_vs.h], [have_linux_ip_vs_h="yes"])
    AC_CHECK_HEADERS([net/ip_vs.h], [have_net_ip_vs_h="yes"])
    AC_CHECK_HEADERS([ip_vs.h], [have_ip_vs_h="yes"])
    
    if test "x$have_linux_ip_vs_h" = "xyes" || test "x$have_net_ip_vs_h" = "xyes" || test "x$have_ip_vs_h" = "xyes"; then
      ip_vs_h_needs_kernel_cflags="yes"
    fi
    
    CFLAGS="$SAVE_CFLAGS"
  fi

  # For the email plugin
  AC_CHECK_HEADERS([linux/un.h], [], [],
    [[
      #if HAVE_SYS_SOCKET_H
      #  include <sys/socket.h>
      #endif
    ]]
  )
  # For the turbostat plugin
  AC_CHECK_HEADERS([asm/msr-index.h],
    [have_asm_msrindex_h="yes"],
    [have_asm_msrindex_h="no"]
  )
  
  if test "x$have_asm_msrindex_h" = "xyes"; then
    AC_CACHE_CHECK([whether asm/msr-index.h has MSR_PKG_C10_RESIDENCY],
      [c_cv_have_usable_asm_msrindex_h],
      [
        AC_COMPILE_IFELSE(
          [
            AC_LANG_PROGRAM(
              [[#include<asm/msr-index.h>]],
              [[
                int y = MSR_PKG_C10_RESIDENCY;
                return(y);
              ]]
            )
          ],
          [c_cv_have_usable_asm_msrindex_h="yes"],
          [c_cv_have_usable_asm_msrindex_h="no"],
        )
      ]
    )
  fi
  
  AC_CHECK_HEADERS([cpuid.h],
    [have_cpuid_h="yes"],
    [have_cpuid_h="no (cpuid.h not found)"]
  )
  
  AC_CHECK_HEADERS([sys/capability.h],
    [have_capability="yes"],
    [have_capability="no (<sys/capability.h> not found)"]
  )

  if test "x$have_capability" = "xyes"; then
    AC_CHECK_LIB([cap], [cap_get_proc],
      [have_capability="yes"],
      [have_capability="no (cap_get_proc() not found)"]
    )
  fi

  if test "x$have_capability" = "xyes"; then
    AC_DEFINE([HAVE_CAPABILITY], [1], [Define to 1 if you have cap_get_proc() (-lcap).])
  fi

else
  have_linux_raid_md_u_h="no"
  have_linux_wireless_h="no"
fi

AM_CONDITIONAL([IP_VS_H_NEEDS_KERNEL_CFLAGS], [test "x$ip_vs_h_needs_kernel_cflags" = "xyes"])
AM_CONDITIONAL([BUILD_WITH_CAPABILITY], [test "x$have_capability" = "xyes"])

# For the swap module
have_sys_swap_h="yes"
AC_CHECK_HEADERS([sys/swap.h vm/anon.h],
  [],
  [have_sys_swap_h="no"],
  [[
    #undef _FILE_OFFSET_BITS
    #undef _LARGEFILE64_SOURCE
    #if HAVE_SYS_TYPES_H
    #  include <sys/types.h>
    #endif
    #if HAVE_SYS_PARAM_H
    # include <sys/param.h>
    #endif
  ]]
)

# For load module
# For the processes plugin
# For users module
AC_CHECK_HEADERS([sys/loadavg.h linux/config.h utmp.h utmpx.h])

# For quota module
AC_CHECK_HEADERS([sys/ucred.h], [], [],
  [[
    #if HAVE_SYS_TYPES_H
    #  include <sys/types.h>
    #endif
    #if HAVE_SYS_PARAM_H
    # include <sys/param.h>
    #endif
  ]]
)

# For mount interface
AC_CHECK_HEADERS([sys/mount.h], [], [],
  [[
    #if HAVE_SYS_TYPES_H
    #  include <sys/types.h>
    #endif
    #if HAVE_SYS_PARAM_H
    # include <sys/param.h>
    #endif
  ]]
)

# --enable-xfs {{{
AC_ARG_ENABLE([xfs],
  [AS_HELP_STRING([--enable-xfs], [xfs support in df plugin @<:@default=yes@:>@])],
  [],
  [enable_xfs="auto"]
)

if test "x$enable_xfs" != "xno"; then
  AC_CHECK_HEADERS([xfs/xqm.h],
    [],
    [
      if test "x$enable_xfs" = "xyes"; then
        AC_MSG_ERROR([xfs/xqm.h not found])
      fi
    ],
    [[#define _GNU_SOURCE]]
  )
fi

# }}}

# For the dns plugin
AC_CHECK_HEADERS([arpa/nameser.h])
AC_CHECK_HEADERS([arpa/nameser_compat.h], [], [],
  [[
    #if HAVE_ARPA_NAMESER_H
    # include <arpa/nameser.h>
    #endif
  ]]
)

AC_CHECK_HEADERS([net/if_arp.h], [], [],
  [[
    #if HAVE_SYS_SOCKET_H
    # include <sys/socket.h>
    #endif
  ]]
)

AC_CHECK_HEADERS([net/ppp_defs.h])
AC_CHECK_HEADERS([net/if_ppp.h], [], [],
  [[
    #if HAVE_NET_PPP_DEFS_H
    # include <net/ppp_defs.h>
    #endif
  ]]
)

AC_CHECK_HEADERS([netinet/if_ether.h], [], [],
  [[
    #include <stdint.h>
    #if HAVE_SYS_TYPES_H
    # include <sys/types.h>
    #endif
    #if HAVE_SYS_SOCKET_H
    # include <sys/socket.h>
    #endif
    #if HAVE_NET_IF_H
    # include <net/if.h>
    #endif
    #if HAVE_NETINET_IN_H
    # include <netinet/in.h>
    #endif
  ]]
)

AC_CHECK_HEADERS([net/pfvar.h],
  [have_net_pfvar_h="yes"],
  [have_net_pfvar_h="no"],
  [[
    #if HAVE_SYS_IOCTL_H
    # include <sys/ioctl.h>
    #endif
    #if HAVE_SYS_SOCKET_H
    # include <sys/socket.h>
    #endif
    #if HAVE_NET_IF_H
    # include <net/if.h>
    #endif
    #if HAVE_NETINET_IN_H
    # include <netinet/in.h>
    #endif
  ]]
)

# For the multimeter plugin
AC_CHECK_HEADERS([termios.h],
  [have_termios_h="yes"],
  [have_termios_h="no"]
)

# For cpusleep plugin
AC_CACHE_CHECK([whether clock_boottime and clock_monotonic are supported],
<<<<<<< HEAD
  [c_cv_have_clock_boottime_monotonic],
  [
    AC_COMPILE_IFELSE(
      [AC_LANG_PROGRAM(
        [[#include <time.h>]],
        [[
          struct timespec b, m;
          clock_gettime(CLOCK_BOOTTIME, &b );
          clock_gettime(CLOCK_MONOTONIC, &m );
        ]]
      )
      ],
      [c_cv_have_clock_boottime_monotonic="yes"],
      [c_cv_have_clock_boottime_monotonic="no"]
    )
  ]
)

=======
		       [c_cv_have_clock_boottime_monotonic],
		       AC_COMPILE_IFELSE([AC_LANG_PROGRAM(
[[
#include <time.h>
]],
[[
 struct timespec b, m;
 clock_gettime(CLOCK_BOOTTIME, &b );
 clock_gettime(CLOCK_MONOTONIC, &m );
]]
		       )],
		       [c_cv_have_clock_boottime_monotonic="yes"],
		       [c_cv_have_clock_boottime_monotonic="no"]))


# For the turbostat plugin
have_asm_msrindex_h="no"
AC_CHECK_HEADERS(asm/msr-index.h, [have_asm_msrindex_h="yes"])

if test "x$have_asm_msrindex_h" = "xyes"
then
  AC_CACHE_CHECK([whether asm/msr-index.h has MSR_PKG_C10_RESIDENCY],
                 [c_cv_have_usable_asm_msrindex_h],
                 AC_COMPILE_IFELSE([AC_LANG_PROGRAM(
[[[
#include<asm/msr-index.h>
]]],
[[[
int y = MSR_PKG_C10_RESIDENCY;
return(y);
]]]
  )],
                 [c_cv_have_usable_asm_msrindex_h="yes"],
                 [c_cv_have_usable_asm_msrindex_h="no"],
                                  )
                 )
fi

have_cpuid_h="no"
AC_CHECK_HEADERS(cpuid.h, [have_cpuid_h="yes"])

have_capability="yes"
AC_CHECK_HEADERS(sys/capability.h,
                 [have_capability="yes"],
                 [have_capability="no (<sys/capability.h> not found)"])
if test "x$have_capability" = "xyes"; then
AC_CHECK_LIB(cap, cap_get_proc,
                 [have_capability="yes"],
                 [have_capability="no (cap_get_proc() not found)"])
fi
if test "x$have_capability" = "xyes"; then
AC_CHECK_DECL([CAP_IS_SUPPORTED],
                 [have_capability="yes"],
                 [have_capability="no (CAP_IS_SUPPORTED not found)"],
                 [[#include <sys/capability.h>]])
fi
if test "x$have_capability" = "xyes"; then
  AC_DEFINE(HAVE_CAPABILITY, 1, [Define to 1 if you have cap_get_proc() (-lcap).])
fi
AM_CONDITIONAL(BUILD_WITH_CAPABILITY, test "x$have_capability" = "xyes")
>>>>>>> ffaf9b89

#
# Checks for typedefs, structures, and compiler characteristics.
#
AC_C_CONST
AC_TYPE_PID_T
AC_TYPE_SIZE_T
AC_TYPE_UID_T
AC_HEADER_TIME

test_cxx_flags() {
  AC_LANG_PUSH([C++])
  AC_LANG_CONFTEST(
    [AC_LANG_SOURCE([[int main(void){}]]) ]
  )
  $CXX -c conftest.cpp $CXXFLAGS $@ > /dev/null 2> /dev/null
  ret=$?
  rm -f conftest.o
  AC_LANG_POP([C++])
  return $ret
}

#
# Checks for library functions.
#
AC_CHECK_FUNCS_ONCE([ \
    asprintf \
    closelog \
    getaddrinfo \
    getgrnam_r \
    getnameinfo \
    getpwnam_r \
    gettimeofday \
    if_indextoname \
    openlog \
    regcomp \
    regerror \
    regexec \
    regfree \
    select \
    setenv \
    setgroups \
    strcasecmp \
    strdup \
    strncasecmp \
    sysconf
  ]
)

AC_FUNC_STRERROR_R

SAVE_CFLAGS="$CFLAGS"
# Emulate behavior of src/Makefile.am
if test "x$GCC" = "xyes"; then
  CFLAGS="$CFLAGS -Wall -Werror"
fi

AC_CACHE_CHECK([for strtok_r],
  [c_cv_have_strtok_r_default],
  [
    AC_LINK_IFELSE(
      [
        AC_LANG_PROGRAM(
          [[
            #include <stdlib.h>
            #include <stdio.h>
            #include <string.h>
          ]],
          [[
            char buffer[] = "foo,bar,baz";
            char *token;
            char *dummy;
            char *saveptr;

            dummy = buffer;
            saveptr = NULL;
            while ((token = strtok_r (dummy, ",", &saveptr)) != NULL)
            {
              dummy = NULL;
              printf ("token = %s;\n", token);
            }
          ]]
        )
      ],
      [c_cv_have_strtok_r_default="yes"],
      [c_cv_have_strtok_r_default="no"]
    )
  ]
)

if test "x$c_cv_have_strtok_r_default" = "xno"; then
  CFLAGS="$CFLAGS -D_REENTRANT=1"

  AC_CACHE_CHECK([if strtok_r needs _REENTRANT],
    [c_cv_have_strtok_r_reentrant],
    [
      AC_LINK_IFELSE(
        [
          AC_LANG_PROGRAM(
            [[
              #include <stdlib.h>
              #include <stdio.h>
              #include <string.h>
            ]],
            [[
              char buffer[] = "foo,bar,baz";
              char *token;
              char *dummy;
              char *saveptr;

              dummy = buffer;
              saveptr = NULL;
              while ((token = strtok_r (dummy, ",", &saveptr)) != NULL)
              {
                dummy = NULL;
                printf ("token = %s;\n", token);
              }
            ]]
          )
        ],
        [c_cv_have_strtok_r_reentrant="yes"],
        [AC_MSG_FAILURE([strtok_r is not available. Please file a bugreport!])]
      )
    ]
  )
fi

CFLAGS="$SAVE_CFLAGS"
if test "x$c_cv_have_strtok_r_reentrant" = "xyes"; then
  CFLAGS="$CFLAGS -D_REENTRANT=1"
fi

AC_CHECK_FUNCS([socket],
  [],
  [
    AC_CHECK_LIB([socket], [socket],
      [socket_needs_socket="yes"],
      [AC_MSG_ERROR([cannot find socket() in libsocket])]
    )
  ]
)
AM_CONDITIONAL([BUILD_WITH_LIBSOCKET], [test "x$socket_needs_socket" = "xyes"])

clock_gettime_needs_posix4="no"
AC_CHECK_FUNCS([clock_gettime],
  [have_clock_gettime="yes"],
  [have_clock_gettime="no"]
)

if test "x$have_clock_gettime" = "xno"; then
  AC_CHECK_LIB([rt], [clock_gettime],
    [
      clock_gettime_needs_rt="yes"
      have_clock_gettime="yes"
    ]
  )
fi

if test "x$have_clock_gettime" = "xno"; then
  AC_CHECK_LIB([posix4], [clock_gettime],
    [
      clock_gettime_needs_posix4="yes"
      have_clock_gettime="yes"
    ]
  )
fi

if test "x$have_clock_gettime" = "xyes"; then
  AC_DEFINE([HAVE_CLOCK_GETTIME], [1], [Define if the clock_gettime(2) function is available.])
fi

AC_CHECK_FUNCS([nanosleep], [],
  AC_CHECK_LIB([rt], [nanosleep],
    [nanosleep_needs_rt="yes"],
    [
      AC_CHECK_LIB([posix4], [nanosleep],
        [nanosleep_needs_posix4="yes"],
        [AC_MSG_ERROR([cannot find nanosleep])]
      )
    ]
  )
)

AM_CONDITIONAL([BUILD_WITH_LIBRT], [test "x$clock_gettime_needs_rt" = "xyes" || test "x$nanosleep_needs_rt" = "xyes"])
AM_CONDITIONAL([BUILD_WITH_LIBPOSIX4], [test "x$clock_gettime_needs_posix4" = "xyes" || test "x$nanosleep_needs_posix4" = "xyes"])

AC_CHECK_FUNCS([getifaddrs], [have_getifaddrs="yes"], [have_getifaddrs="no"])
AC_CHECK_FUNCS([getloadavg], [have_getloadavg="yes"], [have_getloadavg="no"])
AC_CHECK_FUNCS([getutent], [have_getutent="yes"], [have_getutent="no"])
AC_CHECK_FUNCS([getutxent], [have_getutxent="yes"], [have_getutxent="no"])
AC_CHECK_FUNCS([host_statistics], [have_host_statistics="yes"], [have_host_statistics="no"])
AC_CHECK_FUNCS([processor_info], [have_processor_info="yes"], [have_processor_info="no"])
AC_CHECK_FUNCS([statfs], [have_statfs="yes"], [have_statfs="no"])
AC_CHECK_FUNCS([statvfs], [have_statvfs="yes"], [have_statvfs="no"])
AC_CHECK_FUNCS([sysctl], [have_sysctl="yes"], [have_sysctl="no"])
AC_CHECK_FUNCS([sysctlbyname], [have_sysctlbyname="yes"], [have_sysctlbyname="no"])
AC_CHECK_FUNCS([syslog], [have_syslog="yes"], [have_syslog="no"])
AC_CHECK_FUNCS([thread_info], [have_thread_info="yes"], [have_thread_info="no"])

# Check for strptime {{{
if test "x$GCC" = "xyes"; then
  SAVE_CFLAGS="$CFLAGS"
  CFLAGS="$CFLAGS -Wall -Wextra -Werror"
fi

AC_CHECK_FUNCS([strptime], [have_strptime="yes"], [have_strptime="no"])
if test "x$have_strptime" = "xyes"; then
  AC_CACHE_CHECK([whether strptime is exported by default],
    [c_cv_have_strptime_default],
    [
      AC_COMPILE_IFELSE(
        [
          AC_LANG_PROGRAM(
            [[#include <time.h>]],
            [[
              struct tm stm;
              (void)strptime ("2010-12-30%13:42:42", "%Y-%m-%dT%T", &stm);
            ]]
          )
        ],
        [c_cv_have_strptime_default="yes"],
        [c_cv_have_strptime_default="no"])
    ]
  )
fi

if test "x$have_strptime" = "xyes" && test "x$c_cv_have_strptime_default" = "xno"; then
  AC_CACHE_CHECK([whether strptime needs standards mode],
    [c_cv_have_strptime_standards],
    [
      AC_COMPILE_IFELSE(
        [
          AC_LANG_PROGRAM(
            [[
              #ifndef _ISOC99_SOURCE
              # define _ISOC99_SOURCE 1
              #endif
              #ifndef _POSIX_C_SOURCE
              # define _POSIX_C_SOURCE 200112L
              #endif
              #ifndef _XOPEN_SOURCE
              # define _XOPEN_SOURCE 500
              #endif
              #include <time.h>
            ]],
            [[
              struct tm stm;
              (void)strptime ("2010-12-30%13:42:42", "%Y-%m-%dT%T", &stm);
            ]]
          )
        ],
        [c_cv_have_strptime_standards="yes"],
        [c_cv_have_strptime_standards="no"]
      )
    ]
  )

  if test "x$c_cv_have_strptime_standards" = "xyes"; then
    AC_DEFINE([STRPTIME_NEEDS_STANDARDS], [1],
      [Set to true if strptime is only exported in X/Open mode (GNU libc).]
    )
  else
    have_strptime="no"
  fi
fi

if test "x$GCC" = "xyes"; then
  CFLAGS="$SAVE_CFLAGS"
fi
# }}} Check for strptime

AC_MSG_CHECKING([for sysctl kern.cp_times])
if test -x /sbin/sysctl; then
  /sbin/sysctl kern.cp_times >/dev/null 2>&1
  if test $? -eq 0; then
    AC_MSG_RESULT([yes])
    AC_DEFINE([HAVE_SYSCTL_KERN_CP_TIMES], [1], [Define if sysctl supports kern.cp_times])
  else
    AC_MSG_RESULT([no])
  fi
else
  AC_MSG_RESULT([no])
fi

AC_MSG_CHECKING([for sysctl kern.cp_time])
if test -x /sbin/sysctl; then
  /sbin/sysctl kern.cp_time >/dev/null 2>&1
  if test $? -eq 0
  then
    AC_MSG_RESULT([yes])
    AC_DEFINE([HAVE_SYSCTL_KERN_CP_TIME], [1], [Define if sysctl supports kern.cp_time])
  else
    AC_MSG_RESULT([no])
  fi
else
  AC_MSG_RESULT([no])
fi

AC_CHECK_FUNCS([swapctl], [have_swapctl="yes"], [have_swapctl="no"])
if test "x$have_swapctl" = "xyes"; then
  AC_CACHE_CHECK([whether swapctl takes two arguments],
    [c_cv_have_swapctl_two_args],
    [
      AC_COMPILE_IFELSE(
        [
          AC_LANG_PROGRAM(
            [[
              #if HAVE_SYS_SWAP_H && !defined(_LP64) && _FILE_OFFSET_BITS == 64
              #  undef _FILE_OFFSET_BITS
              #  undef _LARGEFILE64_SOURCE
              #endif
              #include <sys/stat.h>
              #include <sys/param.h>
              #include <sys/swap.h>
              #include <unistd.h>
            ]],
            [[int num = swapctl(0, NULL);]]
          )
        ],
        [c_cv_have_swapctl_two_args="yes"],
        [c_cv_have_swapctl_two_args="no"]
      )
    ]
  )

  AC_CACHE_CHECK([whether swapctl takes three arguments],
    [c_cv_have_swapctl_three_args],
    [
      AC_COMPILE_IFELSE(
        [
          AC_LANG_PROGRAM(
            [[
              #if HAVE_SYS_SWAP_H && !defined(_LP64) && _FILE_OFFSET_BITS == 64
              #  undef _FILE_OFFSET_BITS
              #  undef _LARGEFILE64_SOURCE
              #endif
              #include <sys/stat.h>
              #include <sys/param.h>
              #include <sys/swap.h>
              #include <unistd.h>
            ]],
            [[int num = swapctl(0, NULL, 0);]]
          )
        ],
        [c_cv_have_swapctl_three_args="yes"],
        [c_cv_have_swapctl_three_args="no"]
      )
    ]
  )
fi

# Check for different versions of `swapctl' here..
if test "x$have_swapctl" = "xyes"; then
  if test "x$c_cv_have_swapctl_two_args" = "xyes"; then
    AC_DEFINE([HAVE_SWAPCTL_TWO_ARGS], [1], [Define if the function swapctl exists and takes two arguments.])
  fi

  if test "x$c_cv_have_swapctl_three_args" = "xyes"; then
    AC_DEFINE([HAVE_SWAPCTL_THREE_ARGS], [1], [Define if the function swapctl exists and takes three arguments.])
  fi
fi

# Check for NAN
AC_ARG_WITH([nan-emulation],
  [AS_HELP_STRING([--with-nan-emulation], [use emulated NAN. For crosscompiling only.])],
  [
    if test "x$withval" = "xno"; then
      nan_type="none"
    else if test "x$withval" = "xyes"; then
      nan_type="zero"
    else
      nan_type="$withval"
    fi; fi
  ],
  [nan_type="none"]
)

if test "x$nan_type" = "xnone"; then
  AC_CACHE_CHECK([whether NAN is defined by default],
    [c_cv_have_nan_default],
    [
      AC_COMPILE_IFELSE(
        [
          AC_LANG_PROGRAM(
            [[
              #include <stdlib.h>
              #include <math.h>
              static double foo = NAN;
            ]],
            [[
              if (isnan (foo))
                return 0;
              return 1;
            ]]
          )
        ],
        [c_cv_have_nan_default="yes"],
        [c_cv_have_nan_default="no"]
      )
    ]
  )
fi

if test "x$c_cv_have_nan_default" = "xyes"; then
  nan_type="default"
fi

if test "x$nan_type" = "xnone"; then
  AC_CACHE_CHECK([whether NAN is defined by __USE_ISOC99],
    [c_cv_have_nan_isoc],
    [
      AC_COMPILE_IFELSE(
        [
          AC_LANG_PROGRAM(
            [[
              #include <stdlib.h>
              #define __USE_ISOC99 1
              #include <math.h>
              static double foo = NAN;
            ]],
            [[
              if (isnan (foo))
                return 0;
              return 1;
            ]]
          )
        ],
        [c_cv_have_nan_isoc="yes"],
        [c_cv_have_nan_isoc="no"]
      )
    ]
  )
fi

if test "x$c_cv_have_nan_isoc" = "xyes"; then
  nan_type="isoc99"
fi

if test "x$nan_type" = "xnone"; then
  SAVE_LDFLAGS="$LDFLAGS"
  LDFLAGS="$LDFLAGS -lm"
  AC_CACHE_CHECK([whether NAN can be defined by 0/0],
    [c_cv_have_nan_zero],
    [
      AC_RUN_IFELSE(
        [
          AC_LANG_PROGRAM(
            [[
              #include <stdlib.h>
              #include <math.h>
              #ifdef NAN
              # undef NAN
              #endif
              #define NAN (0.0 / 0.0)
              #ifndef isnan
              # define isnan(f) ((f) != (f))
              #endif
              static double foo = NAN;
            ]],
            [[
              if (isnan (foo))
                return 0;
              return 1;
            ]]
          )
        ],
        [c_cv_have_nan_zero="yes"],
        [c_cv_have_nan_zero="no"]
      )
    ]
  )
  LDFLAGS=$SAVE_LDFLAGS
fi

if test "x$c_cv_have_nan_zero" = "xyes"; then
  nan_type="zero"
fi

if test "x$nan_type" = "xdefault"; then
  AC_DEFINE([NAN_STATIC_DEFAULT], [1],
    [Define if NAN is defined by default and can initialize static variables.]
  )
else if test "x$nan_type" = "xisoc99"; then
  AC_DEFINE([NAN_STATIC_ISOC], [1],
    [Define if NAN is defined by __USE_ISOC99 and can initialize static variables.]
  )
else if test "x$nan_type" = "xzero"; then
  AC_DEFINE([NAN_ZERO_ZERO], [1],
    [Define if NAN can be defined as (0.0 / 0.0)]
  )
else
  AC_MSG_ERROR([Didn't find out how to statically initialize variables to NAN. Sorry.])
fi; fi; fi

AC_ARG_WITH([fp-layout],
  [
    AS_HELP_STRING([--with-fp-layout],
      [set the memory layout of doubles. For crosscompiling only.]
    )
  ],
  [
    if test "x$withval" = "xnothing"; then
      fp_layout_type="nothing"
    else if test "x$withval" = "xendianflip"; then
      fp_layout_type="endianflip"
    else if test "x$withval" = "xintswap"; then
      fp_layout_type="intswap"
    else
      AC_MSG_ERROR([Invalid argument for --with-fp-layout. Valid arguments are: nothing, endianflip, intswap]);
    fi; fi; fi
  ],
  [fp_layout_type="unknown"]
)

if test "x$fp_layout_type" = "xunknown"; then
  AC_CACHE_CHECK([if doubles are stored in x86 representation],
    [c_cv_fp_layout_need_nothing],
    [
      AC_RUN_IFELSE(
        [
          AC_LANG_PROGRAM(
            [[
              #include <stdlib.h>
              #include <stdio.h>
              #include <string.h>
              #include <stdint.h>
              #include <inttypes.h>
              #include <stdbool.h>
            ]],
            [[
              uint64_t i0;
              uint64_t i1;
              uint8_t c[8];
              double d;

              d = 8.642135e130;
              memcpy ((void *) &i0, (void *) &d, 8);

              i1 = i0;
              memcpy ((void *) c, (void *) &i1, 8);

              if ((c[0] == 0x2f) && (c[1] == 0x25)
                  && (c[2] == 0xc0) && (c[3] == 0xc7)
                  && (c[4] == 0x43) && (c[5] == 0x2b)
                  && (c[6] == 0x1f) && (c[7] == 0x5b))
                return (0);
              return (1);
            ]]
          )
        ],
        [c_cv_fp_layout_need_nothing="yes"],
        [c_cv_fp_layout_need_nothing="no"]
      )
    ]
  )
fi

if test "x$c_cv_fp_layout_need_nothing" = "xyes"; then
  fp_layout_type="nothing"
fi

if test "x$fp_layout_type" = "xunknown"; then
  AC_CACHE_CHECK([if endianflip converts to x86 representation],
    [c_cv_fp_layout_need_endianflip],
    [
      AC_RUN_IFELSE(
        [
          AC_LANG_PROGRAM(
            [[
              #include <stdlib.h>
              #include <stdio.h>
              #include <string.h>
              #include <stdint.h>
              #include <inttypes.h>
              #include <stdbool.h>
              #define endianflip(A) ((((uint64_t)(A) & 0xff00000000000000LL) >> 56) | \
                                     (((uint64_t)(A) & 0x00ff000000000000LL) >> 40) | \
                                     (((uint64_t)(A) & 0x0000ff0000000000LL) >> 24) | \
                                     (((uint64_t)(A) & 0x000000ff00000000LL) >> 8)  | \
                                     (((uint64_t)(A) & 0x00000000ff000000LL) << 8)  | \
                                     (((uint64_t)(A) & 0x0000000000ff0000LL) << 24) | \
                                     (((uint64_t)(A) & 0x000000000000ff00LL) << 40) | \
                                     (((uint64_t)(A) & 0x00000000000000ffLL) << 56))
            ]],
            [[
              uint64_t i0;
              uint64_t i1;
              uint8_t c[8];
              double d;
              
              d = 8.642135e130;
              memcpy ((void *) &i0, (void *) &d, 8);
              
              i1 = endianflip (i0);
              memcpy ((void *) c, (void *) &i1, 8);
              
              if ((c[0] == 0x2f) && (c[1] == 0x25)
                  && (c[2] == 0xc0) && (c[3] == 0xc7)
                  && (c[4] == 0x43) && (c[5] == 0x2b)
                  && (c[6] == 0x1f) && (c[7] == 0x5b))
                return (0);
              return (1);
            ]]
          )
        ],
        [c_cv_fp_layout_need_endianflip="yes"],
        [c_cv_fp_layout_need_endianflip="no"]
      ]
    )
  )
fi

if test "x$c_cv_fp_layout_need_endianflip" = "xyes"; then
  fp_layout_type="endianflip"
fi

if test "x$fp_layout_type" = "xunknown"; then
  AC_CACHE_CHECK([if intswap converts to x86 representation],
    [c_cv_fp_layout_need_intswap],
    [
      AC_RUN_IFELSE(
        [
          AC_LANG_PROGRAM(
            [[
              #include <stdlib.h>
              #include <stdio.h>
              #include <string.h>
              #include <stdint.h>
              #include <inttypes.h>
              #include <stdbool.h>
              #define intswap(A)    ((((uint64_t)(A) & 0xffffffff00000000LL) >> 32) | \
                                     (((uint64_t)(A) & 0x00000000ffffffffLL) << 32))
            ]],
            [[
              uint64_t i0;
              uint64_t i1;
              uint8_t c[8];
              double d;
              
              d = 8.642135e130;
              memcpy ((void *) &i0, (void *) &d, 8);
              
              i1 = intswap (i0);
              memcpy ((void *) c, (void *) &i1, 8);
              
              if ((c[0] == 0x2f) && (c[1] == 0x25)
                  && (c[2] == 0xc0) && (c[3] == 0xc7)
                  && (c[4] == 0x43) && (c[5] == 0x2b)
                  && (c[6] == 0x1f) && (c[7] == 0x5b))
                return (0);
              return (1);
            ]]
          )
        ],
        [c_cv_fp_layout_need_intswap="yes"],
        [c_cv_fp_layout_need_intswap="no"]
      )
    ]
  )
fi

if test "x$c_cv_fp_layout_need_intswap" = "xyes"; then
  fp_layout_type="intswap"
fi

if test "x$fp_layout_type" = "xnothing"; then
  AC_DEFINE([FP_LAYOUT_NEED_NOTHING], [1],
    [Define if doubles are stored in x86 representation.]
  )
else if test "x$fp_layout_type" = "xendianflip"; then
  AC_DEFINE([FP_LAYOUT_NEED_ENDIANFLIP], [1],
    [Define if endianflip is needed to convert to x86 representation.]
  )
else if test "x$fp_layout_type" = "xintswap"; then
  AC_DEFINE([FP_LAYOUT_NEED_INTSWAP], [1],
    [Define if intswap is needed to convert to x86 representation.]
  )
else
  AC_MSG_ERROR([Didn't find out how doubles are stored in memory. Sorry.])
fi; fi; fi

# For cpusleep plugin
AC_CACHE_CHECK([whether clock_boottime and clock_monotonic are supported],
  [c_cv_have_clock_boottime_monotonic],
  [
    AC_COMPILE_IFELSE(
      [AC_LANG_PROGRAM(
        [[#include <time.h>]],
        [[
          struct timespec b, m;
          clock_gettime(CLOCK_BOOTTIME, &b );
          clock_gettime(CLOCK_MONOTONIC, &m );
        ]]
      )
      ],
      [c_cv_have_clock_boottime_monotonic="yes"],
      [c_cv_have_clock_boottime_monotonic="no"]
    )
  ]
)

# --with-useragent {{{
AC_ARG_WITH([useragent],
  [AS_HELP_STRING([--with-useragent@<:@=AGENT@:>@], [User agent to use on http requests])],
  [
    if test "x$withval" != "xno" && test "x$withval" != "xyes"; then
      AC_DEFINE_UNQUOTED([COLLECTD_USERAGENT], ["$withval"], [User agent for http requests])
    fi
  ]
)

# }}}

# --with-data-max-name-len {{{
AC_ARG_WITH([data-max-name-len],
  [AS_HELP_STRING([--with-data-max-name-len@<:@=VALUE@:>@], [Maximum length of data buffers])],
  [
    if test "x$withval" != "x" && test $withval -gt 0; then
      AC_DEFINE_UNQUOTED([DATA_MAX_NAME_LEN], [$withval], [Maximum length of data buffers])
    else
      AC_MSG_ERROR([DATA_MAX_NAME_LEN must be a positive integer -- $withval given])
    fi
  ],
  [AC_DEFINE([DATA_MAX_NAME_LEN], [128], [Maximum length of data buffers])]
)
# }}}

AC_CHECK_FUNCS([getfsstat], [have_getfsstat="yes"], [have_getfsstat="no"])
AC_CHECK_FUNCS(getvfsstat, [have_getvfsstat="yes"], [have_getvfsstat="no"])
AC_CHECK_FUNCS(listmntent, [have_listmntent="yes"], [have_listmntent="no"])
AC_CHECK_FUNCS(getmntent_r, [have_getmntent_r="yes"], [have_getmntent_r="no"])

AC_CHECK_FUNCS(getmntent, [have_getmntent="libc"], [have_getmntent="no"])
if test "x$have_getmntent" = "xno"; then
  AC_CHECK_LIB([sun], [getmntent],
    [have_getmntent="sun"],
    [have_gemntent="no"]
  )
fi

if test "x$have_getmntent" = "xno"; then
  AC_CHECK_LIB([seq], [getmntent],
    [have_getmntent="seq"],
    [have_getmntent="no"]
  )
fi

if test "x$have_getmntent" = "xno"; then
  AC_CHECK_LIB([gen], [getmntent],
    [have_getmntent="gen"],
    [have_getmntent="no"]
  )
fi

if test "x$have_getmntent" = "xlibc"; then
  AC_CACHE_CHECK([whether getmntent takes one argument],
    [c_cv_have_one_getmntent],
    [
      AC_COMPILE_IFELSE(
        [
          AC_LANG_PROGRAM(
            [[#include "$srcdir/src/utils_mount.h"]],
            [[
              FILE *fh;
              struct mntent *me;
              fh = setmntent ("/etc/mtab", "r");
              me = getmntent (fh);
              return(me->mnt_passno);
            ]]
          )
        ],
        [c_cv_have_one_getmntent="yes"],
        [c_cv_have_one_getmntent="no"]
      )
    ]
  )

  AC_CACHE_CHECK([whether getmntent takes two arguments],
    [c_cv_have_two_getmntent],
    [
      AC_COMPILE_IFELSE(
        [
          AC_LANG_PROGRAM(
            [[#include "$srcdir/src/utils_mount.h"]],
            [[
              FILE *fh;
              struct mnttab mt;
              int status;
              fh = fopen ("/etc/mnttab", "r");
              status = getmntent (fh, &mt);
              return(status);
            ]]
          )
        ],
        [c_cv_have_two_getmntent="yes"],
        [c_cv_have_two_getmntent="no"]
      )
    ]
  )
fi

# Check for different versions of `getmntent' here..

if test "x$have_getmntent" = "xlibc"; then
  if test "x$c_cv_have_one_getmntent" = "xyes"; then
    AC_DEFINE([HAVE_ONE_GETMNTENT], [1],
      [Define if the function getmntent exists and takes one argument.]
    )
  fi

  if test "x$c_cv_have_two_getmntent" = "xyes"; then
    AC_DEFINE([HAVE_TWO_GETMNTENT], [1],
      [Define if the function getmntent exists and takes two arguments.]
    )
  fi
fi

if test "x$have_getmntent" = "xsun"; then
  AC_DEFINE([HAVE_SUN_GETMNTENT], [1],
    [Define if the function getmntent exists. It is the version from libsun.]
  )
fi

if test "x$have_getmntent" = "xgen"; then
  AC_DEFINE([HAVE_GEN_GETMNTENT], [1],
    [Define if the function getmntent exists. It is the version from libgen.]
  )
fi

# Check for htonll
AC_CACHE_CHECK([whether htonll is defined],
  [c_cv_have_htonll],
  [
    AC_LINK_IFELSE(
      [
        AC_LANG_PROGRAM(
          [[
            #include <inttypes.h>
            #include <sys/types.h>
            #include <netinet/in.h>
          ]],
          [[return htonll(0);]]
        )
      ],
      [c_cv_have_htonll="yes"],
      [c_cv_have_htonll="no"]
    )
  ]
)

if test "x$c_cv_have_htonll" = "xyes"; then
  AC_DEFINE([HAVE_HTONLL], [1], [Define if the function htonll exists.])
fi

# Check for structures
AC_CHECK_MEMBERS([struct if_data.ifi_ibytes, struct if_data.ifi_opackets, struct if_data.ifi_ierrors],
  [AC_DEFINE([HAVE_STRUCT_IF_DATA], [1], [Define if struct if_data exists and is usable.])],
  [],
  [[
    #include <sys/types.h>
    #include <sys/socket.h>
    #include <net/if.h>
  ]]
)

AC_CHECK_MEMBERS([struct net_device_stats.rx_bytes, struct net_device_stats.tx_packets, struct net_device_stats.rx_errors],
  [AC_DEFINE([HAVE_STRUCT_NET_DEVICE_STATS], [1], [Define if struct net_device_stats exists and is usable.])],
  [],
  [[
    #include <sys/types.h>
    #include <sys/socket.h>
    #include <linux/if.h>
    #include <linux/netdevice.h>
  ]]
)

AC_CHECK_MEMBERS([struct inet_diag_req.id, struct inet_diag_req.idiag_states],
  [AC_DEFINE([HAVE_STRUCT_LINUX_INET_DIAG_REQ], [1], [Define if struct inet_diag_req exists and is usable.])],
  [],
  [[#include <linux/inet_diag.h>]]
)

AC_CHECK_MEMBERS([struct ip_mreqn.imr_ifindex], [],
  [],
  [[
    #include <netinet/in.h>
    #include <net/if.h>
  ]]
)

AC_CHECK_MEMBERS([struct kinfo_proc.ki_pid, struct kinfo_proc.ki_rssize, struct kinfo_proc.ki_rusage],
  [
    AC_DEFINE([HAVE_STRUCT_KINFO_PROC_FREEBSD], [1], [Define if struct kinfo_proc exists in the FreeBSD variant.])
    have_struct_kinfo_proc_freebsd="yes"
  ],
  [],
  [[
    #include <kvm.h>
    #include <sys/param.h>
    #include <sys/sysctl.h>
    #include <sys/user.h>
  ]]
)

AC_CHECK_MEMBERS([struct kinfo_proc.p_pid, struct kinfo_proc.p_vm_rssize],
  [
    AC_DEFINE([HAVE_STRUCT_KINFO_PROC_OPENBSD], [1], [Define if struct kinfo_proc exists in the OpenBSD variant.])
    have_struct_kinfo_proc_openbsd="yes"
  ],
  [],
  [[
    #include <sys/param.h>
    #include <sys/sysctl.h>
    #include <kvm.h>
  ]]
)

AC_CHECK_MEMBERS([struct kinfo_proc2.p_pid, struct kinfo_proc2.p_uru_maxrss],
  [
    AC_DEFINE([HAVE_STRUCT_KINFO_PROC2_NETBSD], [1], [Define if struct kinfo_proc2 exists in the NetBSD variant.])
    have_struct_kinfo_proc2_netbsd="yes"
  ],
  [],
  [[
    #include <sys/param.h>
    #include <sys/sysctl.h>
    #include <kvm.h>
  ]]
)

AC_CHECK_MEMBERS([struct udphdr.uh_dport, struct udphdr.uh_sport],
  [],
  [],
  [[
    #define _BSD_SOURCE
    #define _DEFAULT_SOURCE
    #include <stdint.h>
    #if HAVE_SYS_TYPES_H
    # include <sys/types.h>
    #endif
    #if HAVE_NETINET_IN_SYSTM_H
    # include <netinet/in_systm.h>
    #endif
    #if HAVE_NETINET_IN_H
    # include <netinet/in.h>
    #endif
    #if HAVE_NETINET_IP_H
    # include <netinet/ip.h>
    #endif
    #if HAVE_NETINET_UDP_H
    # include <netinet/udp.h>
    #endif
  ]]
)

AC_CHECK_MEMBERS([struct udphdr.dest, struct udphdr.source],
  [],
  [],
  [[
    #define _BSD_SOURCE
    #define _DEFAULT_SOURCE
    #include <stdint.h>
    #if HAVE_SYS_TYPES_H
    # include <sys/types.h>
    #endif
    #if HAVE_NETINET_IN_SYSTM_H
    # include <netinet/in_systm.h>
    #endif
    #if HAVE_NETINET_IN_H
    # include <netinet/in.h>
    #endif
    #if HAVE_NETINET_IP_H
    # include <netinet/ip.h>
    #endif
    #if HAVE_NETINET_UDP_H
    # include <netinet/udp.h>
    #endif
  ]]
)

AC_CHECK_MEMBERS([kstat_io_t.nwritten, kstat_io_t.writes, kstat_io_t.nwrites, kstat_io_t.wtime],
  [],
  [],
  [[# include <kstat.h>]]
)

# check for pthread_setname_np
SAVE_LDFLAGS="$LDFLAGS"
LDFLAGS="$LDFLAGS -lpthread"

AC_MSG_CHECKING([for pthread_setname_np])
have_pthread_setname_np="no"
AC_LINK_IFELSE(
  [
    AC_LANG_PROGRAM(
      [[
        #define _GNU_SOURCE
        #include <pthread.h>
      ]],
      [[pthread_setname_np((pthread_t) {0}, "conftest");]]
    )
  ],
  [
    have_pthread_setname_np="yes"
    AC_DEFINE(HAVE_PTHREAD_SETNAME_NP, 1, [pthread_setname_np() is available.])
  ]
)

AC_MSG_RESULT([$have_pthread_setname_np])

# check for pthread_set_name_np(3) (FreeBSD)
AC_MSG_CHECKING([for pthread_set_name_np])
have_pthread_set_name_np="no"
AC_LINK_IFELSE(
  [
    AC_LANG_PROGRAM(
      [[#include <pthread_np.h>]],
      [[pthread_set_name_np((pthread_t) {0}, "conftest");]]
    )
   ],
  [
    have_pthread_set_name_np="yes"
    AC_DEFINE(HAVE_PTHREAD_SET_NAME_NP, 1, [pthread_set_name_np() is available.])
  ]
)
AC_MSG_RESULT([$have_pthread_set_name_np])

LDFLAGS="$SAVE_LDFLAGS"

AC_CHECK_TYPES([struct ip6_ext],
  [have_ip6_ext="yes"],
  [have_ip6_ext="no"],
  [[
    #include <stdint.h>
    #if HAVE_SYS_TYPES_H
    # include <sys/types.h>
    #endif
    #if HAVE_NETINET_IN_SYSTM_H
    # include <netinet/in_systm.h>
    #endif
    #if HAVE_NETINET_IN_H
    # include <netinet/in.h>
    #endif
    #if HAVE_NETINET_IP6_H
    # include <netinet/ip6.h>
    #endif
  ]]
)

if test "x$have_ip6_ext" = "xno"; then
  SAVE_CFLAGS="$CFLAGS"
  CFLAGS="$CFLAGS -DSOLARIS2=8"
  AC_CHECK_TYPES([struct ip6_ext],
    [have_ip6_ext="yes, with -DSOLARIS2=8"],
    [have_ip6_ext="no"],
    [[
      #include <stdint.h>
      #if HAVE_SYS_TYPES_H
      # include <sys/types.h>
      #endif
      #if HAVE_NETINET_IN_SYSTM_H
      # include <netinet/in_systm.h>
      #endif
      #if HAVE_NETINET_IN_H
      # include <netinet/in.h>
      #endif
      #if HAVE_NETINET_IP6_H
      # include <netinet/ip6.h>
      #endif
    ]]
  )
  if test "x$have_ip6_ext" = "xno"; then
    CFLAGS="$SAVE_CFLAGS"
  fi
fi

# libi2c-dev
if test "x$ac_system" = "xLinux"; then
  AC_CHECK_DECL([i2c_smbus_read_i2c_block_data],
    [with_libi2c="yes"],
    [with_libi2c="no (symbol i2c_smbus_read_i2c_block_data not found - have you installed libi2c-dev ?)"],
    [[
      #include <stdlib.h>
      #include <linux/i2c-dev.h>
    ]]
  )
else
  with_libi2c="no (Linux only)"
fi

#
# Checks for libraries begin here
#

# Check for libpthread
SAVE_LIBS="$LIBS"
AC_CHECK_LIB([pthread],
  [pthread_create],
  [],
  [AC_MSG_ERROR([Symbol 'pthread_create' not found in libpthread])],
  []
)
PTHREAD_LIBS="$LIBS"
LIBS="$SAVE_LIBS"
AC_SUBST([PTHREAD_LIBS])

AC_CHECK_HEADERS([pthread.h],
  [],
  [AC_MSG_ERROR([pthread.h not found])]
)

m4_divert_once([HELP_WITH], [
Collectd additional packages:])

if test "x$ac_system" = "xAIX"; then
  with_perfstat="yes"
  with_procinfo="yes"
else
  with_perfstat="no (AIX only)"
  with_procinfo="no (AIX only)"
fi

if test "x$with_perfstat" = "xyes"; then
  AC_CHECK_LIB([perfstat], [perfstat_reset],
    [with_perfstat="yes"],
    [with_perfstat="no (perfstat not found)"]
  )
fi

if test "x$with_perfstat" = "xyes"; then
  AC_DEFINE([HAVE_PERFSTAT], [1], [Define to 1 if you have the 'perfstat' library (-lperfstat)])
  # struct members pertaining to donation have been added to libperfstat somewhere between AIX5.3ML5 and AIX5.3ML9
  AC_CHECK_MEMBER([perfstat_partition_type_t.b.donate_enabled],
    [],
    [],
    [[#include <libperfstat.h]]
  )
  if test "x$av_cv_member_perfstat_partition_type_t_b_donate_enabled" = "xyes"; then
    AC_DEFINE([PERFSTAT_SUPPORTS_DONATION], [1], [Define to 1 if your version of the 'perfstat' library supports donation])
  fi
fi
AM_CONDITIONAL([BUILD_WITH_PERFSTAT], [test "x$with_perfstat" = "xyes"])

# Processes plugin under AIX.
if test "x$with_procinfo" = "xyes"; then
  AC_CHECK_HEADERS([procinfo.h],
    [AC_DEFINE([HAVE_PROCINFO_H], [1], [Define to 1 if you have the procinfo.h])],
    [with_procinfo="no (procinfo.h not found)"]
  )
fi

if test "x$ac_system" = "xSolaris"; then
  with_kstat="yes"
  with_devinfo="yes"
else
  with_kstat="no (Solaris only)"
  with_devinfo="no (Solaris only)"
fi

if test "x$with_kstat" = "xyes"; then
  AC_CHECK_LIB([kstat], [kstat_open],
    [with_kstat="yes"],
    [with_kstat="no (libkstat not found)"]
  )
fi

if test "x$with_kstat" = "xyes"; then
  AC_CHECK_LIB([devinfo], [di_init],
    [with_devinfo="yes"],
    [with_devinfo="no (not found)"]
  )
  AC_CHECK_HEADERS([kstat.h],
    [AC_DEFINE(HAVE_LIBKSTAT, [1], [Define to 1 if you have the 'kstat' library (-lkstat)])],
    [with_kstat="no (kstat.h not found)"]
  )
fi

AM_CONDITIONAL([BUILD_WITH_LIBDEVINFO], [test "x$with_devinfo" = "xyes"])
AM_CONDITIONAL([BUILD_WITH_LIBKSTAT], [test "x$with_kstat" = "xyes"])

if test "x$ac_system" = "xDarwin"; then
  with_libiokit="yes"
else
  with_libiokit="no"
fi
AM_CONDITIONAL([BUILD_WITH_LIBIOKIT], [test "x$with_libiokit" = "xyes"])

with_libkvm="no"
AC_CHECK_LIB([kvm], [kvm_getprocs],
  [with_kvm_getprocs="yes"],
  [with_kvm_getprocs="no"]
)

if test "x$with_kvm_getprocs" = "xyes"; then
  AC_DEFINE([HAVE_LIBKVM_GETPROCS], [1],
    [Define to 1 if you have the 'kvm' library with the 'kvm_getprocs' symbol (-lkvm)]
  )
  with_libkvm="yes"
fi

AM_CONDITIONAL([BUILD_WITH_LIBKVM_GETPROCS], [test "x$with_kvm_getprocs" = "xyes"])

AC_CHECK_LIB([kvm], [kvm_getswapinfo],
  [with_kvm_getswapinfo="yes"],
  [with_kvm_getswapinfo="no"]
)

if test "x$with_kvm_getswapinfo" = "xyes"; then
  AC_DEFINE([HAVE_LIBKVM_GETSWAPINFO], [1],
    [Define to 1 if you have the 'kvm' library with the 'kvm_getswapinfo' symbol (-lkvm)]
  )
  with_libkvm="yes"
fi

AM_CONDITIONAL([BUILD_WITH_LIBKVM_GETSWAPINFO], [test "x$with_kvm_getswapinfo" = "xyes"])

AC_CHECK_LIB([kvm], [kvm_nlist],
  [with_kvm_nlist="yes"],
  [with_kvm_nlist="no"]
)

if test "x$with_kvm_nlist" = "xyes"; then
  AC_CHECK_HEADERS([bsd/nlist.h nlist.h])
  AC_DEFINE([HAVE_LIBKVM_NLIST], [1],
    [Define to 1 if you have the 'kvm' library with the 'kvm_nlist' symbol (-lkvm)]
  )
  with_libkvm="yes"
fi

AM_CONDITIONAL([BUILD_WITH_LIBKVM_NLIST], [test "x$with_kvm_nlist" = "xyes"])

AC_CHECK_LIB([kvm], [kvm_openfiles],
  [with_kvm_openfiles="yes"],
  [with_kvm_openfiles="no"]
)

if test "x$with_kvm_openfiles" = "xyes"; then
  AC_DEFINE([HAVE_LIBKVM_NLIST], [1],
    [Define to 1 if you have the 'kvm' library with the 'kvm_openfiles' symbol (-lkvm)]
  )
  with_libkvm="yes"
fi

# --with-libaquaero5 {{{
AC_ARG_WITH([libaquaero5],
  [AS_HELP_STRING([--with-libaquaero5@<:@=PREFIX@:>@], [Path to aquatools-ng source code.])],
  [
    if test "x$withval" = "xyes"; then
      with_libaquaero5="yes"
    else if test "x$withval" = "xno"; then
      with_libaquaero5="no"
    else
      with_libaquaero5="yes"
      LIBAQUAERO5_CFLAGS="$LIBAQUAERO5_CFLAGS -I$withval/src"
      LIBAQUAERO5_LDFLAGS="$LIBAQUAERO5_LDFLAGS -L$withval/obj"
    fi; fi
  ],
  [with_libaquaero5="yes"]
)

SAVE_CPPFLAGS="$CPPFLAGS"
SAVE_LDFLAGS="$LDFLAGS"
CPPFLAGS="$CPPFLAGS $LIBAQUAERO5_CFLAGS"
LDFLAGS="$LDFLAGS $LIBAQUAERO5_LDFLAGS"

if test "x$with_libaquaero5" = "xyes"; then
  if test "x$LIBAQUAERO5_CFLAGS" != "x"; then
    AC_MSG_NOTICE([libaquaero5 CPPFLAGS: $LIBAQUAERO5_CFLAGS])
  fi
  AC_CHECK_HEADERS([libaquaero5.h],
    [with_libaquaero5="yes"],
    [with_libaquaero5="no (libaquaero5.h not found)"]
  )
fi

if test "x$with_libaquaero5" = "xyes"; then
  if test "x$LIBAQUAERO5_LDFLAGS" != "x"; then
    AC_MSG_NOTICE([libaquaero5 LDFLAGS: $LIBAQUAERO5_LDFLAGS])
  fi
  AC_CHECK_LIB([aquaero5], libaquaero5_poll,
    [with_libaquaero5="yes"],
    [with_libaquaero5="no (symbol 'libaquaero5_poll' not found)"]
  )
fi

CPPFLAGS="$SAVE_CPPFLAGS"
LDFLAGS="$SAVE_LDFLAGS"

if test "x$with_libaquaero5" = "xyes"; then
  BUILD_WITH_LIBAQUAERO5_CFLAGS="$LIBAQUAERO5_CFLAGS"
  BUILD_WITH_LIBAQUAERO5_LDFLAGS="$LIBAQUAERO5_LDFLAGS"
fi
AC_SUBST([BUILD_WITH_LIBAQUAERO5_CFLAGS])
AC_SUBST([BUILD_WITH_LIBAQUAERO5_LDFLAGS])
# }}}

# --with-libhiredis {{{
AC_ARG_WITH([libhiredis],
  [AS_HELP_STRING([--with-libhiredis@<:@=PREFIX@:>@], [Path to libhiredis.])],
  [
    if test "x$withval" = "xyes"; then
      with_libhiredis="yes"
    else if test "x$withval" = "xno"; then
      with_libhiredis="no"
    else
      with_libhiredis="yes"
      LIBHIREDIS_CPPFLAGS="$LIBHIREDIS_CPPFLAGS -I$withval/include"
      LIBHIREDIS_LDFLAGS="$LIBHIREDIS_LDFLAGS -L$withval/lib"
    fi; fi
  ],
  [with_libhiredis="yes"]
)

SAVE_CPPFLAGS="$CPPFLAGS"
SAVE_LDFLAGS="$LDFLAGS"
CPPFLAGS="$CPPFLAGS $LIBHIREDIS_CPPFLAGS"
LDFLAGS="$LDFLAGS $LIBHIREDIS_LDFLAGS"

if test "x$with_libhiredis" = "xyes"; then
  if test "x$LIBHIREDIS_CPPFLAGS" != "x"; then
    AC_MSG_NOTICE([libhiredis CPPFLAGS: $LIBHIREDIS_CPPFLAGS])
  fi
  AC_CHECK_HEADERS([hiredis/hiredis.h],
    [with_libhiredis="yes"],
    [with_libhiredis="no (hiredis.h not found)"]
  )
fi

if test "x$with_libhiredis" = "xyes"; then
  if test "x$LIBHIREDIS_LDFLAGS" != "x"; then
    AC_MSG_NOTICE([libhiredis LDFLAGS: $LIBHIREDIS_LDFLAGS])
  fi
  AC_CHECK_LIB([hiredis], [redisCommand],
    [with_libhiredis="yes"],
    [with_libhiredis="no (symbol 'redisCommand' not found)"]
  )
fi

CPPFLAGS="$SAVE_CPPFLAGS"
LDFLAGS="$SAVE_LDFLAGS"

if test "x$with_libhiredis" = "xyes"; then
  BUILD_WITH_LIBHIREDIS_CPPFLAGS="$LIBHIREDIS_CPPFLAGS"
  BUILD_WITH_LIBHIREDIS_LDFLAGS="$LIBHIREDIS_LDFLAGS"
fi

AC_SUBST([BUILD_WITH_LIBHIREDIS_CPPFLAGS])
AC_SUBST([BUILD_WITH_LIBHIREDIS_LDFLAGS])
# }}}

# --with-libcurl {{{
with_curl_config="curl-config"
with_curl_cflags=""
with_curl_libs=""
AC_ARG_WITH(libcurl,
  [AS_HELP_STRING([--with-libcurl@<:@=PREFIX@:>@], [Path to libcurl.])],
  [
    if test "x$withval" = "xno"; then
      with_libcurl="no"
    else if test "x$withval" = "xyes"; then
      with_libcurl="yes"
    else
      if test -f "$withval" && test -x "$withval"; then
        with_curl_config="$withval"
        with_libcurl="yes"
      else if test -x "$withval/bin/curl-config"; then
        with_curl_config="$withval/bin/curl-config"
        with_libcurl="yes"
      fi; fi
      with_libcurl="yes"
    fi; fi
  ],
  [with_libcurl="yes"]
)

if test "x$with_libcurl" = "xyes"; then
  with_curl_cflags=`$with_curl_config --cflags 2>/dev/null`
  curl_config_status=$?

  if test $curl_config_status -ne 0; then
    with_libcurl="no ($with_curl_config failed)"
  else
    SAVE_CPPFLAGS="$CPPFLAGS"
    CPPFLAGS="$CPPFLAGS $with_curl_cflags"

    AC_CHECK_HEADERS([curl/curl.h],
      [with_libcurl="yes"],
      [with_libcurl="no (curl/curl.h not found)"]
    )

    CPPFLAGS="$SAVE_CPPFLAGS"
  fi
fi

if test "x$with_libcurl" = "xyes"; then
  with_curl_libs=`$with_curl_config --libs 2>/dev/null`
  curl_config_status=$?

  if test $curl_config_status -ne 0; then
    with_libcurl="no ($with_curl_config failed)"
  else
    AC_CHECK_LIB([curl], [curl_easy_init],
      [with_libcurl="yes"],
      [with_libcurl="no (symbol 'curl_easy_init' not found)"],
      [$with_curl_libs]
    )

    AC_CHECK_DECL([CURLOPT_USERNAME],
      [have_curlopt_username="yes"],
      [have_curlopt_username="no"],
      [[#include <curl/curl.h>]]
    )

    AC_CHECK_DECL(CURLOPT_TIMEOUT_MS,
      [have_curlopt_timeout="yes"],
      [have_curlopt_timeout="no"],
      [[#include <curl/curl.h>]]
    )
  fi
fi

if test "x$with_libcurl" = "xyes"; then
  SAVE_CPPFLAGS="$CPPFLAGS"
  SAVE_LDFLAGS="$LDFLAGS"
  CPPFLAGS="$CPPFLAGS $with_curl_cflags"
  LDFLAGS="$LDFLAGS $with_curl_libs"
  AC_CACHE_CHECK([for CURLINFO_APPCONNECT_TIME],
    [c_cv_have_curlinfo_appconnect_time],
    [
      AC_LINK_IFELSE(
        [
          AC_LANG_PROGRAM(
            [[#include <curl/curl.h>]],
            [[
              int val = CURLINFO_APPCONNECT_TIME;
              return val;
            ]]
          )
        ],
        [c_cv_have_curlinfo_appconnect_time="yes"],
        [c_cv_have_curlinfo_appconnect_time="no"]
      )
    ]
  )
  CPPFLAGS="$SAVE_CPPFLAGS"
  LDFLAGS="$SAVE_LDFLAGS"
fi

if test "x$c_cv_have_curlinfo_appconnect_time" = "xyes"; then
  AC_DEFINE([HAVE_CURLINFO_APPCONNECT_TIME], [1],
    [Define if curl.h defines CURLINFO_APPCONNECT_TIME.]
  )
fi

if test "x$with_libcurl" = "xyes"; then
  BUILD_WITH_LIBCURL_CFLAGS="$with_curl_cflags"
  BUILD_WITH_LIBCURL_LIBS="$with_curl_libs"

  if test "x$have_curlopt_username" = "xyes"; then
    AC_DEFINE([HAVE_CURLOPT_USERNAME], [1],
      [Define if libcurl supports CURLOPT_USERNAME option.]
    )
  fi

  if test "x$have_curlopt_timeout" = "xyes"; then
    AC_DEFINE([HAVE_CURLOPT_TIMEOUT_MS], [1],
      [Define if libcurl supports CURLOPT_TIMEOUT_MS option.]
    )
  fi
fi

AC_SUBST(BUILD_WITH_LIBCURL_CFLAGS)
AC_SUBST(BUILD_WITH_LIBCURL_LIBS)
# }}}

# --with-libdbi {{{
AC_ARG_WITH([libdbi],
  [AS_HELP_STRING([--with-libdbi@<:@=PREFIX@:>@], [Path to libdbi.])],
  [
    if test "x$withval" != "xno" && test "x$withval" != "xyes"; then
      with_libdbi_cppflags="-I$withval/include"
      with_libdbi_ldflags="-L$withval/lib"
      with_libdbi="yes"
    else
      with_libdbi="$withval"
    fi
  ],
  [with_libdbi="yes"]
)

if test "x$with_libdbi" = "xyes"; then
  SAVE_CPPFLAGS="$CPPFLAGS"
  CPPFLAGS="$CPPFLAGS $with_libdbi_cppflags"

  AC_CHECK_HEADERS([dbi/dbi.h],
    [with_libdbi="yes"],
    [with_libdbi="no (dbi/dbi.h not found)"]
  )

  CPPFLAGS="$SAVE_CPPFLAGS"
fi

if test "x$with_libdbi" = "xyes"; then
  SAVE_LDFLAGS="$LDFLAGS"
  LDFLAGS="$LDFLAGS $with_libdbi_ldflags"

  AC_CHECK_LIB([dbi], [dbi_initialize],
    [with_libdbi="yes"],
    [with_libdbi="no (Symbol 'dbi_initialize' not found)"]
  )

  LDFLAGS="$SAVE_LDFLAGS"
fi

BUILD_WITH_LIBDBI_CPPFLAGS="$with_libdbi_cppflags"
BUILD_WITH_LIBDBI_LDFLAGS="$with_libdbi_ldflags"
BUILD_WITH_LIBDBI_LIBS="-ldbi"
AC_SUBST(BUILD_WITH_LIBDBI_CPPFLAGS)
AC_SUBST(BUILD_WITH_LIBDBI_LDFLAGS)
AC_SUBST(BUILD_WITH_LIBDBI_LIBS)
# }}}

# --with-libesmtp {{{
AC_ARG_WITH([libesmtp],
  [AS_HELP_STRING([--with-libesmtp@<:@=PREFIX@:>@], [Path to libesmtp.])],
  [
    if test "x$withval" != "xno" && test "x$withval" != "xyes"; then
      with_libesmtp_cppflags="-I$withval/include"
      with_libesmtp_ldflags="-L$withval/lib"
      with_libesmtp="yes"
    else
      with_libesmtp="$withval"
    fi
  ],
  [with_libesmtp="yes"]
)

if test "x$with_libesmtp" = "xyes"; then
  SAVE_CPPFLAGS="$CPPFLAGS"
  CPPFLAGS="$CPPFLAGS $with_libesmtp_cppflags"

  AC_CHECK_HEADERS([libesmtp.h],
    [with_libesmtp="yes"],
    [with_libesmtp="no (libesmtp.h not found)"]
  )

  CPPFLAGS="$SAVE_CPPFLAGS"
fi

if test "x$with_libesmtp" = "xyes"; then
  SAVE_LDFLAGS="$LDFLAGS"
  LDFLAGS="$LDFLAGS $with_esmtp_ldflags"

  AC_CHECK_LIB([esmtp], [smtp_create_session],
    [with_libesmtp="yes"],
    [with_libesmtp="no (Symbol 'smtp_create_session' not found)"]
  )

  LDFLAGS="$SAVE_LDFLAGS"
fi

BUILD_WITH_LIBESMTP_CPPFLAGS="$with_libesmtp_cppflags"
BUILD_WITH_LIBESMTP_LDFLAGS="$with_libesmtp_ldflags"
BUILD_WITH_LIBESMTP_LIBS="-lesmtp"
AC_SUBST(BUILD_WITH_LIBESMTP_CPPFLAGS)
AC_SUBST(BUILD_WITH_LIBESMTP_LDFLAGS)
AC_SUBST(BUILD_WITH_LIBESMTP_LIBS)
# }}}

# --with-libganglia {{{
AC_ARG_WITH([libganglia],
  [AS_HELP_STRING([--with-libganglia@<:@=PREFIX@:>@], [Path to libganglia.])],
  [
    if test -f "$withval" && test -x "$withval"; then
      with_libganglia_config="$withval"
      with_libganglia="yes"
    else if test -f "$withval/bin/ganglia-config" && test -x "$withval/bin/ganglia-config"; then
      with_libganglia_config="$withval/bin/ganglia-config"
      with_libganglia="yes"
    else if test -d "$withval"; then
      GANGLIA_CPPFLAGS="-I$withval/include"
      GANGLIA_LDFLAGS="-L$withval/lib"
      with_libganglia="yes"
    else
      with_libganglia="$withval"
    fi; fi; fi
  ],
  [with_libganglia="yes"]
)

if test "x$with_libganglia" = "xyes"; then
  if test "x$with_libganglia_config" != "x"; then
    if test "x$GANGLIA_CPPFLAGS" = "x"; then
      GANGLIA_CPPFLAGS=`"$with_libganglia_config" --cflags 2>/dev/null`
    fi

    if test "x$GANGLIA_LDFLAGS" = "x"; then
      GANGLIA_LDFLAGS=`"$with_libganglia_config" --ldflags 2>/dev/null`
    fi

    if test "x$GANGLIA_LIBS" = "x"; then
      GANGLIA_LIBS=`"$with_libganglia_config" --libs 2>/dev/null`
    fi
  else
    GANGLIA_LIBS="-lganglia"
  fi
fi

SAVE_CPPFLAGS="$CPPFLAGS"
SAVE_LDFLAGS="$LDFLAGS"
CPPFLAGS="$CPPFLAGS $GANGLIA_CPPFLAGS"
LDFLAGS="$LDFLAGS $GANGLIA_LDFLAGS"

if test "x$with_libganglia" = "xyes"; then
  AC_CHECK_HEADERS([gm_protocol.h],
    [with_libganglia="yes"],
    [with_libganglia="no (gm_protocol.h not found)"]
  )
fi

if test "x$with_libganglia" = "xyes"; then
  AC_CHECK_LIB([ganglia], [xdr_Ganglia_value_msg],
    [with_libganglia="yes"],
    [with_libganglia="no (symbol xdr_Ganglia_value_msg not found)"]
  )
fi

CPPFLAGS="$SAVE_CPPFLAGS"
LDFLAGS="$SAVE_LDFLAGS"

AC_SUBST(GANGLIA_CPPFLAGS)
AC_SUBST(GANGLIA_LDFLAGS)
AC_SUBST(GANGLIA_LIBS)
# }}}

# --with-libgcrypt {{{
GCRYPT_CPPFLAGS="$GCRYPT_CPPFLAGS"
GCRYPT_LDFLAGS="$GCRYPT_LDFLAGS"
GCRYPT_LIBS="$GCRYPT_LIBS"
AC_ARG_WITH([libgcrypt],
  [AS_HELP_STRING([--with-libgcrypt@<:@=PREFIX@:>@], [Path to libgcrypt.])],
  [
    if test -f "$withval" && test -x "$withval"; then
      with_libgcrypt_config="$withval"
      with_libgcrypt="yes"
    else if test -f "$withval/bin/gcrypt-config" && test -x "$withval/bin/gcrypt-config"; then
      with_libgcrypt_config="$withval/bin/gcrypt-config"
      with_libgcrypt="yes"
    else if test -d "$withval"; then
      GCRYPT_CPPFLAGS="$GCRYPT_CPPFLAGS -I$withval/include"
      GCRYPT_LDFLAGS="$GCRYPT_LDFLAGS -L$withval/lib"
      with_libgcrypt="yes"
    else
      with_libgcrypt_config="gcrypt-config"
      with_libgcrypt="$withval"
    fi; fi; fi
  ],
  [
    with_libgcrypt_config="libgcrypt-config"
    with_libgcrypt="yes"
  ]
)

if test "x$with_libgcrypt" = "xyes" && test "x$with_libgcrypt_config" != "x"; then
  if test "x$GCRYPT_CPPFLAGS" = "x"; then
    GCRYPT_CPPFLAGS=`"$with_libgcrypt_config" --cflags 2>/dev/null`
  fi

  if test "x$GCRYPT_LIBS" = "x"; then
    GCRYPT_LIBS=`"$with_libgcrypt_config" --libs 2>/dev/null`
  fi
fi

SAVE_CPPFLAGS="$CPPFLAGS"
SAVE_LDFLAGS="$LDFLAGS"
SAVE_LIBS="$LIBS"
CPPFLAGS="$CPPFLAGS $GCRYPT_CPPFLAGS"
LDFLAGS="$LDFLAGS $GCRYPT_LDFLAGS"
LIBS="$LIBS $GCRYPT_LIBS"

if test "x$with_libgcrypt" = "xyes"; then
  if test "x$GCRYPT_CPPFLAGS" != "x"; then
    AC_MSG_NOTICE([gcrypt CPPFLAGS: $GCRYPT_CPPFLAGS])
  fi
  AC_CHECK_HEADERS([gcrypt.h],
    [with_libgcrypt="yes"],
    [with_libgcrypt="no (gcrypt.h not found)"]
  )
fi

if test "x$with_libgcrypt" = "xyes"; then
  AC_CHECK_LIB(gcrypt, gcry_md_hash_buffer,
    [with_libgcrypt="yes"],
    [with_libgcrypt="no (symbol gcry_md_hash_buffer not found)"]
  )
fi

CPPFLAGS="$SAVE_CPPFLAGS"
LDFLAGS="$SAVE_LDFLAGS"
LIBS="$SAVE_LIBS"

AC_SUBST([GCRYPT_CPPFLAGS])
AC_SUBST([GCRYPT_LDFLAGS])
AC_SUBST([GCRYPT_LIBS])
AM_CONDITIONAL([BUILD_WITH_LIBGCRYPT], [test "x$with_libgcrypt" = "xyes"])
# }}}

# --with-libgps {{{
AC_ARG_WITH([libgps],
  [AS_HELP_STRING([--with-libgps@<:@=PREFIX@:>@], [Path to libgps.])],
  [
    if test "x$withval" != "xno" && test "x$withval" != "xyes"; then
      with_libgps_cflags="-I$withval/include"
      with_libgps_ldflags="-L$withval/lib"
      with_libgps="yes"
    else
      with_libgps="$withval"
    fi
  ],
  [with_libgps="yes"]
)

if test "x$with_libgps" = "xyes"; then
  SAVE_CFLAGS="$CFLAGS"
  CFLAGS="$CFLAGS $with_libgps_cflags"

  AC_CHECK_HEADERS([gps.h],
    [with_libgps="yes"],
    [with_libgps="no (gps.h not found)"]
  )

  CFLAGS="$SAVE_CFLAGS"
fi

if test "x$with_libgps" = "xyes"; then
  SAVE_LDFLAGS="$LDFLAGS"
  LDFLAGS="$LDFLAGS $with_libgps_ldflags"

  AC_CHECK_LIB([gps], [gps_open],
    [with_libgps="yes"],
    [with_libgps="no (symbol gps_open not found)"]
  )

  LDFLAGS="$SAVE_LDFLAGS"
fi

if test "x$with_libgps" = "xyes"; then
  BUILD_WITH_LIBGPS_CFLAGS="$with_libgps_cflags"
  BUILD_WITH_LIBGPS_LDFLAGS="$with_libgps_ldflags"
  BUILD_WITH_LIBGPS_LIBS="-lgps"
fi

AC_SUBST([BUILD_WITH_LIBGPS_CFLAGS])
AC_SUBST([BUILD_WITH_LIBGPS_LDFLAGS])
AC_SUBST([BUILD_WITH_LIBGPS_LIBS])

# }}}

# --with-libgrpc++ {{{
AC_ARG_WITH([libgrpc++],
  [AS_HELP_STRING([--with-libgrpc++@<:@=PREFIX@:>@], [Path to libgrpc++.])],
  [
    with_grpcpp="$withval"
    if test "x$withval" != "xno" && test "x$withval" != "xyes"; then
      with_libgrpcpp_cppflags="-I$withval/include"
      with_libgrpcpp_ldflags="-L$withval/lib"
      with_libgrpcpp="yes"
    fi
    if test "x$withval" = "xno"; then
      with_libgrpcpp="no (disabled on command line)"
    fi
  ],
  [withval="yes"]
)
if test "x$withval" = "xyes"; then
PKG_CHECK_MODULES([GRPCPP], [grpc++],
  [with_libgrpcpp="yes"],
  [with_libgrpcpp="no (pkg-config could not find libgrpc++)"]
)
fi

if test "x$withval" != "xno"; then
  AC_MSG_CHECKING([whether $CXX accepts -std=c++11])
  if test_cxx_flags -std=c++11; then
    AC_MSG_RESULT([yes])
  else
    AC_MSG_RESULT([no])
    with_libgrpcpp="no (requires C++11 support)"
  fi
fi

if test "x$with_libgrpcpp" = "xyes"; then
  AC_LANG_PUSH(C++)
  SAVE_CPPFLAGS="$CPPFLAGS"
  CPPFLAGS="-std=c++11 $with_libgrpcpp_cppflags $GRPCPP_CFLAGS $CPPFLAGS"
  AC_CHECK_HEADERS([grpc++/grpc++.h],
    [with_libgrpcpp="yes"],
    [with_libgrpcpp="no (<grpc++/grpc++.h> not found)"]
  )
  CPPFLAGS="$SAVE_CPPFLAGS"
  AC_LANG_POP(C++)
fi

if test "x$with_libgrpcpp" = "xyes"; then
  AC_LANG_PUSH(C++)
  SAVE_CPPFLAGS="$CPPFLAGS"
  SAVE_LDFLAGS="$LDFLAGS"
  SAVE_LIBS="$LIBS"
  CPPFLAGS="-std=c++11 $with_libgrpcpp_cppflags $GRPCPP_CFLAGS $CPPFLAGS"
  LDFLAGS="$with_libgrpcpp_ldflags"
  if test "x$GRPCPP_LIBS" = "x"; then
    LIBS="-lgrpc++"
  else
    LIBS="$GRPCPP_LIBS"
  fi
  AC_LINK_IFELSE(
    [
      AC_LANG_PROGRAM(
        [[#include <grpc++/grpc++.h>]],
        [[grpc::ServerBuilder sb;]]
      )
    ],
    [
      with_libgrpcpp="yes"
      if test "x$GRPCPP_LIBS" = "x"; then
        GRPCPP_LIBS="-lgrpc++"
      fi
    ],
    [with_libgrpcpp="no (libgrpc++ not found)"]
  )
  CPPFLAGS="$SAVE_CPPFLAGS"
  LDFLAGS="$SAVE_LDFLAGS"
  LIBS="$SAVE_LIBS"
  AC_LANG_POP(C++)
fi

BUILD_WITH_LIBGRPCPP_CPPFLAGS="-std=c++11 $with_libgrpcpp_cppflags $GRPCPP_CFLAGS"
BUILD_WITH_LIBGRPCPP_LDFLAGS="$with_libgrpcpp_ldflags"
BUILD_WITH_LIBGRPCPP_LIBS="$GRPCPP_LIBS"
AC_SUBST([BUILD_WITH_LIBGRPCPP_CPPFLAGS])
AC_SUBST([BUILD_WITH_LIBGRPCPP_LDFLAGS])
AC_SUBST([BUILD_WITH_LIBGRPCPP_LIBS])
# }}}

AC_ARG_VAR([GRPC_CPP_PLUGIN], [path to the grpc_cpp_plugin binary])
AC_PATH_PROG([GRPC_CPP_PLUGIN], [grpc_cpp_plugin])
AM_CONDITIONAL([HAVE_GRPC_CPP], [test "x$GRPC_CPP_PLUGIN" != "x"])

# --with-libiptc {{{
AC_ARG_WITH([libiptc],
  [AS_HELP_STRING([--with-libiptc@<:@=PREFIX@:>@], [Path to libiptc.])],
  [
    if test "x$withval" = "xyes"; then
      with_libiptc="pkgconfig"
    else if test "x$withval" = "xno"; then
      with_libiptc="no"
    else
      with_libiptc="yes"
      with_libiptc_cflags="-I$withval/include"
      with_libiptc_libs="-L$withval/lib"
    fi; fi
  ],
  [
    if test "x$ac_system" = "xLinux"; then
      with_libiptc="pkgconfig"
    else
      with_libiptc="no (Linux only)"
    fi
  ]
)

if test "x$with_libiptc" = "xpkgconfig"; then
  $PKG_CONFIG --exists 'libiptc' 2>/dev/null
  if test $? -ne 0; then
    with_libiptc="no (pkg-config doesn't know libiptc)"
  fi
fi

if test "x$with_libiptc" = "xpkgconfig"; then
  with_libiptc_cflags="`$PKG_CONFIG --cflags 'libiptc'`"
  if test $? -ne 0; then
    with_libiptc="no ($PKG_CONFIG failed)"
  fi

  with_libiptc_libs="`$PKG_CONFIG --libs 'libiptc'`"
  if test $? -ne 0; then
    with_libiptc="no ($PKG_CONFIG failed)"
  fi
fi

SAVE_CPPFLAGS="$CPPFLAGS"
CPPFLAGS="$CPPFLAGS $with_libiptc_cflags"

# check whether the header file for libiptc is available.
if test "x$with_libiptc" = "xpkgconfig"; then
  AC_CHECK_HEADERS([libiptc/libiptc.h libiptc/libip6tc.h],
    [],
    [with_libiptc="no (header file missing)"]
  )
fi

# If the header file is available, check for the required type declaractions.
# They may be missing in old versions of libiptc. In that case, they will be
# declared in the iptables plugin.
if test "x$with_libiptc" = "xpkgconfig"; then
  AC_CHECK_TYPES([iptc_handle_t, ip6tc_handle_t], [], [])
fi

# Check for the iptc_init symbol in the library.
# This could be in iptc or ip4tc
if test "x$with_libiptc" = "xpkgconfig"; then
  SAVE_LIBS="$LIBS"
  AC_SEARCH_LIBS([iptc_init], [iptc ip4tc],
    [with_libiptc="pkgconfig"],
    [with_libiptc="no"],
    [$with_libiptc_libs]
  )
  LIBS="$SAVE_LIBS"
fi

if test "x$with_libiptc" = "xpkgconfig"; then
  with_libiptc="yes"
fi

CPPFLAGS="$SAVE_CPPFLAGS"

if test "x$with_libiptc" = "xyes"; then
  BUILD_WITH_LIBIPTC_CPPFLAGS="$with_libiptc_cflags"
  BUILD_WITH_LIBIPTC_LDFLAGS="$with_libiptc_libs"
fi
AC_SUBST([BUILD_WITH_LIBIPTC_CPPFLAGS])
AC_SUBST([BUILD_WITH_LIBIPTC_LDFLAGS])
# }}}

# --with-libdpdk {{{
AC_ARG_VAR([LIBDPDK_CPPFLAGS], [Preprocessor flags for libdpdk])
AC_ARG_VAR([LIBDPDK_LDFLAGS], [Linker flags for libdpdk])

AC_ARG_WITH([libdpdk], [AS_HELP_STRING([--without-libdpdk], [Disable libdpdk.])])

if test "x$with_libdpdk" != "xno"; then
  if test "x$LIBDPDK_CPPFLAGS" = "x"; then
    LIBDPDK_CPPFLAGS="-I/usr/include/dpdk"
  fi
  SAVE_CPPFLAGS="$CPPFLAGS"
  CPPFLAGS="$LIBDPDK_CPPFLAGS $CPPFLAGS"
  AC_CHECK_HEADERS([rte_config.h],
    [
      with_libdpdk="yes"
      AC_COMPILE_IFELSE(
        [
          AC_LANG_PROGRAM(
            [[
              #include <rte_version.h>
              #if RTE_VERSION < RTE_VERSION_NUM(16,7,0,0)
              #error "required DPDK >= 16.07"
              #endif
            ]],
            [[
              return 0;
            ]]
          )
        ],
        [dpdk_keepalive="yes"],
        [dpdk_keepalive="no (DPDK version < 16.07)"]
      )
    ],
    [with_libdpdk="no (rte_config.h not found)"]
  )
  CPPFLAGS="$SAVE_CPPFLAGS"
fi

if test "x$with_libdpdk" = "xyes"; then
  SAVE_LDFLAGS="$LDFLAGS"
  LDFLAGS="$LIBDPDK_LDFLAGS $LDFLAGS"
  AC_CHECK_LIB([dpdk], [rte_eal_init],
    [with_libdpdk="yes"],
    [with_libdpdk="no (symbol 'rte_eal_init' not found)"]
  )
  LDFLAGS="$SAVE_LDFLAGS"
fi

# }}}

# --with-java {{{
with_java_home="$JAVA_HOME"
if test "x$with_java_home" = "x"; then
  with_java_home="/usr/lib/jvm"
fi

JAVAC="$JAVAC"
JAR="$JAR"
AC_ARG_WITH([java],
  [AS_HELP_STRING([--with-java@<:@=PREFIX@:>@], [Path to Java home.])],
  [
    if test "x$withval" = "xno"; then
      with_java="no"
    else if test "x$withval" = "xyes"; then
      with_java="yes"
    else
      with_java_home="$withval"
      with_java="yes"
    fi; fi
  ],
  [with_java="yes"]
)

if test "x$with_java" = "xyes"; then
  if test -d "$with_java_home"; then
    AC_MSG_CHECKING([for jni.h])
    TMPVAR=`find -L "$with_java_home" -name jni.h -type f -exec 'dirname' '{}' ';' 2>/dev/null | LC_ALL=C sort | head -n 1`
    if test "x$TMPVAR" != "x"; then
      AC_MSG_RESULT([found in $TMPVAR])
      JAVA_CPPFLAGS="$JAVA_CPPFLAGS -I$TMPVAR"
    else
      AC_MSG_RESULT([not found])
    fi

    AC_MSG_CHECKING([for jni_md.h])
    TMPVAR=`find -L "$with_java_home" -name jni_md.h -type f -exec 'dirname' '{}' ';' 2>/dev/null | LC_ALL=C sort | head -n 1`
    if test "x$TMPVAR" != "x"; then
      AC_MSG_RESULT([found in $TMPVAR])
      JAVA_CPPFLAGS="$JAVA_CPPFLAGS -I$TMPVAR"
    else
      AC_MSG_RESULT([not found])
    fi

    AC_MSG_CHECKING([for libjvm.so])
    TMPVAR=`find -L "$with_java_home" -type f \( -name libjvm.so -o -name libjvm.dylib \) -exec 'dirname' '{}' ';' 2>/dev/null | LC_ALL=C sort | head -n 1`
    if test "x$TMPVAR" != "x"; then
      AC_MSG_RESULT([found in $TMPVAR])
      JAVA_LDFLAGS="$JAVA_LDFLAGS -L$TMPVAR -Wl,-rpath -Wl,$TMPVAR"
    else
      AC_MSG_RESULT([not found])
    fi

    if test "x$JAVAC" = "x"; then
      AC_MSG_CHECKING([for javac])
      TMPVAR=`find -L "$with_java_home" -name javac -type f 2>/dev/null | LC_ALL=C sort | head -n 1`
      if test "x$TMPVAR" != "x"; then
        JAVAC="$TMPVAR"
        AC_MSG_RESULT([$JAVAC])
      else
        AC_MSG_RESULT([not found])
      fi
    fi

    if test "x$JAR" = "x"; then
      AC_MSG_CHECKING([for jar])
      TMPVAR=`find -L "$with_java_home" -name jar -type f 2>/dev/null | LC_ALL=C sort | head -n 1`
      if test "x$TMPVAR" != "x"; then
        JAR="$TMPVAR"
        AC_MSG_RESULT([$JAR])
      else
        AC_MSG_RESULT([not found])
      fi
    fi
  else if test "x$with_java_home" != "x"; then
    AC_MSG_WARN([JAVA_HOME: No such directory: $with_java_home])
  fi; fi
fi

if test "x$JAVA_CPPFLAGS" != "x"; then
  AC_MSG_NOTICE([Building with JAVA_CPPFLAGS set to: $JAVA_CPPFLAGS])
fi
if test "x$JAVA_CFLAGS" != "x"; then
  AC_MSG_NOTICE([Building with JAVA_CFLAGS set to: $JAVA_CFLAGS])
fi
if test "x$JAVA_LDFLAGS" != "x"; then
  AC_MSG_NOTICE([Building with JAVA_LDFLAGS set to: $JAVA_LDFLAGS])
fi
if test "x$JAVA_LIBS" != "x"; then
  AC_MSG_NOTICE([Building with JAVA_LIBS set to: $JAVA_LIBS])
fi
if test "x$JAVAC" = "x"; then
  with_javac_path="$PATH"
  if test "x$with_java_home" != "x"; then
    with_javac_path="$with_java_home:with_javac_path"
    if test -d "$with_java_home/bin"; then
      with_javac_path="$with_java_home/bin:with_javac_path"
    fi
  fi

  AC_PATH_PROG([JAVAC], [javac], [], "$with_javac_path")
fi

if test "x$JAVAC" = "x"; then
  with_java="no (javac not found)"
fi

if test "x$JAR" = "x"; then
  with_jar_path="$PATH"
  if test "x$with_java_home" != "x"; then
    with_jar_path="$with_java_home:$with_jar_path"
    if test -d "$with_java_home/bin"; then
      with_jar_path="$with_java_home/bin:$with_jar_path"
    fi
  fi

  AC_PATH_PROG([JAR], [jar], [], "$with_jar_path")
fi

if test "x$JAR" = "x"; then
  with_java="no (jar not found)"
fi

SAVE_CPPFLAGS="$CPPFLAGS"
SAVE_CFLAGS="$CFLAGS"
SAVE_LDFLAGS="$LDFLAGS"
SAVE_LIBS="$LIBS"
CPPFLAGS="$CPPFLAGS $JAVA_CPPFLAGS"
CFLAGS="$CFLAGS $JAVA_CFLAGS"
LDFLAGS="$LDFLAGS $JAVA_LDFLAGS"
LIBS="$LIBS $JAVA_LIBS"

if test "x$with_java" = "xyes"; then
  AC_CHECK_HEADERS([jni.h],
    [with_jave="yes"],
    [with_java="no (jni.h not found)"])
fi

if test "x$with_java" = "xyes"; then
  AC_CHECK_LIB([jvm], [JNI_CreateJavaVM],
    [with_java="yes"],
    [with_java="no (Symbol 'JNI_CreateJavaVM' not found)"],
    [$JAVA_LIBS $PTHREAD_LIBS]
  )
fi

if test "x$with_java" = "xyes"; then
  JAVA_LIBS="$JAVA_LIBS -ljvm"
  AC_MSG_NOTICE([Building with JAVA_LIBS set to: $JAVA_LIBS])
fi

CPPFLAGS="$SAVE_CPPFLAGS"
CFLAGS="$SAVE_CFLAGS"
LDFLAGS="$SAVE_LDFLAGS"
LIBS="$SAVE_LIBS"

AC_SUBST([JAVA_CPPFLAGS])
AC_SUBST([JAVA_CFLAGS])
AC_SUBST([JAVA_LDFLAGS])
AC_SUBST([JAVA_LIBS])
AM_CONDITIONAL([BUILD_WITH_JAVA], [test "x$with_java" = "xyes"])
# }}}

# --with-libldap {{{
AC_ARG_WITH([libldap],
  [AS_HELP_STRING([--with-libldap@<:@=PREFIX@:>@], [Path to libldap.])],
  [
    if test "x$withval" = "xyes"; then
      with_libldap="yes"
    else if test "x$withval" = "xno"; then
      with_libldap="no"
    else
      with_libldap="yes"
      LIBLDAP_CPPFLAGS="$LIBLDAP_CPPFLAGS -I$withval/include"
      LIBLDAP_LDFLAGS="$LIBLDAP_LDFLAGS -L$withval/lib"
    fi; fi
  ],
  [with_libldap="yes"]
)

SAVE_CPPFLAGS="$CPPFLAGS"
SAVE_LDFLAGS="$LDFLAGS"

CPPFLAGS="$CPPFLAGS $LIBLDAP_CPPFLAGS"
LDFLAGS="$LDFLAGS $LIBLDAP_LDFLAGS"

if test "x$with_libldap" = "xyes"; then
  if test "x$LIBLDAP_CPPFLAGS" != "x"; then
    AC_MSG_NOTICE([libldap CPPFLAGS: $LIBLDAP_CPPFLAGS])
  fi

  AC_CHECK_HEADERS([ldap.h],
    [with_libldap="yes"],
    [with_libldap="no ('ldap.h' not found)"]
  )
fi

if test "x$with_libldap" = "xyes"; then
  if test "x$LIBLDAP_LDFLAGS" != "x"; then
    AC_MSG_NOTICE([libldap LDFLAGS: $LIBLDAP_LDFLAGS])
  fi

  AC_CHECK_LIB([ldap], [ldap_initialize],
    [with_libldap="yes"],
    [with_libldap="no (symbol 'ldap_initialize' not found)"]
  )
fi

CPPFLAGS="$SAVE_CPPFLAGS"
LDFLAGS="$SAVE_LDFLAGS"

if test "x$with_libldap" = "xyes"
then
  BUILD_WITH_LIBLDAP_CPPFLAGS="$LIBLDAP_CPPFLAGS"
  BUILD_WITH_LIBLDAP_LDFLAGS="$LIBLDAP_LDFLAGS"
fi
AC_SUBST([BUILD_WITH_LIBLDAP_CPPFLAGS])
AC_SUBST([BUILD_WITH_LIBLDAP_LDFLAGS])
# }}}

# --with-liblua {{{
AC_ARG_VAR([LIBLUA_PKG_CONFIG_NAME], [Name of liblua used by pkg-config])
if test "x$LIBLUA_PKG_CONFIG_NAME" != "x"
then
  PKG_CHECK_MODULES([LUA], [$LIBLUA_PKG_CONFIG_NAME],
    [with_liblua="yes"],
    [with_liblua="no"]
  )
else
  PKG_CHECK_MODULES([LUA], [lua],
    [with_liblua="yes"],
    [
      PKG_CHECK_MODULES([LUA], [lua-5.3],
        [with_liblua="yes"],
        [
          PKG_CHECK_MODULES([LUA], [lua5.3],
            [with_liblua="yes"],
            [
              PKG_CHECK_MODULES([LUA], [lua-5.2],
                [with_liblua="yes"],
                [
                  PKG_CHECK_MODULES([LUA], [lua5.2],
                    [with_liblua="yes"],
                    [
                      PKG_CHECK_MODULES([LUA], [lua-5.1],
                        [with_liblua="yes"],
                        [
                          PKG_CHECK_MODULES([LUA], [lua5.1],
                            [with_liblua="yes"],
                            [with_liblua="no (pkg-config cannot find liblua)"]
                          )
                        ]
                      )
                    ]
                  )
                ]
              )
            ]
          )
        ]
      )
    ]
  )
fi

if test "x$with_liblua" = "xyes"
then
  SAVE_CPPFLAGS="$CPPFLAGS"
  CPPFLAGS="$CPPFLAGS $LUA_CFLAGS"

  AC_CHECK_HEADERS([lua.h lauxlib.h lualib.h],
    [with_liblua="yes"],
    [with_liblua="no (header not found)"]
  )

  CPPFLAGS="$SAVE_CPPFLAGS"
fi

if test "x$with_liblua" = "xyes"
then
  SAVE_LIBS="$LIBS"
  LIBS="$LIBS $LUA_LIBS"

  AC_CHECK_FUNC([lua_settop],
    [with_liblua="yes"],
    [with_liblua="no (symbol 'lua_settop' not found)"]
  )

  LIBS="$SAVE_LIBS"
fi

if test "x$with_liblua" = "xyes"
then
    BUILD_WITH_LIBLUA_CFLAGS="$LUA_CFLAGS"
    BUILD_WITH_LIBLUA_LIBS="$LUA_LIBS"
fi
AC_SUBST(BUILD_WITH_LIBLUA_CFLAGS)
AC_SUBST(BUILD_WITH_LIBLUA_LIBS)
# }}}

# --with-liblvm2app {{{
AC_ARG_WITH([liblvm2app],
  [AS_HELP_STRING([--with-liblvm2app@<:@=PREFIX@:>@], [Path to liblvm2app.])],
  [
    if test "x$withval" = "xno"; then
      with_liblvm2app="no"
    else
      with_liblvm2app="yes"
      if test "x$withval" != "xyes"; then
        with_liblvm2app_cppflags="-I$withval/include"
        with_liblvm2app_ldflags="-L$withval/lib"
      fi
    fi
  ],
  [
    if test "x$ac_system" = "xLinux"; then
      with_liblvm2app="yes"
    else
      with_liblvm2app="no (Linux only library)"
    fi
  ]
)

if test "x$with_liblvm2app" = "xyes"; then
  SAVE_CPPFLAGS="$CPPFLAGS"
  CPPFLAGS="$CPPFLAGS $with_liblvm2app_cppflags"

  AC_CHECK_HEADERS([lvm2app.h],
    [with_liblvm2app="yes"],
    [with_liblvm2app="no (lvm2app.h not found)"]
  )

  CPPFLAGS="$SAVE_CPPFLAGS"
fi

if test "x$with_liblvm2app" = "xyes"; then
  SAVE_CPPFLAGS="$CPPFLAGS"
  SAVE_LDFLAGS="$LDFLAGS"
  CPPFLAGS="$CPPFLAGS $with_liblvm2app_cppflags"
  LDFLAGS="$LDFLAGS $with_liblvm2app_ldflags"

  AC_CHECK_LIB([lvm2app], [lvm_lv_get_property],
    [with_liblvm2app="yes"],
    [with_liblvm2app="no (Symbol 'lvm_lv_get_property' not found)"]
  )

  CPPFLAGS="$SAVE_CPPFLAGS"
  LDFLAGS="$SAVE_LDFLAGS"
fi

if test "x$with_liblvm2app" = "xyes"; then
  BUILD_WITH_LIBLVM2APP_CPPFLAGS="$with_liblvm2app_cppflags"
  BUILD_WITH_LIBLVM2APP_LDFLAGS="$with_liblvm2app_ldflags"
  BUILD_WITH_LIBLVM2APP_LIBS="-llvm2app"
fi

AC_SUBST([BUILD_WITH_LIBLVM2APP_CPPFLAGS])
AC_SUBST([BUILD_WITH_LIBLVM2APP_LDFLAGS])
AC_SUBST([BUILD_WITH_LIBLVM2APP_LIBS])
# }}}

# --with-libmemcached {{{
AC_ARG_WITH([libmemcached],
  [AS_HELP_STRING([--with-libmemcached@<:@=PREFIX@:>@], [Path to libmemcached.])],
  [
    if test "x$withval" != "xno" && test "x$withval" != "xyes"; then
      with_libmemcached_cppflags="-I$withval/include"
      with_libmemcached_ldflags="-L$withval/lib"
      with_libmemcached="yes"
    else
      with_libmemcached="$withval"
    fi
  ],
  [with_libmemcached="yes"]
)

if test "x$with_libmemcached" = "xyes"; then
  SAVE_CPPFLAGS="$CPPFLAGS"
  CPPFLAGS="$CPPFLAGS $with_libmemcached_cppflags"

  AC_CHECK_HEADERS([libmemcached/memcached.h],
    [with_libmemcached="yes"],
    [with_libmemcached="no (libmemcached/memcached.h not found)"]
  )

  CPPFLAGS="$SAVE_CPPFLAGS"
fi

if test "x$with_libmemcached" = "xyes"; then
  SAVE_CPPFLAGS="$CPPFLAGS"
  SAVE_LDFLAGS="$LDFLAGS"
  CPPFLAGS="$CPPFLAGS $with_libmemcached_cppflags"
  LDFLAGS="$LDFLAGS $with_libmemcached_ldflags"

  AC_CHECK_LIB([memcached], [memcached_create],
    [with_libmemcached="yes"],
    [with_libmemcached="no (Symbol 'memcached_create' not found)"]
  )

  CPPFLAGS="$SAVE_CPPFLAGS"
  LDFLAGS="$SAVE_LDFLAGS"
fi

if test "x$with_libmemcached" = "xyes"; then
  BUILD_WITH_LIBMEMCACHED_CPPFLAGS="$with_libmemcached_cppflags"
  BUILD_WITH_LIBMEMCACHED_LDFLAGS="$with_libmemcached_ldflags"
  BUILD_WITH_LIBMEMCACHED_LIBS="-lmemcached"
fi

AC_SUBST([BUILD_WITH_LIBMEMCACHED_CPPFLAGS])
AC_SUBST([BUILD_WITH_LIBMEMCACHED_LDFLAGS])
AC_SUBST([BUILD_WITH_LIBMEMCACHED_LIBS])
# }}}

# --with-libmicrohttpd {{{
with_libmicrohttpd_cppflags=""
with_libmicrohttpd_ldflags=""
AC_ARG_WITH([libmicrohttpd], [AS_HELP_STRING([--with-libmicrohttpd@<:@=PREFIX@:>@], [Path to libmicrohttpd.])],
  [
    if test "x$withval" != "xno" && test "x$withval" != "xyes"; then
      with_libmicrohttpd_cppflags="-I$withval/include"
      with_libmicrohttpd_ldflags="-L$withval/lib"
      with_libmicrohttpd="yes"
    fi
    if test "x$withval" = "xno"; then
      with_libmicrohttpd="no (disabled on command line)"
    fi
  ],
  [withval="yes"]
)
if test "x$withval" = "xyes"; then
  PKG_CHECK_MODULES([MICROHTTPD], [libmicrohttpd],
    [with_libmicrohttpd="yes"],
    [with_libmicrohttpd="no (pkg-config could not find libmicrohttpd)"]
  )
fi

if test "x$MICROHTTPD_LIBS" = "x"; then
  MICROHTTPD_LIBS="-lmicrohttpd"
fi

SAVE_CPPFLAGS="$CPPFLAGS"
SAVE_LDFLAGS="$LDFLAGS"
SAVE_LIBS="$LIBS"
CPPFLAGS="$with_libmicrohttpd_cppflags $MICROHTTPD_CFLAGS"
LDFLAGS="$with_libmicrohttpd_ldflags $LDFLAGS"
LIBS="$LIBS $MICROHTTPD_LIBS"

if test "x$with_libmicrohttpd" = "xyes"; then
  AC_CHECK_HEADERS([microhttpd.h],
   [with_libmicrohttpd="yes"],
   [with_libmicrohttpd="no (<microhttpd.h> not found)"]
  )
fi

if test "x$with_libmicrohttpd" = "xyes"; then
  AC_CHECK_LIB([microhttpd], [MHD_start_daemon],
    [with_libmicrohttpd="yes"],
    [with_libmicrohttpd="no (libmicrohttpd not found)"]
  )
fi

CPPFLAGS="$SAVE_CPPFLAGS"
LDFLAGS="$SAVE_LDFLAGS"
LIBS="$SAVE_LIBS"

BUILD_WITH_LIBMICROHTTPD_CPPFLAGS="$with_libmicrohttpd_cppflags $MICROHTTPD_CFLAGS"
BUILD_WITH_LIBMICROHTTPD_LDFLAGS="$with_libmicrohttpd_ldflags"
BUILD_WITH_LIBMICROHTTPD_LIBS="$MICROHTTPD_LIBS"
AC_SUBST([BUILD_WITH_LIBMICROHTTPD_CPPFLAGS])
AC_SUBST([BUILD_WITH_LIBMICROHTTPD_LDFLAGS])
AC_SUBST([BUILD_WITH_LIBMICROHTTPD_LIBS])
# }}}

# --with-libmodbus {{{
AC_ARG_WITH([libmodbus],
  [AS_HELP_STRING([--with-libmodbus@<:@=PREFIX@:>@], [Path to the modbus library.])],
  [
    if test "x$withval" = "xno"; then
      with_libmodbus="no"
    else if test "x$withval" = "xyes"; then
      with_libmodbus="use_pkgconfig"
    else if test -d "$with_libmodbus/lib"; then
      AC_MSG_NOTICE([Not checking for libmodbus: Manually configured])
      with_libmodbus_cflags="-I$withval/include"
      with_libmodbus_libs="-L$withval/lib -lmodbus"
      with_libmodbus="yes"
    fi; fi; fi
  ],
  [with_libmodbus="use_pkgconfig"]
)

# configure using pkg-config
if test "x$with_libmodbus" = "xuse_pkgconfig"; then
  AC_MSG_NOTICE([Checking for libmodbus using $PKG_CONFIG])
  $PKG_CONFIG --exists 'libmodbus' 2>/dev/null
  if test $? -ne 0; then
    with_libmodbus="no (pkg-config doesn't know libmodbus)"
  fi
fi

if test "x$with_libmodbus" = "xuse_pkgconfig"; then
  with_libmodbus_cflags="`$PKG_CONFIG --cflags 'libmodbus'`"
  if test $? -ne 0; then
    with_libmodbus="no ($PKG_CONFIG failed)"
  fi

  with_libmodbus_libs="`$PKG_CONFIG --libs 'libmodbus'`"
  if test $? -ne 0; then
    with_libmodbus="no ($PKG_CONFIG failed)"
  fi
fi

if test "x$with_libmodbus" = "xuse_pkgconfig"; then
  with_libmodbus="yes"
fi

if test "x$with_libmodbus" = "xyes"; then
  SAVE_CPPFLAGS="$CPPFLAGS"
  CPPFLAGS="$CPPFLAGS $with_libmodbus_cflags"

  AC_CHECK_HEADERS([modbus.h],
    [with_libmodbus="yes"],
    [with_libmodbus="no (modbus.h not found)"]
  )

  CPPFLAGS="$SAVE_CPPFLAGS"
fi

if test "x$with_libmodbus" = "xyes"; then
  SAVE_LDFLAGS="$LDFLAGS"
  LDFLAGS="$LDFLAGS $with_libmodbus_libs"

  AC_CHECK_LIB([modbus], [modbus_connect],
    [with_libmodbus="yes"],
    [with_libmodbus="no (symbol modbus_connect not found)"]
  )

  LDFLAGS="$SAVE_LDFLAGS"
fi

if test "x$with_libmodbus" = "xyes"; then
  BUILD_WITH_LIBMODBUS_CFLAGS="$with_libmodbus_cflags"
  BUILD_WITH_LIBMODBUS_LIBS="$with_libmodbus_libs"
fi

AC_SUBST([BUILD_WITH_LIBMODBUS_CFLAGS])
AC_SUBST([BUILD_WITH_LIBMODBUS_LIBS])
# }}}

# --with-libmongoc {{{
AC_ARG_WITH([libmongoc],
  [AS_HELP_STRING([--with-libmongoc@<:@=PREFIX@:>@], [Path to libmongoc.])],
  [
    if test "x$withval" = "xyes"; then
      with_libmongoc="yes"
    else if test "x$withval" = "xno"; then
      with_libmongoc="no"
    else
      with_libmongoc="yes"
      LIBMONGOC_CPPFLAGS="$LIBMONGOC_CPPFLAGS -I$withval/include"
      LIBMONGOC_LDFLAGS="$LIBMONGOC_LDFLAGS -L$withval/lib"
    fi; fi
  ],
  [with_libmongoc="yes"]
)

SAVE_CPPFLAGS="$CPPFLAGS"
SAVE_LDFLAGS="$LDFLAGS"

CPPFLAGS="$CPPFLAGS $LIBMONGOC_CPPFLAGS"
LDFLAGS="$LDFLAGS $LIBMONGOC_LDFLAGS"

if test "x$with_libmongoc" = "xyes"; then
  if test "x$LIBMONGOC_CPPFLAGS" != "x"; then
    AC_MSG_NOTICE([libmongoc CPPFLAGS: $LIBMONGOC_CPPFLAGS])
  fi

  AC_CHECK_HEADERS([mongo.h],
    [with_libmongoc="yes"],
    [with_libmongoc="no ('mongo.h' not found)"],
    [[#define MONGO_HAVE_STDINT 1]]
  )
fi

if test "x$with_libmongoc" = "xyes"; then
  if test "x$LIBMONGOC_LDFLAGS" != "x"; then
    AC_MSG_NOTICE([libmongoc LDFLAGS: $LIBMONGOC_LDFLAGS])
  fi

  AC_CHECK_LIB([mongoc], [mongo_run_command],
    [with_libmongoc="yes"],
    [with_libmongoc="no (symbol 'mongo_run_command' not found)"]
  )
fi

CPPFLAGS="$SAVE_CPPFLAGS"
LDFLAGS="$SAVE_LDFLAGS"

if test "x$with_libmongoc" = "xyes"; then
  BUILD_WITH_LIBMONGOC_CPPFLAGS="$LIBMONGOC_CPPFLAGS"
  BUILD_WITH_LIBMONGOC_LDFLAGS="$LIBMONGOC_LDFLAGS"
fi

AC_SUBST([BUILD_WITH_LIBMONGOC_CPPFLAGS])
AC_SUBST([BUILD_WITH_LIBMONGOC_LDFLAGS])
# }}}

# --with-libmosquitto {{{
AC_ARG_WITH([libmosquitto],
  [AS_HELP_STRING([--with-libmosquitto@<:@=PREFIX@:>@], [Path to libmosquitto.])],
  [
    if test "x$withval" != "xno" && test "x$withval" != "xyes"; then
      with_libmosquitto_cppflags="-I$withval/include"
      with_libmosquitto_ldflags="-L$withval/lib"
      with_libmosquitto="yes"
    else
      with_libmosquitto="$withval"
    fi
  ],
  [with_libmosquitto="yes"]
)

if test "x$with_libmosquitto" = "xyes"; then
  SAVE_CPPFLAGS="$CPPFLAGS"
  CPPFLAGS="$CPPFLAGS $with_libmosquitto_cppflags"

  AC_CHECK_HEADERS([mosquitto.h],
    [with_libmosquitto="yes"],
    [with_libmosquitto="no (mosquitto.h not found)"]
  )

  CPPFLAGS="$SAVE_CPPFLAGS"
fi

if test "x$with_libmosquitto" = "xyes"; then
  SAVE_LDFLAGS="$LDFLAGS"
  LDFLAGS="$LDFLAGS $with_libmosquitto_ldflags"

  AC_CHECK_LIB([mosquitto], [mosquitto_connect],
    [with_libmosquitto="yes"],
    [with_libmosquitto="no (libmosquitto not found)"]
  )

  LDFLAGS="$SAVE_LDFLAGS"
fi

if test "x$with_libmosquitto" = "xyes"; then
  BUILD_WITH_LIBMOSQUITTO_CPPFLAGS="$with_libmosquitto_cppflags"
  BUILD_WITH_LIBMOSQUITTO_LDFLAGS="$with_libmosquitto_ldflags"
  BUILD_WITH_LIBMOSQUITTO_LIBS="-lmosquitto"
fi

AC_SUBST([BUILD_WITH_LIBMOSQUITTO_CPPFLAGS])
AC_SUBST([BUILD_WITH_LIBMOSQUITTO_LDFLAGS])
AC_SUBST([BUILD_WITH_LIBMOSQUITTO_LIBS])
# }}}

# --with-libmysql {{{
with_mysql_config="mysql_config"
AC_ARG_WITH([libmysql],
  [AS_HELP_STRING([--with-libmysql@<:@=PREFIX@:>@], [Path to libmysql.])],
  [
    if test "x$withval" = "xno"; then
      with_libmysql="no"
    else if test "x$withval" = "xyes"; then
      with_libmysql="yes"
    else
      if test -f "$withval" && test -x "$withval"; then
        with_mysql_config="$withval"
      else if test -x "$withval/bin/mysql_config"; then
        with_mysql_config="$withval/bin/mysql_config"
      fi; fi
      with_libmysql="yes"
    fi; fi
  ],
  [with_libmysql="yes"]
)

if test "x$with_libmysql" = "xyes"; then
  with_mysql_cflags=`$with_mysql_config --include 2>/dev/null`
  if test $? -ne 0; then
    with_libmysql="no ($with_mysql_config failed)"
  else
    SAVE_CPPFLAGS="$CPPFLAGS"
    CPPFLAGS="$CPPFLAGS $with_mysql_cflags"

    AC_CHECK_HEADERS([mysql.h],
      [have_mysql_h="yes"],
      [have_mysql_h="no"]
    )

    if test "x$have_mysql_h" != "xyes"; then
      AC_CHECK_HEADERS([mysql/mysql.h],
        [have_mysql_mysql_h="yes"],
        [],
      )
    fi

    if test "x$have_mysql_h" != "xyes" && test "x$have_mysql_mysql_h" != "xyes"; then
      with_libmysql="no (mysql.h not found)"
    fi

    CPPFLAGS="$SAVE_CPPFLAGS"
  fi
fi

if test "x$with_libmysql" = "xyes"; then
  with_mysql_libs=`$with_mysql_config --libs_r 2>/dev/null`
  if test $? -ne 0; then
    with_libmysql="no ($with_mysql_config failed)"
  else
    SAVE_LIBS="$LIBS"
    LIBS="$with_mysql_libs"

    AC_SEARCH_LIBS([mysql_get_server_version],
      [],
      [with_libmysql="yes"],
      [with_libmysql="no (symbol 'mysql_get_server_version' not found in ${LIBS})"],
      []
    )
    LIBS="$SAVE_LIBS"
  fi
fi

if test "x$with_libmysql" = "xyes"; then
  BUILD_WITH_LIBMYSQL_CFLAGS="$with_mysql_cflags"
  BUILD_WITH_LIBMYSQL_LIBS="$with_mysql_libs"
fi

AC_SUBST([BUILD_WITH_LIBMYSQL_CFLAGS])
AC_SUBST([BUILD_WITH_LIBMYSQL_LIBS])
# }}}

# --with-libmnl {{{
AC_ARG_WITH([libmnl],
  [AS_HELP_STRING([--with-libmnl@<:@=PREFIX@:>@], [Path to libmnl.])],
  [
    if test "x$withval" = "xyes"; then
      with_libmnl="yes"
     else if test "x$withval" = "xno"; then
       with_libmnl="no"
     else
       if test -d "$withval/include"; then
         with_libmnl_cflags="-I$withval/include"
         with_libmnl_libs="-L$withval/lib -lmnl"
         with_libmnl="yes"
       else
         AC_MSG_ERROR("no such directory: $withval/include")
       fi
     fi; fi
  ],
  [
    if test "x$ac_system" = "xLinux"; then
      with_libmnl="yes"
    else
      with_libmnl="no (Linux only library)"
    fi
  ]
)

if test "x$with_libmnl" = "xyes"; then
  if $PKG_CONFIG --exists libmnl 2>/dev/null; then
    with_libmnl_cflags="$with_libmnl_ldflags `$PKG_CONFIG --cflags libmnl`"
    with_libmnl_libs="$with_libmnl_libs `$PKG_CONFIG --libs libmnl`"
  fi

  AC_CHECK_HEADERS([libmnl.h libmnl/libmnl.h],
    [
      with_libmnl="yes"
      break
    ],
    [],
    [[
      #include <stdio.h>
      #include <sys/types.h>
      #include <asm/types.h>
      #include <sys/socket.h>
      #include <linux/netlink.h>
      #include <linux/rtnetlink.h>]]
  )

  AC_CHECK_HEADERS([linux/gen_stats.h linux/pkt_sched.h],
    [],
    [],
    [[
      #include <stdio.h>
      #include <sys/types.h>
      #include <asm/types.h>
      #include <sys/socket.h>
    ]]
  )

  AC_COMPILE_IFELSE(
    [
      AC_LANG_PROGRAM(
        [[
          #include <stdio.h>
          #include <sys/types.h>
          #include <asm/types.h>
          #include <sys/socket.h>
          #include <linux/netlink.h>
          #include <linux/rtnetlink.h>
        ]],
        [[
          int retval = TCA_STATS2;
          return (retval);
        ]]
      )
    ],
    [AC_DEFINE([HAVE_TCA_STATS2], [1], [True if the enum-member TCA_STATS2 exists])]
  )

  AC_COMPILE_IFELSE(
    [
      AC_LANG_PROGRAM(
        [[
          #include <stdio.h>
          #include <sys/types.h>
          #include <asm/types.h>
          #include <sys/socket.h>
          #include <linux/netlink.h>
          #include <linux/rtnetlink.h>
        ]],
        [[
          int retval = TCA_STATS;
          return (retval);
        ]]
      )
    ],
    [AC_DEFINE([HAVE_TCA_STATS], 1, [True if the enum-member TCA_STATS exists])]
  )

  AC_CHECK_MEMBERS([struct rtnl_link_stats64.tx_window_errors],
    [AC_DEFINE(HAVE_RTNL_LINK_STATS64, 1, [Define if struct rtnl_link_stats64 exists and is usable.])],
    [],
    [[#include <linux/if_link.h>]]
  )

  AC_CHECK_LIB([mnl], [mnl_nlmsg_get_payload],
    [with_libmnl="yes"],
    [with_libmnl="no (symbol 'mnl_nlmsg_get_payload' not found)"],
    [$with_libmnl_libs]
  )
fi

if test "x$with_libmnl" = "xyes"; then
  BUILD_WITH_LIBMNL_CFLAGS="$with_libmnl_cflags"
  BUILD_WITH_LIBMNL_LIBS="$with_libmnl_libs"
fi
AC_SUBST([BUILD_WITH_LIBMNL_CFLAGS])
AC_SUBST([BUILD_WITH_LIBMNL_LIBS])
# }}}

# --with-libnetapp {{{
AC_ARG_VAR([LIBNETAPP_CPPFLAGS], [C preprocessor flags required to build with libnetapp])
AC_ARG_VAR([LIBNETAPP_LDFLAGS],  [Linker flags required to build with libnetapp])
AC_ARG_VAR([LIBNETAPP_LIBS],     [Other libraries required to link against libnetapp])
AC_ARG_WITH([libnetapp],
  [AS_HELP_STRING([--with-libnetapp@<:@=PREFIX@:>@], [Path to libnetapp.])],
  [
   if test -d "$withval"; then
     LIBNETAPP_CPPFLAGS="$LIBNETAPP_CPPFLAGS -I$withval/include"
     LIBNETAPP_LDFLAGS="$LIBNETAPP_LDFLAGS -L$withval/lib"
     with_libnetapp="yes"
   else
     with_libnetapp="$withval"
   fi
  ],
  [with_libnetapp="yes"]
)

SAVE_CPPFLAGS="$CPPFLAGS"
SAVE_LDFLAGS="$LDFLAGS"
CPPFLAGS="$CPPFLAGS $LIBNETAPP_CPPFLAGS"
LDFLAGS="$LDFLAGS $LIBNETAPP_LDFLAGS"

if test "x$with_libnetapp" = "xyes"; then
  if test "x$LIBNETAPP_CPPFLAGS" != "x"; then
    AC_MSG_NOTICE([netapp CPPFLAGS: $LIBNETAPP_CPPFLAGS])
  fi
  AC_CHECK_HEADERS([netapp_api.h],
    [with_libnetapp="yes"],
    [with_libnetapp="no (netapp_api.h not found)"]
  )
fi

if test "x$with_libnetapp" = "xyes"; then
  if test "x$LIBNETAPP_LDFLAGS" != "x"; then
    AC_MSG_NOTICE([netapp LDFLAGS: $LIBNETAPP_LDFLAGS])
  fi

  if test "x$LIBNETAPP_LIBS" = "x"; then
    LIBNETAPP_LIBS="$PTHREAD_LIBS -lxml -ladt -lssl -lm -lcrypto -lz"
  fi

  AC_MSG_NOTICE([netapp LIBS: $LIBNETAPP_LIBS])

  AC_CHECK_LIB([netapp], [na_server_invoke_elem],
    [with_libnetapp="yes"],
    [with_libnetapp="no (symbol na_server_invoke_elem not found)"],
    [$LIBNETAPP_LIBS]
  )

  LIBNETAPP_LIBS="-lnetapp $LIBNETAPP_LIBS"
fi

CPPFLAGS="$SAVE_CPPFLAGS"
LDFLAGS="$SAVE_LDFLAGS"

AC_SUBST([LIBNETAPP_CPPFLAGS])
AC_SUBST([LIBNETAPP_LDFLAGS])
AC_SUBST([LIBNETAPP_LIBS])
# }}}

# --with-libnetsnmp {{{
AC_ARG_WITH(libnetsnmp, [AS_HELP_STRING([--with-libnetsnmp@<:@=PREFIX@:>@], [Path to the Net-SNMPD library.])],
[
	if test "x$withval" = "xno"
	then
		with_libnetsnmp="no"
	else if test "x$withval" = "xyes"
	then
		with_libnetsnmp="yes"
	else
		with_libnetsnmp_cppflags="-I$withval/include"
		with_libnetsnmp_ldflags="-I$withval/lib"
		with_libnetsnmp="yes"
	fi; fi
],
[with_libnetsnmp="yes"])
if test "x$with_libnetsnmp" = "xyes"
then
	SAVE_CPPFLAGS="$CPPFLAGS"
	CPPFLAGS="$CPPFLAGS $with_libnetsnmp_cppflags"

    AC_CHECK_HEADERS([net-snmp/net-snmp-config.h],
      [with_libnetsnmp="yes"],
      [with_libnetsnmp="no (net-snmp/net-snmp-config.h not found)"]
    )

	CPPFLAGS="$SAVE_CPPFLAGS"
fi
if test "x$with_libnetsnmp" = "xyes"
then
	SAVE_LDFLAGS="$LDFLAGS"
	LDFLAGS="$LDFLAGS $with_libnetsnmp_ldflags"

	AC_CHECK_LIB(netsnmp, init_snmp,
		[with_libnetsnmp="yes"],
		[with_libnetsnmp="no (libnetsnmp not found)"],
		[$with_snmp_libs])

	LDFLAGS="$SAVE_LDFLAGS"
fi
if test "x$with_libnetsnmp" = "xyes"
then
	BUILD_WITH_LIBNETSNMP_CPPFLAGS="$with_libnetsnmp_cppflags"
	BUILD_WITH_LIBNETSNMP_LDFLAGS="$with_libnetsnmp_ldflags"
	BUILD_WITH_LIBNETSNMP_LIBS="-lnetsnmp"
fi
AC_SUBST(BUILD_WITH_LIBNETSNMP_CPPFLAGS)
AC_SUBST(BUILD_WITH_LIBNETSNMP_LDFLAGS)
AC_SUBST(BUILD_WITH_LIBNETSNMP_LIBS)
# }}}

# --with-liboping {{{
AC_ARG_WITH([liboping],
  [AS_HELP_STRING([--with-liboping@<:@=PREFIX@:>@], [Path to liboping.])],
  [
    if test "x$withval" = "xyes"; then
      with_liboping="yes"
    else if test "x$withval" = "xno"; then
      with_liboping="no"
    else
      with_liboping="yes"
      LIBOPING_CPPFLAGS="-I$withval/include"
      LIBOPING_LDFLAGS="-L$withval/lib"
    fi; fi
  ],
  [with_liboping="yes"]
)

SAVE_CPPFLAGS="$CPPFLAGS"
SAVE_LDFLAGS="$LDFLAGS"
CPPFLAGS="$CPPFLAGS $LIBOPING_CPPFLAGS"
LDFLAGS="$LDFLAGS $LIBOPING_LDFLAGS"

if test "x$with_liboping" = "xyes"; then
  AC_CHECK_HEADERS([oping.h],
    [with_liboping="yes"],
    [with_liboping="no (oping.h not found)"]
  )
fi

if test "x$with_liboping" = "xyes"; then
  AC_CHECK_LIB([oping], [ping_construct],
    [with_liboping="yes"],
    [with_liboping="no (symbol 'ping_construct' not found)"]
  )
fi

CPPFLAGS="$SAVE_CPPFLAGS"
LDFLAGS="$SAVE_LDFLAGS"

if test "x$with_liboping" = "xyes"; then
  BUILD_WITH_LIBOPING_CPPFLAGS="$LIBOPING_CPPFLAGS"
  BUILD_WITH_LIBOPING_LDFLAGS="$LIBOPING_LDFLAGS"
fi

AC_SUBST([BUILD_WITH_LIBOPING_CPPFLAGS])
AC_SUBST([BUILD_WITH_LIBOPING_LDFLAGS])
# }}}

# --with-oracle {{{
AC_ARG_WITH([oracle],
  [AS_HELP_STRING([--with-oracle@<:@=ORACLE_HOME@:>@], [Path to Oracle.])],
  [
    if test "x$withval" = "xyes"; then
      if test "x$ORACLE_HOME" = "x"; then
        AC_MSG_WARN([Use of the Oracle library has been forced, but the environment variable ORACLE_HOME is not set.])
      fi
      with_oracle="yes"
    else if test "x$withval" = "xno"; then
      with_oracle="no"
    else
      with_oracle="yes"
      ORACLE_HOME="$withval"
    fi; fi
  ],
  [
    if test "x$ORACLE_HOME" = "x"; then
      with_oracle="no (ORACLE_HOME is not set)"
    else
      with_oracle="yes"
    fi
  ]
)

if test "x$ORACLE_HOME" != "x"; then
  with_oracle_cppflags="-I$ORACLE_HOME/rdbms/public"
  if test -e "$ORACLE_HOME/lib/ldflags"; then
    with_oracle_libs=`cat "$ORACLE_HOME/lib/ldflags"`
  fi
  with_oracle_libs="-L$ORACLE_HOME/lib -lclntsh"
fi

if test "x$with_oracle" = "xyes"; then
  SAVE_CPPFLAGS="$CPPFLAGS"
  CPPFLAGS="$CPPFLAGS $with_oracle_cppflags"

  AC_CHECK_HEADERS([oci.h],
    [with_oracle="yes"],
    [with_oracle="no (oci.h not found)"]
  )

  CPPFLAGS="$SAVE_CPPFLAGS"
fi

if test "x$with_oracle" = "xyes"; then
  SAVE_CPPFLAGS="$CPPFLAGS"
  SAVE_LIBS="$LIBS"
  CPPFLAGS="$CPPFLAGS $with_oracle_cppflags"
  LIBS="$LIBS $with_oracle_libs"

  AC_CHECK_FUNC([OCIEnvCreate],
    [with_oracle="yes"],
    [with_oracle="no (Symbol 'OCIEnvCreate' not found)"]
  )

  CPPFLAGS="$SAVE_CPPFLAGS"
  LIBS="$SAVE_LIBS"
fi

if test "x$with_oracle" = "xyes"; then
  BUILD_WITH_ORACLE_CPPFLAGS="$with_oracle_cppflags"
  BUILD_WITH_ORACLE_LIBS="$with_oracle_libs"
fi

AC_SUBST([BUILD_WITH_ORACLE_CPPFLAGS])
AC_SUBST([BUILD_WITH_ORACLE_LIBS])
# }}}

# --with-libowcapi {{{
AC_ARG_WITH([libowcapi],
  [AS_HELP_STRING([--with-libowcapi@<:@=PREFIX@:>@], [Path to libowcapi.])],
  [
    if test "x$withval" != "xno" && test "x$withval" != "xyes"; then
      with_libowcapi_cppflags="-I$withval/include"
      with_libowcapi_ldflags="-L$withval/lib"
      with_libowcapi="yes"
    else
      with_libowcapi="$withval"
    fi
  ],
  [with_libowcapi="yes"]
)

if test "x$with_libowcapi" = "xyes"; then
  SAVE_CPPFLAGS="$CPPFLAGS"
  CPPFLAGS="$CPPFLAGS $with_libowcapi_cppflags"

  AC_CHECK_HEADERS([owcapi.h],
    [with_libowcapi="yes"],
    [with_libowcapi="no (owcapi.h not found)"]
  )

  CPPFLAGS="$SAVE_CPPFLAGS"
fi

if test "x$with_libowcapi" = "xyes"; then
  SAVE_LDFLAGS="$LDFLAGS"
  LDFLAGS="$LDFLAGS $with_libowcapi_ldflags"

  AC_CHECK_LIB([owcapi], [OW_get],
    [with_libowcapi="yes"],
    [with_libowcapi="no (libowcapi not found)"]
  )

  LDFLAGS="$SAVE_LDFLAGS"
fi

if test "x$with_libowcapi" = "xyes"; then
  BUILD_WITH_LIBOWCAPI_CPPFLAGS="$with_libowcapi_cppflags"
  BUILD_WITH_LIBOWCAPI_LDFLAGS="$with_libowcapi_ldflags"
  BUILD_WITH_LIBOWCAPI_LIBS="-lowcapi"
fi

AC_SUBST([BUILD_WITH_LIBOWCAPI_CPPFLAGS])
AC_SUBST([BUILD_WITH_LIBOWCAPI_LDFLAGS])
AC_SUBST([BUILD_WITH_LIBOWCAPI_LIBS])
# }}}

# --with-libpcap {{{
AC_ARG_WITH([libpcap],
  [AS_HELP_STRING([--with-libpcap@<:@=PREFIX@:>@], [Path to libpcap.])],
  [
    if test "x$withval" != "xno" && test "x$withval" != "xyes"; then
      with_libpcap_cppflags="-I$withval/include"
      with_libpcap_ldflags="$LDFLAGS -L$withval/lib"
      with_libpcap="yes"
    else
      with_libpcap="$withval"
    fi
  ],
  [with_libpcap="yes"]
)

if test "x$with_libpcap" = "xyes"; then
  SAVE_CPPFLAGS="$CPPFLAGS"
  CPPFLAGS="$CPPFLAGS $with_libpcap_cppflags"

  AC_CHECK_HEADERS([pcap.h],
    [with_libpcap="yes"],
    [with_libpcap="no (pcap.h not found)"]
  )

  CPPFLAGS="$SAVE_CPPFLAGS"
fi

if test "x$with_libpcap" = "xyes"; then
  SAVE_LDFLAGS="$LDFLAGS"
  LDFLAGS="$LDFLAGS $with_libpcap_ldflags"

  AC_CHECK_LIB([pcap], [pcap_open_live],
    [with_libpcap="yes"],
    [with_libpcap="no (libpcap not found)"]
  )

  LDFLAGS="$SAVE_LDFLAGS"
fi

if test "x$with_libpcap" = "xyes"; then
  AC_CACHE_CHECK([whether libpcap has PCAP_ERROR_IFACE_NOT_UP],
    [c_cv_libpcap_have_pcap_error_iface_not_up],
    [
      AC_COMPILE_IFELSE(
        [
          AC_LANG_PROGRAM(
            [[#include <pcap.h>]],
            [[
              int val = PCAP_ERROR_IFACE_NOT_UP;
              return(val);
            ]]
          )
        ],
        [c_cv_libpcap_have_pcap_error_iface_not_up="yes"],
        [c_cv_libpcap_have_pcap_error_iface_not_up="no"]
      )
    ]
  )
fi

if test "x$c_cv_libpcap_have_pcap_error_iface_not_up" != "xyes"; then
  with_libpcap="no (pcap.h misses PCAP_ERROR_IFACE_NOT_UP)"
fi

if test "x$with_libpcap" = "xyes"; then
  BUILD_WITH_LIBPCAP_CPPFLAGS="$with_libpcap_cppflags"
  BUILD_WITH_LIBPCAP_LDFLAGS="$with_libpcap_ldflags"
  BUILD_WITH_LIBPCAP_LIBS="-lpcap"
fi

AC_SUBST([BUILD_WITH_LIBPCAP_CPPFLAGS])
AC_SUBST([BUILD_WITH_LIBPCAP_LDFLAGS])
AC_SUBST([BUILD_WITH_LIBPCAP_LIBS])
# }}}

# --with-libperl {{{
AC_ARG_WITH([libperl],
  [AS_HELP_STRING([--with-libperl@<:@=PREFIX@:>@], [Path to libperl.])],
  [
    if test "x$withval" != "xno" && test "x$withval" != "xyes"; then
      LDFLAGS="$LDFLAGS -L$withval/lib"
      CPPFLAGS="$CPPFLAGS -I$withval/include"
      with_libperl="yes"
    else
      with_libperl="$withval"
    fi
  ],
  [with_libperl="yes"]
)

AC_ARG_VAR([PERL], [path to Perl interpreter])
AC_PATH_PROG([PERL], [perl])

if test "x$PERL" = "x"; then
  with_libperl="no (no Perl interpreter found)"
fi

if test "x$with_libperl" = "xyes"; then
  SAVE_CFLAGS="$CFLAGS"
  SAVE_LIBS="$LIBS"
  dnl ARCHFLAGS="" -> disable multi -arch on OSX (see Config_heavy.pl:fetch_string)
  PERL_CFLAGS=`ARCHFLAGS="" $PERL -MExtUtils::Embed -e perl_inc`
  PERL_LIBS=`ARCHFLAGS="" $PERL -MExtUtils::Embed -e ldopts`
  CFLAGS="$CFLAGS $PERL_CFLAGS"
  LIBS="$LIBS $PERL_LIBS"

  AC_CACHE_CHECK([for libperl],
    [c_cv_have_libperl],
    [
      AC_LINK_IFELSE(
        [
          AC_LANG_PROGRAM(
            [[
              #define PERL_NO_GET_CONTEXT
              #include <EXTERN.h>
              #include <perl.h>
              #include <XSUB.h>
            ]],
            [[
              dTHX;
              load_module (PERL_LOADMOD_NOIMPORT,
                newSVpv ("Collectd::Plugin::FooBar", 24),
                Nullsv);
            ]]
          )
        ],
        [c_cv_have_libperl="yes"],
        [c_cv_have_libperl="no"]
      )
    ]
  )

  CFLAGS="$SAVE_CFLAGS"
  LIBS="$SAVE_LIBS"

  if test "x$c_cv_have_libperl" = "xno"; then
    with_libperl="no"
  fi
fi

if test "x$with_libperl" = "xyes"; then
  SAVE_CFLAGS="$CFLAGS"
  SAVE_LIBS="$LIBS"
  CFLAGS="$CFLAGS $PERL_CFLAGS"
  LIBS="$LIBS $PERL_LIBS"

  AC_CACHE_CHECK([if Perl supports ithreads],
    [c_cv_have_perl_ithreads],
    [
      AC_LINK_IFELSE(
        [
          AC_LANG_PROGRAM(
            [[
              #include <EXTERN.h>
              #include <perl.h>
              #include <XSUB.h>

              #if !defined(USE_ITHREADS)
              # error "Perl does not support ithreads!"
              #endif /* !defined(USE_ITHREADS) */
            ]],
            []
          )
        ],
        [c_cv_have_perl_ithreads="yes"],
        [c_cv_have_perl_ithreads="no"]
      )
    ]
  )

  CFLAGS="$SAVE_CFLAGS"
  LIBS="$SAVE_LIBS"
fi

if test "x$with_libperl" = "xyes"; then
  # trigger an error if Perl_load_module*() uses __attribute__nonnull__(3)
  # (see issues #41 and #42)
  SAVE_CFLAGS="$CFLAGS"
  SAVE_LIBS="$LIBS"
  CFLAGS="$CFLAGS $PERL_CFLAGS -Wall -Werror"
  LIBS="$LIBS $PERL_LIBS"

  AC_CACHE_CHECK([for broken Perl_load_module()],
    [c_cv_have_broken_perl_load_module],
    [
      AC_LINK_IFELSE(
        [
          AC_LANG_PROGRAM(
            [[
              #define PERL_NO_GET_CONTEXT
              #include <EXTERN.h>
              #include <perl.h>
              #include <XSUB.h>
            ]],
            [[
              dTHX;
              load_module (PERL_LOADMOD_NOIMPORT,
                newSVpv ("Collectd::Plugin::FooBar", 24),
                Nullsv);
            ]]
          )
        ],
        [c_cv_have_broken_perl_load_module="no"],
        [c_cv_have_broken_perl_load_module="yes"]
      )
    ]
  )

  CFLAGS="$SAVE_CFLAGS"
  LIBS="$SAVE_LIBS"
fi

if test "x$c_cv_have_broken_perl_load_module" = "xyes"; then
  PERL_CFLAGS="$PERL_CFLAGS -Wno-nonnull"
fi

if test "x$with_libperl" = "xyes"; then
  SAVE_CFLAGS="$CFLAGS"
  SAVE_LIBS="$LIBS"
  CFLAGS="$CFLAGS $PERL_CFLAGS"
  LIBS="$LIBS $PERL_LIBS"

  AC_CHECK_MEMBER(
    [struct mgvtbl.svt_local],
    [have_struct_mgvtbl_svt_local="yes"],
    [have_struct_mgvtbl_svt_local="no"],
    [[
      #include <EXTERN.h>
      #include <perl.h>
      #include <XSUB.h>
    ]]
  )

  if test "x$have_struct_mgvtbl_svt_local" = "xyes"; then
    AC_DEFINE([HAVE_PERL_STRUCT_MGVTBL_SVT_LOCAL], [1], [Define if Perls struct mgvtbl has member svt_local.])
  fi

  CFLAGS="$SAVE_CFLAGS"
  LIBS="$SAVE_LIBS"
fi
AC_SUBST([PERL_CFLAGS])
AC_SUBST([PERL_LIBS])

# }}}

# --with-libpq {{{
with_pg_config="pg_config"
AC_ARG_WITH([libpq],
  [AS_HELP_STRING([--with-libpq@<:@=PREFIX@:>@], [Path to libpq.])],
  [
    if test "x$withval" = "xno" || test "x$withval" = "xyes"; then
      with_libpq="$withval"
    else
      if test -f "$withval" && test -x "$withval"; then
        with_pg_config="$withval"
      else if test -x "$withval/bin/pg_config"; then
        with_pg_config="$withval/bin/pg_config"
      fi; fi
      with_libpq="yes"
    fi
  ],
  [with_libpq="yes"]
)

if test "x$with_libpq" = "xyes"; then
  with_libpq_includedir=`$with_pg_config --includedir 2> /dev/null`
  pg_config_status=$?

  if test $pg_config_status -eq 0; then
    if test -n "$with_libpq_includedir"; then
      for dir in $with_libpq_includedir; do
        with_libpq_cppflags="$with_libpq_cppflags -I$dir"
      done
    fi
  else
    AC_MSG_WARN([$with_pg_config returned with status $pg_config_status])
  fi

  SAVE_CPPFLAGS="$CPPFLAGS"
  CPPFLAGS="$CPPFLAGS $with_libpq_cppflags"

  AC_CHECK_HEADERS([libpq-fe.h],
    [with_libpq="yes"],
    [with_libpq="no (libpq-fe.h not found)"]
  )

  CPPFLAGS="$SAVE_CPPFLAGS"
fi

if test "x$with_libpq" = "xyes"; then
  with_libpq_libdir=`$with_pg_config --libdir 2> /dev/null`
  pg_config_status=$?

  if test $pg_config_status -eq 0
  then
    if test -n "$with_libpq_libdir"; then
      for dir in $with_libpq_libdir; do
        with_libpq_ldflags="$with_libpq_ldflags -L$dir"
      done
    fi
  else
    AC_MSG_WARN([$with_pg_config returned with status $pg_config_status])
  fi

  SAVE_LDFLAGS="$LDFLAGS"
  LDFLAGS="$LDFLAGS $with_libpq_ldflags"

  AC_CHECK_LIB([pq], [PQserverVersion],
    [with_libpq="yes"],
    [with_libpq="no (symbol 'PQserverVersion' not found)"])

  LDFLAGS="$SAVE_LDFLAGS"
fi

if test "x$with_libpq" = "xyes"; then
  BUILD_WITH_LIBPQ_CPPFLAGS="$with_libpq_cppflags"
  BUILD_WITH_LIBPQ_LDFLAGS="$with_libpq_ldflags"
  BUILD_WITH_LIBPQ_LIBS="-lpq"
fi

AC_SUBST([BUILD_WITH_LIBPQ_CPPFLAGS])
AC_SUBST([BUILD_WITH_LIBPQ_LDFLAGS])
AC_SUBST([BUILD_WITH_LIBPQ_LIBS])
# }}}

# --with-libpqos {{{
with_libpqos_cppflags=""
with_libpqos_ldflags=""
AC_ARG_WITH(libpqos, [AS_HELP_STRING([--with-libpqos@<:@=PREFIX@:>@], [Path to libpqos.])],
[
	if test "x$withval" != "xno" && test "x$withval" != "xyes"
	then
		with_libpqos_cppflags="-I$withval/include"
		with_libpqos_ldflags="-L$withval/lib"
		with_libpqos="yes"
	else
		with_libpqos="$withval"
	fi
],
[
	with_libpqos="yes"
])
if test "x$with_libpqos" = "xyes"
then
	SAVE_CPPFLAGS="$CPPFLAGS"
	CPPFLAGS="$CPPFLAGS $with_libpqos_cppflags"

	AC_CHECK_HEADERS(pqos.h, [with_libpqos="yes"], [with_libpqos="no (pqos.h not found)"])

	CPPFLAGS="$SAVE_CPPFLAGS"
fi
if test "x$with_libpqos" = "xyes"
then
	SAVE_CPPFLAGS="$CPPFLAGS"
	SAVE_LDFLAGS="$LDFLAGS"
	CPPFLAGS="$CPPFLAGS $with_libpqos_cppflags"
	LDFLAGS="$LDFLAGS $with_libpqos_ldflags"

	AC_CHECK_LIB(pqos, pqos_init, [with_libpqos="yes"], [with_libpqos="no (Can't find libpqos)"])

	CPPFLAGS="$SAVE_CPPFLAGS"
	LDFLAGS="$SAVE_LDFLAGS"
fi
if test "x$with_libpqos" = "xyes"
then
  SAVE_CPPFLAGS="$CPPFLAGS"
  CPPFLAGS="$CPPFLAGS $with_libpqos_cppflags"
  AC_RUN_IFELSE([AC_LANG_PROGRAM(
    [[#include <pqos.h>]],
    [[return !(PQOS_VERSION >= 106)]])],
    [with_libpqos="yes"], [with_libpqos="no (pqos library version 1.06 or higher is required)"])
  CPPFLAGS="$SAVE_CPPFLAGS"
fi
if test "x$with_libpqos" = "xyes"
then
	BUILD_WITH_LIBPQOS_CPPFLAGS="$with_libpqos_cppflags"
	BUILD_WITH_LIBPQOS_LDFLAGS="$with_libpqos_ldflags"
	BUILD_WITH_LIBPQOS_LIBS="-lpqos"
	AC_SUBST(BUILD_WITH_LIBPQOS_CPPFLAGS)
	AC_SUBST(BUILD_WITH_LIBPQOS_LDFLAGS)
	AC_SUBST(BUILD_WITH_LIBPQOS_LIBS)
fi
# }}}

# --with-libprotobuf {{{
with_libprotobuf_cppflags=""
with_libprotobuf_ldflags=""
AC_ARG_WITH([libprotobuf],
  [AS_HELP_STRING([--with-libprotobuf@<:@=PREFIX@:>@], [Path to libprotobuf.])],
  [
    if test "x$withval" != "xno" && test "x$withval" != "xyes"; then
      with_libprotobuf_cppflags="-I$withval/include"
      with_libprotobuf_ldflags="-L$withval/lib"
      with_libprotobuf="yes"
    fi
    if test "x$withval" = "xno"; then
      with_libprotobuf="no (disabled on command line)"
    fi
  ],
  [withval="yes"]
)

if test "x$withval" = "xyes"; then
  PKG_CHECK_MODULES([PROTOBUF], [protobuf],
    [with_libprotobuf="yes"],
    [with_libprotobuf="no (pkg-config could not find libprotobuf)"]
  )
fi

if test "x$withval" != "xno"; then
  SAVE_LDFLAGS="$LDFLAGS"
  SAVE_LIBS="$LIBS"
  LDFLAGS="$with_libprotobuf_ldflags"
  LIBS="$PROTOBUF_LIBS $LIBS"
  AC_LANG_PUSH([C++])
  AC_CHECK_LIB([protobuf], [main],
    [
      SAVE_CPPFLAGS="$CPPFLAGS"
      CPPFLAGS="$with_libprotobuf_cppflags $PROTOBUF_CFLAGS"
      if test "x$PROTOBUF_LIBS" = "x"
      then
        PROTOBUF_LIBS="-lprotobuf"
      fi
      AC_CHECK_HEADERS([google/protobuf/util/time_util.h],
        [with_libprotobuf="yes"],
        [with_libprotobuf="no (<google/protobuf/util/time_util.h> not found)"]
      )
      CPPFLAGS="$SAVE_CPPFLAGS"
    ],
    [with_libprotobuf="no (libprotobuf not found)"]
  )
  AC_LANG_POP([C++])
  LDFLAGS="$SAVE_LDFLAGS"
  LIBS="$SAVE_LIBS"
fi

BUILD_WITH_LIBPROTOBUF_CPPFLAGS="$with_libprotobuf_cppflags $PROTOBUF_CFLAGS"
BUILD_WITH_LIBPROTOBUF_LDFLAGS="$with_libprotobuf_ldflags"
BUILD_WITH_LIBPROTOBUF_LIBS="$PROTOBUF_LIBS"
AC_SUBST([BUILD_WITH_LIBPROTOBUF_CPPFLAGS])
AC_SUBST([BUILD_WITH_LIBPROTOBUF_LDFLAGS])
AC_SUBST([BUILD_WITH_LIBPROTOBUF_LIBS])
# }}}

AC_ARG_VAR([PROTOC], [path to the protoc binary])
AC_PATH_PROG([PROTOC], [protoc])
have_protoc3="no"
if test "x$PROTOC" != "x"; then
  AC_MSG_CHECKING([for protoc 3.0.0+])
  if $PROTOC --version | $EGREP libprotoc.3 >/dev/null; then
    protoc3="yes (`$PROTOC --version`)"
    have_protoc3="yes"
  else
    protoc3="no (`$PROTOC --version`)"
  fi
  AC_MSG_RESULT([$protoc3])
fi
AM_CONDITIONAL([HAVE_PROTOC3], [test "x$have_protoc3" = "xyes"])

# --with-libprotobuf-c {{{
AC_ARG_WITH([libprotobuf-c],
  [AS_HELP_STRING([--with-libprotobuf-c@<:@=PREFIX@:>@], [Path to libprotobuf-c.])],
  [
    if test "x$withval" != "xno" && test "x$withval" != "xyes"; then
      with_libprotobuf_c_cppflags="-I$withval/include"
      with_libprotobuf_c_ldflags="-L$withval/lib"
      with_libprotobuf_c="yes"
    fi

    if test "x$withval" = "xno"; then
      with_libprotobuf_c="no (disabled on command line)"
    fi
  ],
  [withval="yes"]
)

if test "x$withval" = "xyes"; then
  PKG_CHECK_MODULES([PROTOBUF_C], [libprotobuf-c],
    [with_libprotobuf_c="yes"],
    [with_libprotobuf_c="no (pkg-config could not find libprotobuf-c)"]
  )
fi

if test "x$withval" != "xno"; then
  SAVE_LDFLAGS="$LDFLAGS"
  SAVE_LIBS="$LIBS"
  LDFLAGS="$with_libprotobuf_c_ldflags"
  LIBS="$PROTOBUF_C_LIBS $LIBS"
  AC_CHECK_LIB([protobuf-c], [protobuf_c_message_pack],
    [
      SAVE_CPPFLAGS="$CPPFLAGS"
      CPPFLAGS="$with_libprotobuf_c_cppflags $PROTOBUF_C_CFLAGS"
      if test "x$PROTOBUF_C_LIBS" = "x"; then
        PROTOBUF_C_LIBS="-lprotobuf-c"
      fi

      AC_CHECK_HEADERS([protobuf-c/protobuf-c.h google/protobuf-c/protobuf-c.h],
        [
          with_libprotobuf_c="yes"
          break
        ],
        [with_libprotobuf_c="no (<protobuf-c.h> not found)"]
      )

      CPPFLAGS="$SAVE_CPPFLAGS"
    ],
    [with_libprotobuf_c="no (libprotobuf-c not found)"]
  )
  LDFLAGS="$SAVE_LDFLAGS"
  LIBS="$SAVE_LIBS"
fi

BUILD_WITH_LIBPROTOBUF_C_CPPFLAGS="$with_libprotobuf_c_cppflags $PROTOBUF_C_CFLAGS"
BUILD_WITH_LIBPROTOBUF_C_LDFLAGS="$with_libprotobuf_c_ldflags"
BUILD_WITH_LIBPROTOBUF_C_LIBS="$PROTOBUF_C_LIBS"
AC_SUBST([BUILD_WITH_LIBPROTOBUF_C_CPPFLAGS])
AC_SUBST([BUILD_WITH_LIBPROTOBUF_C_LDFLAGS])
AC_SUBST([BUILD_WITH_LIBPROTOBUF_C_LIBS])
# }}}

AC_ARG_VAR([PROTOC_C], [path to the protoc-c binary])
AC_PATH_PROG([PROTOC_C], [protoc-c])
if test "x$PROTOC_C" = "x"
then
  have_protoc_c="no (protoc-c compiler not found)"
else
  have_protoc_c="yes"
fi

# --with-libpython {{{
AC_ARG_VAR([LIBPYTHON_CPPFLAGS], [Preprocessor flags for libpython])
AC_ARG_VAR([LIBPYTHON_LDFLAGS], [Linker flags for libpython])
AC_ARG_VAR([LIBPYTHON_LIBS], [Libraries for libpython])

AC_ARG_WITH([libpython],
  [AS_HELP_STRING([--with-libpython], [if we should build with libpython @<:@default=yes@:>@])],
  [with_libpython="$withval"],
  [with_libpython="check"]
)

if test "$with_libpython" != "no"; then
  if test "$LIBPYTHON_CPPFLAGS" = "" && test "$LIBPYTHON_LDFLAGS" = ""; then
    AC_ARG_VAR([PYTHON_CONFIG], [path to python-config])
    AC_PATH_PROGS([PYTHON_CONFIG],
      [python3-config python2-config python-config]
    )
    if test "$PYTHON_CONFIG" = ""; then
      if test "$with_libpython" = "yes"; then
        AC_MSG_ERROR([Unable to find python-config])
      fi
      with_libpython="no"
    fi
  fi
fi

if test "$PYTHON_CONFIG" != ""; then
  LIBPYTHON_CPPFLAGS="`${PYTHON_CONFIG} --includes`"
  if test $? -ne 0; then
    with_libpython="no"
  fi
  LIBPYTHON_LDFLAGS="`${PYTHON_CONFIG} --ldflags`"
  if test $? -ne 0; then
    with_libpython="no"
  fi
  LIBPYTHON_LIBS="`${PYTHON_CONFIG} --libs`"
  if test $? -ne 0; then
    with_libpython="no"
  fi
fi

if test "$with_libpython" != "xno"; then
  SAVE_CPPFLAGS="$CPPFLAGS"
  SAVE_LDFLAGS="$LDFLAGS"
  SAVE_LIBS="$LIBS"
  CPPFLAGS="$LIBPYTHON_CPPFLAGS $CPPFLAGS"
  LDFLAGS="$LIBPYTHON_LDFLAGS $LDFLAGS"
  LIBS="$LIBPYTHON_LIBS $LIBS"

  AC_CHECK_HEADERS([Python.h],
    [
      AC_MSG_CHECKING([for libpython])
      AC_LINK_IFELSE([AC_LANG_PROGRAM(
          [[#include <Python.h>]],
          [[Py_Initialize();]])
        ],
        [with_libpython="yes"],
        [with_libpython="no"]
      )
      AC_MSG_RESULT([$with_libpython])
    ],
    [with_libpython="no"]
  )

  CPPFLAGS="$SAVE_CPPFLAGS"
  LDFLAGS="$SAVE_LDFLAGS"
  LIBS="$SAVE_LIBS"
fi
# }}} --with-libpython

# --with-librabbitmq {{{
AC_ARG_WITH([librabbitmq],
  [AS_HELP_STRING([--with-librabbitmq@<:@=PREFIX@:>@], [Path to librabbitmq.])],
  [
    if test "x$withval" != "xno" && test "x$withval" != "xyes"; then
      with_librabbitmq_cppflags="-I$withval/include"
      with_librabbitmq_ldflags="-L$withval/lib"
      with_librabbitmq="yes"
    else
      with_librabbitmq="$withval"
    fi
  ],
  [with_librabbitmq="yes"]
)

if test "x$with_librabbitmq" = "xyes"; then
  SAVE_CPPFLAGS="$CPPFLAGS"
  CPPFLAGS="$CPPFLAGS $with_librabbitmq_cppflags"

  AC_CHECK_HEADERS([amqp.h],
    [with_librabbitmq="yes"],
    [with_librabbitmq="no (amqp.h not found)"]
  )

  CPPFLAGS="$SAVE_CPPFLAGS"
fi

if test "x$with_librabbitmq" = "xyes"; then
  # librabbitmq up to version 0.9.1 provides "library_errno", later
  # versions use "library_error". The library does not provide a version
  # macro :(.

  SAVE_CPPFLAGS="$CPPFLAGS"
  CPPFLAGS="$CPPFLAGS $with_librabbitmq_cppflags"

  AC_CHECK_MEMBERS([amqp_rpc_reply_t.library_errno],
    [],
    [],
    [[
      #include <stdlib.h>
      #include <stdio.h>
      #include <stdint.h>
      #include <inttypes.h>
      #include <amqp.h>
    ]]
  )
  CPPFLAGS="$SAVE_CPPFLAGS"

  SAVE_LDFLAGS="$LDFLAGS"
  LDFLAGS="$LDFLAGS $with_librabbitmq_ldflags"

  AC_CHECK_LIB([rabbitmq], [amqp_basic_publish],
    [with_librabbitmq="yes"],
    [with_librabbitmq="no (Symbol 'amqp_basic_publish' not found)"]
  )

  LDFLAGS="$SAVE_LDFLAGS"
fi

if test "x$with_librabbitmq" = "xyes"; then
  SAVE_CPPFLAGS="$CPPFLAGS"
  SAVE_LDFLAGS="$LDFLAGS"
  SAVE_LIBS="$LIBS"
  CPPFLAGS="$CPPFLAGS $with_librabbitmq_cppflags"
  LDFLAGS="$LDFLAGS $with_librabbitmq_ldflags"
  LIBS="-lrabbitmq"

  AC_CHECK_HEADERS([amqp_tcp_socket.h amqp_socket.h])
  AC_CHECK_FUNC([amqp_tcp_socket_new],
    [
      AC_DEFINE([HAVE_AMQP_TCP_SOCKET], [1],
        [Define if librabbitmq provides the new TCP socket interface.])
    ]
  )

  AC_CHECK_DECLS([amqp_socket_close],
    [],
    [],
    [[
      #include <amqp.h>
      #ifdef HAVE_AMQP_TCP_SOCKET_H
      # include <amqp_tcp_socket.h>
      #endif
      #ifdef HAVE_AMQP_SOCKET_H
      # include <amqp_socket.h>
      #endif
    ]]
  )

  CPPFLAGS="$SAVE_CPPFLAGS"
  LDFLAGS="$SAVE_LDFLAGS"
  LIBS="$SAVE_LIBS"
fi

if test "x$with_librabbitmq" = "xyes"; then
  BUILD_WITH_LIBRABBITMQ_CPPFLAGS="$with_librabbitmq_cppflags"
  BUILD_WITH_LIBRABBITMQ_LDFLAGS="$with_librabbitmq_ldflags"
  BUILD_WITH_LIBRABBITMQ_LIBS="-lrabbitmq"
fi

AC_SUBST(BUILD_WITH_LIBRABBITMQ_CPPFLAGS)
AC_SUBST(BUILD_WITH_LIBRABBITMQ_LDFLAGS)
AC_SUBST(BUILD_WITH_LIBRABBITMQ_LIBS)

# }}}

# --with-librdkafka {{{
AC_ARG_WITH([librdkafka],
  [AS_HELP_STRING([--with-librdkafka@<:@=PREFIX@:>@], [Path to librdkafka.])],
  [
    if test "x$withval" != "xno" && test "x$withval" != "xyes"; then
      with_librdkafka_cppflags="-I$withval/include"
      with_librdkafka_ldflags="-L$withval/lib"
      with_librdkafka_rpath="$withval/lib"
      with_librdkafka="yes"
    else
      with_librdkafka="$withval"
    fi
  ],
  [with_librdkafka="yes"]
)

if test "x$with_librdkafka" = "xyes"; then
  SAVE_CPPFLAGS="$CPPFLAGS"
  CPPFLAGS="$CPPFLAGS $with_librdkafka_cppflags"

  AC_CHECK_HEADERS([librdkafka/rdkafka.h],
    [with_librdkafka="yes"],
    [with_librdkafka="no (librdkafka/rdkafka.h not found)"]
  )

  CPPFLAGS="$SAVE_CPPFLAGS"
fi

if test "x$with_librdkafka" = "xyes"; then
  SAVE_LDFLAGS="$LDFLAGS"
  LDFLAGS="$LDFLAGS $with_librdkafka_ldflags"

  AC_CHECK_LIB([rdkafka], [rd_kafka_new],
    [with_librdkafka="yes"],
    [with_librdkafka="no (Symbol 'rd_kafka_new' not found)"])

  AC_CHECK_LIB([rdkafka], [rd_kafka_conf_set_log_cb],
    [with_librdkafka_log_cb="yes"],
    [with_librdkafka_log_cb="no"])

  AC_CHECK_LIB([rdkafka], [rd_kafka_set_logger],
    [with_librdkafka_logger="yes"],
    [with_librdkafka_logger="no"]
  )

  LDFLAGS="$SAVE_LDFLAGS"
fi

if test "x$with_librdkafka" = "xyes"; then
  BUILD_WITH_LIBRDKAFKA_CPPFLAGS="$with_librdkafka_cppflags"
  BUILD_WITH_LIBRDKAFKA_LDFLAGS="$with_librdkafka_ldflags"

  if test "x$with_librdkafka_rpath" != "x"; then
    BUILD_WITH_LIBRDKAFKA_LIBS="-Wl,-rpath,$with_librdkafka_rpath -lrdkafka"
  else
    BUILD_WITH_LIBRDKAFKA_LIBS="-lrdkafka"
  fi

  if test "x$with_librdkafka_log_cb" = "xyes"; then
    AC_DEFINE(HAVE_LIBRDKAFKA_LOG_CB, 1, [Define if librdkafka log facility is present and usable.])
  else if test "x$with_librdkafka_logger" = "xyes"; then
    AC_DEFINE(HAVE_LIBRDKAFKA_LOGGER, 1, [Define if librdkafka log facility is present and usable.])
  fi; fi
fi

AC_SUBST([BUILD_WITH_LIBRDKAFKA_CPPFLAGS])
AC_SUBST([BUILD_WITH_LIBRDKAFKA_LDFLAGS])
AC_SUBST([BUILD_WITH_LIBRDKAFKA_LIBS])
# }}}

# --with-librouteros {{{
AC_ARG_WITH([librouteros],
  [AS_HELP_STRING([--with-librouteros@<:@=PREFIX@:>@], [Path to librouteros.])],
  [
    if test "x$withval" = "xyes" || test "x$withval" = "xno"; then
      with_librouteros="$witval"
    else
      with_librouteros_cppflags="-I$withval/include"
      with_librouteros_ldflags="-L$withval/lib"
      with_librouteros="yes"
   fi
  ],
  [with_librouteros="yes"]
)

if test "x$with_librouteros" = "xyes"; then
  SAVE_CPPFLAGS="$CPPFLAGS"
  CPPFLAGS="$CPPFLAGS $with_librouteros_cppflags"

  AC_CHECK_HEADERS([routeros_api.h],
    [with_librouteros="yes"],
    [with_librouteros="no (routeros_api.h not found)"]
  )

  CPPFLAGS="$SAVE_CPPFLAGS"
fi

if test "x$with_librouteros" = "xyes"; then
  SAVE_LDFLAGS="$LDFLAGS"
  LDFLAGS="$LDFLAGS $with_librouteros_ldflags"

  AC_CHECK_LIB([routeros], [ros_interface],
    [with_librouteros="yes"],
    [with_librouteros="no (symbol 'ros_interface' not found)"]
  )

  LDFLAGS="$SAVE_LDFLAGS"
fi

if test "x$with_librouteros" = "xyes"; then
  BUILD_WITH_LIBROUTEROS_CPPFLAGS="$with_librouteros_cppflags"
  BUILD_WITH_LIBROUTEROS_LDFLAGS="$with_librouteros_ldflags"
fi

AC_SUBST([BUILD_WITH_LIBROUTEROS_CPPFLAGS])
AC_SUBST([BUILD_WITH_LIBROUTEROS_LDFLAGS])
# }}}

# --with-librrd {{{
librrd_threadsafe="no"
librrd_rrdc_update="no"
AC_ARG_WITH([librrd],
  [AS_HELP_STRING([--with-librrd@<:@=PREFIX@:>@], [Path to rrdtool.])],
  [
    if test "x$withval" != "xno" && test "x$withval" != "xyes"; then
      librrd_cflags="-I$withval/include"
      librrd_ldflags="-L$withval/lib"
      with_librrd="yes"
    else
      with_librrd="$withval"
    fi
  ],
  [with_librrd="yes"]
)

if test "x$with_librrd" = "xyes"; then
  SAVE_LDFLAGS="$LDFLAGS"
  LDFLAGS="$LDFLAGS $librrd_ldflags"
  PKG_CHECK_MODULES([RRD], [librrd >= 1.6.0],
    [
      AC_CHECK_LIB([rrd], [rrd_update_r],
        [librrd_threadsafe="yes"],
        [:]
      )
      AC_CHECK_LIB([rrd], [rrdc_update],
        [librrd_rrdc_update="yes"],
        [:]
      )
    ],[:]
  )
  LDFLAGS="$SAVE_LDFLAGS"

  SAVE_CPPFLAGS="$CPPFLAGS"
  CPPFLAGS="$CPPFLAGS $RRD_CFLAGS $librrd_cflags"

  AC_CHECK_HEADERS([rrd.h],, [with_librrd="no (rrd.h not found)"])

  CPPFLAGS="$SAVE_CPPFLAGS"
fi

if test "x$with_librrd" = "xyes" && test "x$librrd_threadsafe" = "xno"; then
  SAVE_LDFLAGS="$LDFLAGS"
  LDFLAGS="$LDFLAGS $librrd_ldflags"

  AC_CHECK_LIB([rrd_th], [rrd_update_r],
    [
      librrd_ldflags="$librrd_ldflags -lrrd_th"
      librrd_threadsafe="yes"
      AC_CHECK_LIB([rrd_th], [rrdc_update],
        [librrd_rrdc_update="yes"],
        [:],
      )
    ],
    [:]
  )
  LDFLAGS="$SAVE_LDFLAGS"
fi

if test "x$with_librrd" = "xyes" && test "x$librrd_threadsafe" = "xno"; then
  SAVE_LDFLAGS="$LDFLAGS"
  LDFLAGS="$LDFLAGS $librrd_ldflags"

  AC_CHECK_LIB([rrd], [rrd_update],
    [
      librrd_ldflags="$librrd_ldflags -lrrd"
      AC_CHECK_LIB([rrd], [rrdc_update],
        [librrd_rrdc_update="yes"],
        [:]
      )
    ],
    [with_librrd="no (symbol 'rrd_update' not found)"]
  )
  LDFLAGS="$SAVE_LDFLAGS"
fi

if test "x$with_librrd" = "xyes"; then
  BUILD_WITH_LIBRRD_CFLAGS="$RRD_CFLAGS $librrd_cflags"
  BUILD_WITH_LIBRRD_LDFLAGS="$librrd_ldflags"
  BUILD_WITH_LIBRRD_LIBS="$RRD_LIBS"
fi

if test "x$librrd_threadsafe" = "xyes"; then
  AC_DEFINE([HAVE_THREADSAFE_LIBRRD], [1],
    [Define to 1 if the rrd library is thread-safe]
  )
fi

AC_SUBST([BUILD_WITH_LIBRRD_CFLAGS])
AC_SUBST([BUILD_WITH_LIBRRD_LDFLAGS])
AC_SUBST([BUILD_WITH_LIBRRD_LIBS])
# }}}

# --with-libsensors {{{
AC_ARG_WITH([libsensors],
  [AS_HELP_STRING([--with-libsensors@<:@=PREFIX@:>@], [Path to lm_sensors.])],
  [
    if test "x$withval" = "xno" || test "x$withval" = "xyes"; then
      with_libsensors="$withval"
    else
      with_sensors_cppflags="-I$withval/include"
      with_sensors_ldflags="-L$withval/lib"
      with_libsensors="yes"
    fi
  ],
  [
    if test "x$ac_system" = "xLinux"; then
      with_libsensors="yes"
    else
      with_libsensors="no (Linux only library)"
    fi
  ]
)

if test "x$with_libsensors" = "xyes"; then
  SAVE_CPPFLAGS="$CPPFLAGS"
  CPPFLAGS="$CPPFLAGS $with_sensors_cppflags"

  AC_CHECK_HEADERS([sensors/sensors.h],
    [with_libsensors="yes"],
    [with_libsensors="no (sensors/sensors.h not found)"]
  )

  CPPFLAGS="$SAVE_CPPFLAGS"
fi

if test "x$with_libsensors" = "xyes"; then
  SAVE_LDFLAGS="$LDFLAGS"
  LDFLAGS="$LDFLAGS $with_sensors_ldflags"

  AC_CHECK_LIB([sensors], [sensors_init],
    [with_libsensors="yes"],
    [with_libsensors="no (libsensors not found)"]
  )

  LDFLAGS="$SAVE_LDFLAGS"
fi

if test "x$with_libsensors" = "xyes"; then
  BUILD_WITH_LIBSENSORS_CPPFLAGS="$with_sensors_cppflags"
  BUILD_WITH_LIBSENSORS_LDFLAGS="$with_sensors_ldflags"
  BUILD_WITH_LIBSENSORS_LIBS="-lsensors"
fi

AC_SUBST([BUILD_WITH_LIBSENSORS_CPPFLAGS])
AC_SUBST([BUILD_WITH_LIBSENSORS_LDFLAGS])
AC_SUBST([BUILD_WITH_LIBSENSORS_LIBS])

# }}}

# libsigrok {{{
AC_SUBST([LIBSIGROK_CFLAGS])
AC_SUBST([LIBSIGROK_LIBS])
PKG_CHECK_MODULES([LIBSIGROK], [libsigrok < 0.4],
  [with_libsigrok="yes"],
  [with_libsigrok="no (pkg-config could not find libsigrok)"]
)
# }}}

# --with-libstatgrab {{{
AC_ARG_WITH([libstatgrab],
  [AS_HELP_STRING([--with-libstatgrab@<:@=PREFIX@:>@], [Path to libstatgrab.])],
  [
    if test "x$withval" != "xno" && test "x$withval" != "xyes"; then
      with_libstatgrab_cflags="-I$withval/include"
      with_libstatgrab_ldflags="-L$withval/lib -lstatgrab"
      with_libstatgrab="yes"
      with_libstatgrab_pkg_config="no"
    else
      with_libstatgrab="$withval"
      with_libstatgrab_pkg_config="yes"
    fi
  ],
  [
    with_libstatgrab="yes"
    with_libstatgrab_pkg_config="yes"
  ])

if test "x$with_libstatgrab" = "xyes" && test "x$with_libstatgrab_pkg_config" = "xyes"; then
  AC_MSG_CHECKING([pkg-config for libstatgrab])
  temp_result="found"
  $PKG_CONFIG --exists libstatgrab 2>/dev/null
  if test "$?" != "0"; then
    with_libstatgrab_pkg_config="no"
    with_libstatgrab="no (pkg-config doesn't know libstatgrab)"
    temp_result="not found"
  fi
  AC_MSG_RESULT([$temp_result])
fi

if test "x$with_libstatgrab" = "xyes" && test "x$with_libstatgrab_pkg_config" = "xyes" && test "x$with_libstatgrab_cflags" = "x"; then
  AC_MSG_CHECKING([for libstatgrab CFLAGS])
  temp_result="`$PKG_CONFIG --cflags libstatgrab`"
  if test "$?" = "0"; then
    with_libstatgrab_cflags="$temp_result"
  else
    with_libstatgrab="no ($PKG_CONFIG --cflags libstatgrab failed)"
    temp_result="$PKG_CONFIG --cflags libstatgrab failed"
  fi
  AC_MSG_RESULT([$temp_result])
fi

if test "x$with_libstatgrab" = "xyes" && test "x$with_libstatgrab_pkg_config" = "xyes" && test "x$with_libstatgrab_ldflags" = "x"; then
  AC_MSG_CHECKING([for libstatgrab LDFLAGS])
  temp_result="`$PKG_CONFIG --libs libstatgrab`"
  if test "$?" = "0"
  then
    with_libstatgrab_ldflags="$temp_result"
  else
    with_libstatgrab="no ($PKG_CONFIG --libs libstatgrab failed)"
    temp_result="$PKG_CONFIG --libs libstatgrab failed"
  fi
  AC_MSG_RESULT([$temp_result])
fi

if test "x$with_libstatgrab" = "xyes"; then
  SAVE_CPPFLAGS="$CPPFLAGS"
  CPPFLAGS="$CPPFLAGS $with_libstatgrab_cflags"

  AC_CHECK_HEADERS([statgrab.h],
    [with_libstatgrab="yes"],
    [with_libstatgrab="no (statgrab.h not found)"]
  )

  CPPFLAGS="$SAVE_CPPFLAGS"
fi

if test "x$with_libstatgrab" = "xyes"; then
  SAVE_LDFLAGS="$LDFLAGS"
  LDFLAGS="$LDFLAGS $with_libstatgrab_ldflags"

  AC_CHECK_LIB([statgrab], [sg_init],
    [with_libstatgrab="yes"],
    [with_libstatgrab="no (symbol sg_init not found)"]
  )

  LDFLAGS="$SAVE_LDFLAGS"
fi

if test "x$with_libstatgrab" = "xyes"; then
  SAVE_CFLAGS="$CFLAGS"
  SAVE_LDFLAGS="$LDFLAGS"
  SAVE_LIBS="$LIBS"

  CFLAGS="$CFLAGS $with_libstatgrab_cflags"
  LDFLAGS="$LDFLAGS $with_libstatgrab_ldflags"
  LIBS="-lstatgrab $LIBS"

  AC_CACHE_CHECK([if libstatgrab >= 0.90],
    [c_cv_have_libstatgrab_0_90],
    [
      AC_LINK_IFELSE(
        [
          AC_LANG_PROGRAM(
            [[
              #include <stdio.h>
              #include <statgrab.h>
            ]],
            [[
              if (sg_init()) return 0;
            ]]
          )
        ],
        [c_cv_have_libstatgrab_0_90="no"],
        [c_cv_have_libstatgrab_0_90="yes"]
      )
    ]
  )

  CFLAGS="$SAVE_CFLAGS"
  LDFLAGS="$SAVE_LDFLAGS"
  LIBS="$SAVE_LIBS"
fi

AM_CONDITIONAL([BUILD_WITH_LIBSTATGRAB], [test "x$with_libstatgrab" = "xyes"])

if test "x$with_libstatgrab" = "xyes"; then
  AC_DEFINE([HAVE_LIBSTATGRAB], [1],
    [Define to 1 if you have the 'statgrab' library (-lstatgrab)]
  )

  if test "x$c_cv_have_libstatgrab_0_90" = "xyes"; then
    AC_DEFINE([HAVE_LIBSTATGRAB_0_90], [1],
      [Define to 1 if libstatgrab version >= 0.90]
    )
  fi

  BUILD_WITH_LIBSTATGRAB_CFLAGS="$with_libstatgrab_cflags"
  BUILD_WITH_LIBSTATGRAB_LDFLAGS="$with_libstatgrab_ldflags"

fi

AC_SUBST([BUILD_WITH_LIBSTATGRAB_CFLAGS])
AC_SUBST([BUILD_WITH_LIBSTATGRAB_LDFLAGS])
# }}}

# --with-libtokyotyrant {{{
AC_ARG_WITH([libtokyotyrant],
  [AS_HELP_STRING([--with-libtokyotyrant@<:@=PREFIX@:>@], [Path to libtokyotyrant.])],
  [
    if test "x$withval" = "xno" || test "x$withval" = "xyes"; then
      with_libtokyotyrant="$withval"
    else
      with_libtokyotyrant_cppflags="-I$withval/include"
      with_libtokyotyrant_ldflags="-L$withval/include"
      with_libtokyotyrant_libs="-ltokyotyrant"
      with_libtokyotyrant="yes"
    fi
  ],
  [with_libtokyotyrant="yes"]
)

if test "x$with_libtokyotyrant" = "xyes"; then
  if $PKG_CONFIG --exists tokyotyrant; then
    with_libtokyotyrant_cppflags="$with_libtokyotyrant_cppflags `$PKG_CONFIG --cflags tokyotyrant`"
    with_libtokyotyrant_ldflags="$with_libtokyotyrant_ldflags `$PKG_CONFIG --libs-only-L tokyotyrant`"
    with_libtokyotyrant_libs="$with_libtokyotyrant_libs `$PKG_CONFIG --libs-only-l tokyotyrant`"
  fi
fi

if test "x$with_libtokyotyrant" = "xyes"; then
  SAVE_CPPFLAGS="$CPPFLAGS"
  CPPFLAGS="$CPPFLAGS $with_libtokyotyrant_cppflags"

  AC_CHECK_HEADERS([tcrdb.h],
    [with_libtokyotyrant="yes"],
    [with_libtokyotyrant="no (tcrdb.h not found)"]
  )

  CPPFLAGS="$SAVE_CPPFLAGS"
fi

if test "x$with_libtokyotyrant" = "xyes"; then
  SAVE_LDFLAGS="$LDFLAGS"
  LDFLAGS="$LDFLAGS $with_libtokyotyrant_ldflags"

  AC_CHECK_LIB([tokyotyrant], [tcrdbrnum],
    [with_libtokyotyrant="yes"],
    [with_libtokyotyrant="no (symbol tcrdbrnum not found)"],
    [$with_libtokyotyrant_libs]
  )

  LDFLAGS="$SAVE_LDFLAGS"
fi

if test "x$with_libtokyotyrant" = "xyes"; then
  BUILD_WITH_LIBTOKYOTYRANT_CPPFLAGS="$with_libtokyotyrant_cppflags"
  BUILD_WITH_LIBTOKYOTYRANT_LDFLAGS="$with_libtokyotyrant_ldflags"
  BUILD_WITH_LIBTOKYOTYRANT_LIBS="$with_libtokyotyrant_libs"
fi
AC_SUBST([BUILD_WITH_LIBTOKYOTYRANT_CPPFLAGS])
AC_SUBST([BUILD_WITH_LIBTOKYOTYRANT_LDFLAGS])
AC_SUBST([BUILD_WITH_LIBTOKYOTYRANT_LIBS])
# }}}

# --with-libudev {{{
AC_ARG_WITH([libudev],
  [AS_HELP_STRING([--with-libudev@<:@=PREFIX@:>@], [Path to libudev.])],
  [
    if test "x$withval" = "xno" || test "x$withval" = "xyes"; then
      with_libudev="$withval"
    else
      with_libudev_cppflags="-I$withval/include"
      with_libudev_ldflags="-L$withval/lib"
      with_libudev="yes"
    fi
  ],
  [
    if test "x$ac_system" = "xLinux"; then
      with_libudev="yes"
    else
      with_libudev="no (Linux only library)"
    fi
  ]
)

if test "x$with_libudev" = "xyes"; then
  SAVE_CPPFLAGS="$CPPFLAGS"
  CPPFLAGS="$CPPFLAGS $with_libudev_cppflags"

  AC_CHECK_HEADERS([libudev.h],
    [with_libudev="yes"],
    [with_libudev="no (libudev.h not found)"]
  )

  CPPFLAGS="$SAVE_CPPFLAGS"
fi

if test "x$with_libudev" = "xyes"; then
  SAVE_LDFLAGS="$LDFLAGS"
  LDFLAGS="$LDFLAGS $with_libudev_ldflags"

  AC_CHECK_LIB([udev], [udev_new],
    [with_libudev="yes"],
    [with_libudev="no (libudev not found)"]
  )

  LDFLAGS="$SAVE_LDFLAGS"
fi

if test "x$with_libudev" = "xyes"; then
  BUILD_WITH_LIBUDEV_CPPFLAGS="$with_libudev_cppflags"
  BUILD_WITH_LIBUDEV_LDFLAGS="$with_libudev_ldflags"
  BUILD_WITH_LIBUDEV_LIBS="-ludev"
fi

AC_SUBST([BUILD_WITH_LIBUDEV_CPPFLAGS])
AC_SUBST([BUILD_WITH_LIBUDEV_LDFLAGS])
AC_SUBST([BUILD_WITH_LIBUDEV_LIBS])

AM_CONDITIONAL([BUILD_WITH_LIBUDEV], [test "x$with_libudev" = "xyes"])
# }}}

# --with-libupsclient {{{
with_libupsclient_config=""
AC_ARG_WITH([libupsclient],
  [AS_HELP_STRING([--with-libupsclient@<:@=PREFIX@:>@], [Path to the upsclient library.])],
  [
    if test "x$withval" = "xno"; then
      with_libupsclient="no"
    else if test "x$withval" = "xyes"; then
      with_libupsclient="use_pkgconfig"
    else
      if test -x "$withval"; then
        with_libupsclient_config="$withval"
        with_libupsclient="use_libupsclient_config"
      else if test -x "$withval/bin/libupsclient-config"; then
        with_libupsclient_config="$withval/bin/libupsclient-config"
        with_libupsclient="use_libupsclient_config"
      else
        AC_MSG_NOTICE([Not checking for libupsclient: Manually configured])
        with_libupsclient_cflags="-I$withval/include"
        with_libupsclient_libs="-L$withval/lib -lupsclient"
        with_libupsclient="yes"
      fi; fi
    fi; fi
  ],
  [with_libupsclient="use_pkgconfig"]
)

# configure using libupsclient-config
if test "x$with_libupsclient" = "xuse_libupsclient_config"; then
  with_libupsclient_cflags="`$with_libupsclient_config --cflags`"
  if test $? -ne 0; then
    with_libupsclient="no ($with_libupsclient_config failed)"
  fi
  with_libupsclient_libs="`$with_libupsclient_config --libs`"
  if test $? -ne 0; then
    with_libupsclient="no ($with_libupsclient_config failed)"
  fi
fi

if test "x$with_libupsclient" = "xuse_libupsclient_config"; then
  with_libupsclient="yes"
fi

# configure using pkg-config
if test "x$with_libupsclient" = "xuse_pkgconfig"; then
  AC_MSG_NOTICE([Checking for libupsclient using $PKG_CONFIG])
  $PKG_CONFIG --exists 'libupsclient' 2>/dev/null
  if test $? -ne 0; then
    with_libupsclient="no (pkg-config doesn't know libupsclient)"
  fi
fi

if test "x$with_libupsclient" = "xuse_pkgconfig"; then
  with_libupsclient_cflags="`$PKG_CONFIG --cflags 'libupsclient'`"
  if test $? -ne 0; then
    with_libupsclient="no ($PKG_CONFIG failed)"
  fi

  with_libupsclient_libs="`$PKG_CONFIG --libs 'libupsclient'`"
  if test $? -ne 0; then
    with_libupsclient="no ($PKG_CONFIG failed)"
  fi
fi

if test "x$with_libupsclient" = "xuse_pkgconfig"; then
  with_libupsclient="yes"
fi

if test "x$with_libupsclient" = "xyes"; then
  SAVE_CPPFLAGS="$CPPFLAGS"
  CPPFLAGS="$CPPFLAGS $with_libupsclient_cflags"

  AC_CHECK_HEADERS([upsclient.h],
    [with_libupsclient="yes"],
    [with_libupsclient="no (upsclient.h not found)"]
  )

  CPPFLAGS="$SAVE_CPPFLAGS"
fi

if test "x$with_libupsclient" = "xyes"; then
  SAVE_LDFLAGS="$LDFLAGS"
  LDFLAGS="$LDFLAGS $with_libupsclient_libs"

  AC_CHECK_LIB([upsclient], [upscli_connect],
    [with_libupsclient="yes"],
    [with_libupsclient="no (symbol upscli_connect not found)"]
  )

  AC_CHECK_LIB([upsclient], [upscli_init],
    [AC_DEFINE([WITH_UPSCLIENT_27], [1], [At least version 2-7])],
    []
  )

  LDFLAGS="$SAVE_LDFLAGS"
fi

if test "x$with_libupsclient" = "xyes"; then
  SAVE_CPPFLAGS="$CPPFLAGS"
  CPPFLAGS="$CPPFLAGS $with_libupsclient_cflags"

  AC_CHECK_TYPES([UPSCONN_t, UPSCONN],
    [],
    [],
    [[
      #include <stdlib.h>
      #include <stdio.h>
      #include <upsclient.h>
    ]]
  )

  CPPFLAGS="$SAVE_CPPFLAGS"
fi

if test "x$with_libupsclient" = "xyes"; then
  BUILD_WITH_LIBUPSCLIENT_CFLAGS="$with_libupsclient_cflags"
  BUILD_WITH_LIBUPSCLIENT_LIBS="$with_libupsclient_libs"
fi

AC_SUBST([BUILD_WITH_LIBUPSCLIENT_CFLAGS])
AC_SUBST([BUILD_WITH_LIBUPSCLIENT_LIBS])
# }}}

# --with-libxenctrl {{{
AC_ARG_WITH([libxenctrl],
  [AS_HELP_STRING([--with-libxenctrl@<:@=PREFIX@:>@], [Path to libxenctrl.])],
  [
    if test "x$withval" != "xno" && test "x$withval" != "xyes"; then
      with_libxenctrl_cppflags="-I$withval/include"
      with_libxenctrl_ldflags="-L$withval/lib"
      with_libxenctrl="yes"
    else
      with_libxenctrl="$withval"
    fi
  ],
  [with_libxenctrl="yes"]
)

if test "x$with_libxenctrl" = "xyes"; then
  SAVE_CPPFLAGS="$CPPFLAGS"
  CPPFLAGS="$CPPFLAGS $with_libxenctrl_cppflags"

  AC_CHECK_HEADERS([xenctrl.h],
    [with_libxenctrl="yes"],
    [with_libxenctrl="no (xenctrl.h not found)"]
  )

  CPPFLAGS="$SAVE_CPPFLAGS"
fi

if test "x$with_libxenctrl" = "xyes"; then
  SAVE_LDFLAGS="$LDFLAGS"
  LDFLAGS="$LDFLAGS $with_libxenctrl_ldflags"

  #Xen versions older than 3.4 has no xc_getcpuinfo()
  AC_CHECK_LIB([xenctrl], [xc_getcpuinfo],
    [with_libxenctrl="yes"],
    [with_libxenctrl="no (symbol 'xc_getcpuinfo' not found)"]
  )

  LDFLAGS="$SAVE_LDFLAGS"
fi

LIBXENCTL_CPPFLAGS="$with_libxenctl_cppflags"
LIBXENCTL_LDFLAGS="$with_libxenctl_ldflags"
AC_SUBST([LIBXENCTL_CPPFLAGS])
AC_SUBST([LIBXENCTL_LDFLAGS])
# }}}

# --with-libxmms {{{
with_xmms_config="xmms-config"
AC_ARG_WITH([libxmms],
  [AS_HELP_STRING([--with-libxmms@<:@=PREFIX@:>@], [Path to libxmms.])],
  [
    if test "x$withval" = "xno" || test "x$withval" = "xyes"; then
      with_libxmms="$withval"
    else
      if test -f "$withval" && test -x "$withval"; then
        with_xmms_config="$withval"
      else if test -x "$withval/bin/xmms-config"; then
        with_xmms_config="$withval/bin/xmms-config"
      fi; fi
      with_libxmms="yes"
    fi
  ],
  [with_libxmms="yes"]
)

if test "x$with_libxmms" = "xyes"; then
  with_xmms_cflags=`$with_xmms_config --cflags 2>/dev/null`
  if test $? -ne 0; then
    with_libxmms="no"
  fi
fi

if test "x$with_libxmms" = "xyes"; then
  with_xmms_libs=`$with_xmms_config --libs 2>/dev/null`
  if test $? -ne 0; then
    with_libxmms="no"
  fi
fi

if test "x$with_libxmms" = "xyes"; then
  SAVE_CFLAGS="$CFLAGS"
  CFLAGS="$with_xmms_cflags"

  AC_CHECK_HEADER([xmmsctrl.h],
    [with_libxmms="yes"],
    [with_libxmms="no"],
  )

  CFLAGS="$SAVE_CFLAGS"
fi

if test "x$with_libxmms" = "xyes"; then
  SAVE_LIBS="$LIBS"
  LIBS="$with_xmms_libs"

  AC_CHECK_LIB([xmms], [xmms_remote_get_info],
    [with_libxmss="yes"],
    [with_libxmms="no"],
    [$with_xmms_libs]

  )

  LIBS="$SAVE_LIBS"
fi

BUILD_WITH_LIBXMMS_CFLAGS="$with_xmms_cflags"
BUILD_WITH_LIBXMMS_LIBS="$with_xmms_libs"

AC_SUBST([BUILD_WITH_LIBXMMS_CFLAGS])
AC_SUBST([BUILD_WITH_LIBXMMS_LIBS])
# }}}

# --with-libyajl {{{
AC_ARG_WITH([libyajl],
  [AS_HELP_STRING([--with-libyajl@<:@=PREFIX@:>@], [Path to libyajl.])],
  [
    if test "x$withval" != "xno" && test "x$withval" != "xyes"; then
      with_libyajl_cppflags="-I$withval/include"
      with_libyajl_ldflags="-L$withval/lib"
      with_libyajl="yes"
    else
      with_libyajl="$withval"
    fi
  ],
  [with_libyajl="yes"]
)

if test "x$with_libyajl" = "xyes"; then
  SAVE_CPPFLAGS="$CPPFLAGS"
  CPPFLAGS="$CPPFLAGS $with_libyajl_cppflags"

  AC_CHECK_HEADERS([yajl/yajl_parse.h],
    [with_libyajl="yes"],
    [with_libyajl="no (yajl/yajl_parse.h not found)"]
  )

  AC_CHECK_HEADERS([yajl/yajl_tree.h],
    [with_libyajl2="yes"],
    [with_libyajl2="no (yajl/yajl_tree.h not found)"]
  )

  AC_CHECK_HEADERS([yajl/yajl_version.h])

  CPPFLAGS="$SAVE_CPPFLAGS"
fi

if test "x$with_libyajl" = "xyes"; then
  SAVE_LDFLAGS="$LDFLAGS"
  LDFLAGS="$LDFLAGS $with_libyajl_ldflags"

  AC_CHECK_LIB([yajl], [yajl_alloc],
    [with_libyajl="yes"],
    [with_libyajl="no (Symbol 'yajl_alloc' not found)"]
  )

  AC_CHECK_LIB([yajl], [yajl_tree_parse],
    [with_libyajl2="yes"],
    [with_libyajl2="no (Symbol 'yajl_tree_parse' not found)"]
  )

  LDFLAGS="$SAVE_LDFLAGS"
fi

if test "x$with_libyajl" = "xyes"; then
  BUILD_WITH_LIBYAJL_CPPFLAGS="$with_libyajl_cppflags"
  BUILD_WITH_LIBYAJL_LDFLAGS="$with_libyajl_ldflags"
  BUILD_WITH_LIBYAJL_LIBS="-lyajl"
  AC_DEFINE([HAVE_LIBYAJL], [1], [Define if libyajl is present and usable.])
fi

AC_SUBST([BUILD_WITH_LIBYAJL_CPPFLAGS])
AC_SUBST([BUILD_WITH_LIBYAJL_LDFLAGS])
AC_SUBST([BUILD_WITH_LIBYAJL_LIBS])

AM_CONDITIONAL([BUILD_WITH_LIBYAJL], [test "x$with_libyajl" = "xyes"])
# }}}

# --with-mic {{{
with_mic_cppflags="-I/opt/intel/mic/sysmgmt/sdk/include"
with_mic_ldflags="-L/opt/intel/mic/sysmgmt/sdk/lib/Linux"
with_mic_libs="-lMicAccessSDK -scif"
AC_ARG_WITH([mic],
  [AS_HELP_STRING([--with-mic@<:@=PREFIX@:>@], [Path to Intel MIC Access API.])],
  [
    if test "x$withval" = "xno" || test "x$withval" = "xyes"; then
      with_mic="$withval"
    else if test -d "$with_mic/lib"; then
      with_mic_cppflags="-I$withval/include"
      with_mic_ldflags="-L$withval/lib/Linux"
      with_mic="yes"
    fi; fi
  ],
  [with_mic="yes"]
)

if test "x$with_mic" = "xyes"; then
  SAVE_CPPFLAGS="$CPPFLAGS"
  CPPFLAGS="$CPPFLAGS $with_mic_cppflags"

  AC_CHECK_HEADERS([MicAccessApi.h],
    [with_mic="yes"],
    [with_mic="no (MicAccessApi not found)"]
  )

  CPPFLAGS="$SAVE_CPPFLAGS"
fi

if test "x$with_mic" = "xyes"; then
  SAVE_LDFLAGS="$LDFLAGS"
  LDFLAGS="$LDFLAGS $with_mic_ldflags"

  AC_CHECK_LIB([MicAccessSDK], [MicInitAPI],
    [with_mic="yes"],
    [with_mic="no (symbol MicInitAPI not found)"],
    [$PTHREAD_LIBS -lscif]
  )

  LDFLAGS="$SAVE_LDFLAGS"
fi

if test "x$with_mic" = "xyes"; then
  BUILD_WITH_MIC_CPPFLAGS="$with_mic_cppflags"
  BUILD_WITH_MIC_LDFLAGS="$with_mic_ldflags"
  BUILD_WITH_MIC_LIBS="$with_mic_libs"
fi
AC_SUBST([BUILD_WITH_MIC_CPPFLAGS])
AC_SUBST([BUILD_WITH_MIC_LDFLAGS])
AC_SUBST([BUILD_WITH_MIC_LIBS])
#}}}

# --with-libvarnish {{{
AC_ARG_WITH([libvarnish],
  [AS_HELP_STRING([--with-libvarnish@<:@=PREFIX@:>@], [Path to libvarnish.])],
  [
    if test "x$withval" = "xno"; then
      with_libvarnish="no"
    else if test "x$withval" = "xyes"; then
      with_libvarnish="use_pkgconfig"
    else if test -d "$with_libvarnish/lib"; then
      with_libvarnish_cflags="-I$withval/include"
      with_libvarnish_libs="-L$withval/lib -lvarnishapi"
      with_libvarnish="yes"
    fi; fi; fi
  ],
  [with_libvarnish="use_pkgconfig"]
)

# configure using pkg-config
if test "x$with_libvarnish" = "xuse_pkgconfig"; then
  $PKG_CONFIG --exists 'varnishapi' 2>/dev/null
  if test $? -ne 0; then
    with_libvarnish="no (pkg-config doesn't know varnishapi)"
  fi
fi

if test "x$with_libvarnish" = "xuse_pkgconfig"; then
  with_libvarnish_cflags="`$PKG_CONFIG --cflags 'varnishapi'`"
  if test $? -ne 0; then
    with_libvarnish="no ($PKG_CONFIG failed)"
  fi

  with_libvarnish_libs="`$PKG_CONFIG --libs 'varnishapi'`"
  if test $? -ne 0; then
    with_libvarnish="no ($PKG_CONFIG failed)"
  fi
fi
if test "x$with_libvarnish" = "xuse_pkgconfig"; then
  with_libvarnish="yes"
fi

if test "x$with_libvarnish" = "xyes"; then
  SAVE_CPPFLAGS="$CPPFLAGS"
  CPPFLAGS="$CPPFLAGS $with_libvarnish_cflags"

  AC_CHECK_HEADERS([vapi/vsc.h],
    [AC_DEFINE([HAVE_VARNISH_V4], [1], [Varnish 4 API support])],
    [
      AC_CHECK_HEADERS([vsc.h],
        [AC_DEFINE([HAVE_VARNISH_V3], [1], [Varnish 3 API support]) ],
        [
          AC_CHECK_HEADERS([varnishapi.h],
            [AC_DEFINE([HAVE_VARNISH_V2], [1], [Varnish 2 API support])],
            [with_libvarnish="no (found none of the varnish header files)"]
          )
        ]
      )
    ]
  )

  CPPFLAGS="$SAVE_CPPFLAGS"
fi

if test "x$with_libvarnish" = "xyes"; then
  BUILD_WITH_LIBVARNISH_CFLAGS="$with_libvarnish_cflags"
  BUILD_WITH_LIBVARNISH_LIBS="$with_libvarnish_libs"
fi

AC_SUBST([BUILD_WITH_LIBVARNISH_CFLAGS])
AC_SUBST([BUILD_WITH_LIBVARNISH_LIBS])
# }}}

# pkg-config --exists 'libxml-2.0'; pkg-config --exists libvirt {{{
$PKG_CONFIG --exists 'libxml-2.0' 2>/dev/null
if test $? -eq 0; then
  with_libxml2="yes"
else
  with_libxml2="no (pkg-config doesn't know libxml-2.0)"
fi

$PKG_CONFIG --exists libvirt 2>/dev/null
if test $? = 0; then
  with_libvirt="yes"
else
  with_libvirt="no (pkg-config doesn't know libvirt)"
fi

if test "x$with_libxml2" = "xyes"; then
  with_libxml2_cflags="`$PKG_CONFIG --cflags libxml-2.0`"
  if test $? -ne 0; then
    with_libxml2="no"
  fi

  with_libxml2_ldflags="`$PKG_CONFIG --libs libxml-2.0`"
  if test $? -ne 0; then
    with_libxml2="no"
  fi
fi

if test "x$with_libxml2" = "xyes"; then
  SAVE_CPPFLAGS="$CPPFLAGS"
  CPPFLAGS="$CPPFLAGS $with_libxml2_cflags"

  AC_CHECK_HEADERS([libxml/parser.h],
    [with_libxml2="yes"],
    [with_libxml2="no (libxml/parser.h not found)"]
  )

  CPPFLAGS="$SAVE_CPPFLAGS"
fi

if test "x$with_libxml2" = "xyes"; then
  SAVE_LDFLAGS="$LDFLAGS"
  LDFLAGS="$LDFLAGS $with_libxml2_ldflags"

  AC_CHECK_LIB([xml2], [xmlXPathEval],
    [with_libxml2="yes"],
    [with_libxml2="no (symbol xmlXPathEval not found)"]
  )

  LDFLAGS="$SAVE_LDFLAGS"
fi

if test "x$with_libxml2" = "xyes"; then
  BUILD_WITH_LIBXML2_CFLAGS="$with_libxml2_cflags"
  BUILD_WITH_LIBXML2_LIBS="$with_libxml2_ldflags"
fi

AC_SUBST([BUILD_WITH_LIBXML2_CFLAGS])
AC_SUBST([BUILD_WITH_LIBXML2_LIBS])

if test "x$with_libvirt" = "xyes"; then
  with_libvirt_cflags="`$PKG_CONFIG --cflags libvirt`"
  if test $? -ne 0; then
    with_libvirt="no"
  fi

  with_libvirt_ldflags="`$PKG_CONFIG --libs libvirt`"
  if test $? -ne 0; then
    with_libvirt="no"
  fi
fi

if test "x$with_libvirt" = "xyes"; then
  SAVE_CPPFLAGS="$CPPFLAGS"
  CPPFLAGS="$CPPFLAGS $with_libvirt_cflags"

  AC_CHECK_HEADERS([libvirt/libvirt.h],
    [with_libvirt="yes"],
    [with_libvirt="no (libvirt/libvirt.h not found)"]
  )

  CPPFLAGS="$SAVE_CPPFLAGS"
fi

if test "x$with_libvirt" = "xyes"; then
  SAVE_LDFLAGS="$LDFLAGS"
  LDFLAGS="$LDFLAGS $with_libvirt_ldflags"

  AC_CHECK_LIB([virt], [virDomainBlockStats],
    [with_libvirt="yes"],
    [with_libvirt="no (symbol virDomainBlockStats not found)"]
  )

  LDFLAGS="$SAVE_LDFLAGS"
fi

if test "x$with_libvirt" = "xyes"; then
  BUILD_WITH_LIBVIRT_CFLAGS="$with_libvirt_cflags"
  BUILD_WITH_LIBVIRT_LIBS="$with_libvirt_ldflags"
fi

AC_SUBST([BUILD_WITH_LIBVIRT_CFLAGS])
AC_SUBST([BUILD_WITH_LIBVIRT_LIBS])
# }}}

# $PKG_CONFIG --exists OpenIPMIpthread {{{
with_libopenipmipthread="yes"
AC_MSG_CHECKING([for libOpenIPMIpthread])
$PKG_CONFIG --exists OpenIPMIpthread 2>/dev/null
if test $? -ne 0; then
  with_libopenipmipthread="no (pkg-config doesn't know OpenIPMIpthread)"
fi
AC_MSG_RESULT([$with_libopenipmipthread])

if test "x$with_libopenipmipthread" = "xyes"; then
  AC_MSG_CHECKING([for libOpenIPMIpthread CFLAGS])
  temp_result="`$PKG_CONFIG --cflags OpenIPMIpthread`"
  if test $? -eq 0; then
    with_libopenipmipthread_cflags="$temp_result"
  else
    with_libopenipmipthread="no ($PKG_CONFIG --cflags OpenIPMIpthread failed)"
    temp_result="$PKG_CONFIG --cflags OpenIPMIpthread failed"
  fi
  AC_MSG_RESULT([$temp_result])
fi

if test "x$with_libopenipmipthread" = "xyes"; then
  AC_MSG_CHECKING([for libOpenIPMIpthread LDFLAGS])
  temp_result="`$PKG_CONFIG --libs OpenIPMIpthread`"
  if test $? -eq 0; then
    with_libopenipmipthread_ldflags="$temp_result"
  else
    with_libopenipmipthread="no ($PKG_CONFIG --libs OpenIPMIpthread failed)"
    temp_result="$PKG_CONFIG --libs OpenIPMIpthread failed"
  fi
  AC_MSG_RESULT([$temp_result])
fi

if test "x$with_libopenipmipthread" = "xyes"; then
  SAVE_CPPFLAGS="$CPPFLAGS"
  CPPFLAGS="$CPPFLAGS $with_libopenipmipthread_cflags"

  AC_CHECK_HEADERS([OpenIPMI/ipmi_smi.h],
    [with_libopenipmipthread="yes"],
    [with_libopenipmipthread="no (OpenIPMI/ipmi_smi.h not found)"],
    [[
      #include <OpenIPMI/ipmiif.h>
      #include <OpenIPMI/ipmi_err.h>
      #include <OpenIPMI/ipmi_posix.h>
      #include <OpenIPMI/ipmi_conn.h>
    ]]
  )

  CPPFLAGS="$SAVE_CPPFLAGS"
fi

if test "x$with_libopenipmipthread" = "xyes"; then
  BUILD_WITH_OPENIPMI_CFLAGS="$with_libopenipmipthread_cflags"
  BUILD_WITH_OPENIPMI_LIBS="$with_libopenipmipthread_ldflags"
fi

AC_SUBST([BUILD_WITH_OPENIPMI_CFLAGS])
AC_SUBST([BUILD_WITH_OPENIPMI_LIBS])
# }}}

# --with-libatasmart {{{
AC_ARG_WITH([libatasmart],
  [AS_HELP_STRING([--with-libatasmart@<:@=PREFIX@:>@], [Path to libatasmart.])],
  [
    if test "x$withval" != "xno" && test "x$withval" != "xyes"; then
      with_libatasmart_cppflags="-I$withval/include"
      with_libatasmart_ldflags="-L$withval/lib"
      with_libatasmart="yes"
    else
      with_libatasmart="$withval"
    fi
  ],
  [
    if test "x$ac_system" = "xLinux"; then
      with_libatasmart="yes"
    else
      with_libatasmart="no (Linux only library)"
    fi
  ]
)

if test "x$with_libatasmart" = "xyes"; then
  SAVE_CPPFLAGS="$CPPFLAGS"
  CPPFLAGS="$CPPFLAGS $with_libatasmart_cppflags"

  AC_CHECK_HEADERS([atasmart.h],
    [with_libatasmart="yes"],
    [with_libatasmart="no (atasmart.h not found)"])

  CPPFLAGS="$SAVE_CPPFLAGS"
fi

if test "x$with_libatasmart" = "xyes"; then
  SAVE_LDFLAGS="$LDFLAGS"
  LDFLAGS="$LDFLAGS $with_libatasmart_ldflags"

  AC_CHECK_LIB([atasmart], [sk_disk_open],
    [with_libatasmart="yes"],
    [with_libatasmart="no (Symbol 'sk_disk_open' not found)"]
  )

  LDFLAGS="$SAVE_LDFLAGS"
fi

if test "x$with_libatasmart" = "xyes"; then
  BUILD_WITH_LIBATASMART_CPPFLAGS="$with_libatasmart_cppflags"
  BUILD_WITH_LIBATASMART_LDFLAGS="$with_libatasmart_ldflags"
  BUILD_WITH_LIBATASMART_LIBS="-latasmart"
fi

AC_SUBST([BUILD_WITH_LIBATASMART_CPPFLAGS])
AC_SUBST([BUILD_WITH_LIBATASMART_LDFLAGS])
AC_SUBST([BUILD_WITH_LIBATASMART_LIBS])
# }}}

PKG_CHECK_MODULES([LIBNOTIFY], [libnotify],
  [with_libnotify="yes"],
  [with_libnotify="no (pkg-config doesn't know libnotify)"]
)

PKG_CHECK_MODULES([LIBRIEMANN_CLIENT], [riemann-client >= 1.6.0],
 [with_libriemann_client="yes"],
 [with_libriemann_client="no (pkg-config doesn't know libriemann-client)"]
)

# Check for enabled/disabled features
#

# AC_COLLECTD(name, enable/disable, info-text, feature/module)
# ------------------------------------------------------------
dnl
m4_define([my_toupper],[m4_translit([$1], m4_defn([m4_cr_letters]), m4_defn([m4_cr_LETTERS]))])
dnl
AC_DEFUN(
  [AC_COLLECTD],
  [
  m4_if([$1], [], [AC_FATAL([AC_COLLECTD([$1], [$2], [$3], [$4]): 1st argument must not be empty])])dnl
  m4_if(
    [$2],
    [enable],
    [dnl
    m4_define([EnDis],[disabled])dnl
    m4_define([YesNo],[no])dnl
    ],dnl
    [m4_if(
      [$2],
      [disable],
      [dnl
      m4_define([EnDis],[enabled])dnl
      m4_define([YesNo],[yes])dnl
      ],
      [dnl
      AC_FATAL([AC_COLLECTD([$1], [$2], [$3], [$4]): 2nd argument must be either enable or disable])dnl
      ]dnl
    )]dnl
  )dnl
  m4_if([$3], [feature], [],
    [m4_if(
      [$3], [module], [],
      [dnl
      AC_FATAL([AC_COLLECTD([$1], [$2], [$3], [$4]): 3rd argument must be either feature or disable])dnl
      ]dnl
    )]dnl
  )dnl
  AC_ARG_ENABLE(
    [$1],
    AS_HELP_STRING([--$2-$1], [$2 $4 (EnDis by def)]),
    [],
    enable_$1='[YesNo]'dnl
  )# AC_ARG_ENABLE
  if test "x$enable_$1" = "xno"; then
    collectd_$1=0
  else
    if test "x$enable_$1" = "xyes"; then
      collectd_$1=1
    else
      AC_MSG_NOTICE([please specify either --enable-$1 or --disable-$1; enabling $1.])
      collectd_$1=1
      enable_$1='yes'
    fi
  fi
  AC_DEFINE_UNQUOTED([COLLECT_]my_toupper([$1]), [$collectd_$1], [whether or not to enable $3 $4])
  AM_CONDITIONAL([BUILD_]my_toupper([$3])[_]my_toupper([$1]), [test "x$enable_$1" = "xyes"])dnl
  ]dnl
)# AC_COLLECTD(name, enable/disable, info-text, feature/module)

# AC_PLUGIN(name, default, info)
# ------------------------------------------------------------
dnl
AC_DEFUN(
  [AC_PLUGIN],
  [
    enable_plugin="no"
    force="no"
    AC_ARG_ENABLE([$1],
      [AS_HELP_STRING([--enable-$1],[$3])],
      [
        if test "x$enableval" = "xyes"; then
          enable_plugin="yes"
        else if test "x$enableval" = "xforce"; then
          enable_plugin="yes"
          force="yes"
        else
          enable_plugin="no (disabled on command line)"
        fi; fi
      ],
      [
        if test "x$enable_all_plugins" = "xauto"; then
          if test "x$2" = "xyes"; then
            enable_plugin="yes"
          else
            enable_plugin="$2"
          fi
        else
          enable_plugin="$enable_all_plugins"
        fi
      ]
    )
    if test "x$enable_plugin" = "xyes"; then
      if test "x$2" = "xyes" || test "x$force" = "xyes"; then
        AC_DEFINE([HAVE_PLUGIN_]my_toupper([$1]), 1, [Define to 1 if the $1 plugin is enabled.])
        if test "x$2" != "xyes"; then
          dependency_warning="yes"
        fi
      else # User passed "yes" but dependency checking yielded "no" => Dependency problem.
        dependency_error="yes"
        enable_plugin="$2 (dependency error)"
      fi
    fi
    AM_CONDITIONAL([BUILD_PLUGIN_]my_toupper([$1]), [test "x$enable_plugin" = "xyes"])
    enable_$1="$enable_plugin"
  ]
)# AC_PLUGIN(name, default, info)

m4_divert_once([HELP_ENABLE], [
collectd features:])
# FIXME: Remove these calls to `AC_COLLECTD' and then remove that macro.
AC_COLLECTD([debug],     [enable],  [feature], [debugging])
AC_COLLECTD([daemon],    [disable], [feature], [daemon mode])
AC_COLLECTD([getifaddrs],[enable],  [feature], [getifaddrs under Linux])
AC_COLLECTD([werror],    [disable], [feature], [building with -Werror])

dependency_warning="no"
dependency_error="no"

plugin_ascent="no"
plugin_barometer="no"
plugin_battery="no"
plugin_bind="no"
plugin_ceph="no"
plugin_cgroups="no"
plugin_conntrack="no"
plugin_contextswitch="no"
plugin_cpu="no"
plugin_cpufreq="no"
plugin_cpusleep="no"
plugin_curl_json="no"
plugin_curl_xml="no"
plugin_df="no"
plugin_disk="no"
plugin_drbd="no"
plugin_dpdkevents="no"
plugin_dpdkstat="no"
plugin_entropy="no"
plugin_ethstat="no"
plugin_fhcount="no"
plugin_fscache="no"
plugin_gps="no"
plugin_grpc="no"
plugin_hugepages="no"
plugin_intel_rdt="no"
plugin_interface="no"
plugin_ipc="no"
plugin_ipmi="no"
plugin_ipvs="no"
plugin_irq="no"
plugin_load="no"
plugin_log_logstash="no"
plugin_mcelog="no"
plugin_memory="no"
plugin_multimeter="no"
plugin_nfs="no"
plugin_numa="no"
plugin_ovs_events="no"
plugin_ovs_stats="no"
plugin_perl="no"
plugin_pinba="no"
plugin_processes="no"
plugin_protocols="no"
plugin_python="no"
plugin_serial="no"
plugin_smart="no"
plugin_swap="no"
plugin_tape="no"
plugin_tcpconns="no"
plugin_ted="no"
plugin_thermal="no"
plugin_turbostat="no"
plugin_uptime="no"
plugin_users="no"
plugin_virt="no"
plugin_vmem="no"
plugin_vserver="no"
plugin_wireless="no"
plugin_write_prometheus="no"
plugin_xencpu="no"
plugin_zfs_arc="no"
plugin_zone="no"
plugin_zookeeper="no"

# Linux
if test "x$ac_system" = "xLinux"; then
  plugin_battery="yes"
  plugin_cgroups="yes"
  plugin_conntrack="yes"
  plugin_contextswitch="yes"
  plugin_cpu="yes"
  plugin_cpufreq="yes"
  plugin_disk="yes"
  plugin_drbd="yes"
  plugin_entropy="yes"
  plugin_fhcount="yes"
  plugin_fscache="yes"
  plugin_hugepages="yes"
  plugin_interface="yes"
  plugin_ipc="yes"
  plugin_irq="yes"
  plugin_load="yes"
  plugin_lvm="yes"
  plugin_mcelog="yes"
  plugin_memory="yes"
  plugin_nfs="yes"
  plugin_numa="yes"
  plugin_processes="yes"
  plugin_protocols="yes"
  plugin_serial="yes"
  plugin_swap="yes"
  plugin_tcpconns="yes"
  plugin_thermal="yes"
  plugin_uptime="yes"
  plugin_vmem="yes"
  plugin_vserver="yes"
  plugin_wireless="yes"
  plugin_zfs_arc="yes"

  if test "x$have_linux_ip_vs_h" = "xyes" || test "x$have_net_ip_vs_h" = "xyes" || test "x$have_ip_vs_h" = "xyes"; then
    plugin_ipvs="yes"
  fi

  if test "x$c_cv_have_usable_asm_msrindex_h" = "xyes" && test "x$have_cpuid_h" = "xyes"; then
    plugin_turbostat="yes"
  fi
  
  if test "x$c_cv_have_clock_boottime_monotonic" = "xyes"; then
    plugin_cpusleep="yes"
  fi
fi

if test "x$ac_system" = "xOpenBSD"; then
  plugin_tcpconns="yes"
fi

if test "x$ac_system" = "xNetBSD"; then
  plugin_disk="yes"
  plugin_entropy="yes"
  plugin_irq="yes"
  plugin_processes="yes"
fi

# Mac OS X devices
if test "x$with_libiokit" = "xyes"; then
  plugin_battery="yes"
  plugin_disk="yes"
fi

# AIX

if test "x$ac_system" = "xAIX"; then
  plugin_ipc="yes"
  plugin_tcpconns="yes"
fi

# FreeBSD

if test "x$ac_system" = "xFreeBSD"; then
  plugin_disk="yes"
  plugin_zfs_arc="yes"
fi


if test "x$with_perfstat" = "xyes"; then
  plugin_contextswitch="yes"
  plugin_cpu="yes"
  plugin_disk="yes"
  plugin_interface="yes"
  plugin_load="yes"
  plugin_memory="yes"
  plugin_swap="yes"
  plugin_uptime="yes"
fi

if test "x$with_procinfo" = "xyes"; then
  plugin_processes="yes"
fi

# Solaris
if test "x$with_kstat" = "xyes"; then
  plugin_nfs="yes"
  plugin_processes="yes"
  plugin_uptime="yes"
  plugin_zfs_arc="yes"
  plugin_zone="yes"
fi

if test "x$with_devinfo" = "xyes" && test "x$with_kstat" = "xyes"; then
  plugin_cpu="yes"
  plugin_disk="yes"
  plugin_interface="yes"
  plugin_memory="yes"
  plugin_tape="yes"
fi

if test "x$with_libi2c" = "xyes"; then
  plugin_barometer="yes"
fi


# libstatgrab
if test "x$with_libstatgrab" = "xyes"; then
  plugin_cpu="yes"
  plugin_disk="yes"
  plugin_interface="yes"
  plugin_load="yes"
  plugin_memory="yes"
  plugin_swap="yes"
  plugin_users="yes"
fi

if test "x$with_libcurl" = "xyes" && test "x$with_libxml2" = "xyes"; then
  plugin_ascent="yes"
  if test "x$have_strptime" = "xyes"; then
    plugin_bind="yes"
  fi
fi

if test "x$with_libopenipmipthread" = "xyes"; then
  plugin_ipmi="yes"
fi

if test "x$with_libcurl" = "xyes" && test "x$with_libyajl" = "xyes"; then
  plugin_curl_json="yes"
fi

if test "x$with_libcurl" = "xyes" && test "x$with_libxml2" = "xyes"; then
  plugin_curl_xml="yes"
fi

if test "x$with_libyajl" = "xyes"; then
  plugin_ceph="yes"
fi

if test "x$have_processor_info" = "xyes"; then
  plugin_cpu="yes"
fi

if test "x$have_sysctl" = "xyes"; then
  plugin_cpu="yes"
  plugin_memory="yes"
  plugin_uptime="yes"
  if test "x$ac_system" = "xDarwin"; then
    plugin_swap="yes"
  fi
fi

if test "x$have_sysctlbyname" = "xyes"; then
  plugin_contextswitch="yes"
  plugin_cpu="yes"
  plugin_memory="yes"
  plugin_tcpconns="yes"
fi

if test "x$have_getvfsstat" = "xyes" || test "x$have_getfsstat" = "xyes"; then
  plugin_df="yes"
fi

if test "x$c_cv_have_two_getmntent" = "xyes" || test "x$have_getmntent" = "xgen" || test "x$have_getmntent" = "xsun"; then
  plugin_df="yes"
fi

if test "x$c_cv_have_one_getmntent" = "xyes"; then
  plugin_df="yes"
fi

if test "x$c_cv_have_getmntent_r" = "xyes"; then
  plugin_df="yes"
fi

if test "x$plugin_df" = "xyes"; then
  plugin_df="no"
  if test "x$have_statfs" = "xyes"; then
    plugin_df="yes"
  fi

  if test "x$have_statvfs" = "xyes"; then
    plugin_df="yes"
  fi
fi

if test "x$have_linux_sockios_h" = "xyes" && test "x$have_linux_ethtool_h" = "xyes"; then
  plugin_ethstat="yes"
fi

if test "x$with_libgps" = "xyes"; then
  plugin_gps="yes"
fi

if test "x$with_libgrpcpp" = "xyes" && test "x$with_libprotobuf" = "xyes" && test "x$have_protoc3" = "xyes" && test "x$GRPC_CPP_PLUGIN" != "x"; then
  plugin_grpc="yes"
fi

if test "x$have_getifaddrs" = "xyes"; then
  plugin_interface="yes"
fi

if test "x$have_getloadavg" = "xyes"; then
  plugin_load="yes"
fi

if test "x$with_libyajl" = "xyes"; then
  plugin_log_logstash="yes"
fi

if test "x$with_libyajl" = "xyes" && test "x$with_libyajl2" = "xyes"; then
  plugin_ovs_events="yes"
  plugin_ovs_stats="yes"
fi

if test "x$with_libperl" = "xyes" && test "x$c_cv_have_perl_ithreads" = "xyes"; then
  plugin_perl="yes"
fi

if test "x$have_protoc_c" = "xyes" && test "x$with_libprotobuf_c" = "xyes"; then
  plugin_pinba="yes"
  if test "x$with_libmicrohttpd" = "xyes"; then
    plugin_write_prometheus="yes"
  fi
fi

# Mac OS X memory interface
if test "x$have_host_statistics" = "xyes"; then
  plugin_memory="yes"
fi

if test "x$have_termios_h" = "xyes"; then
  if test "x$ac_system" != "xAIX"; then
    plugin_multimeter="yes"
  fi
  plugin_ted="yes"
fi

if test "x$have_thread_info" = "xyes"; then
  plugin_processes="yes"
fi

if test "x$with_kvm_getprocs" = "xyes" && test "x$have_struct_kinfo_proc_freebsd" = "xyes"; then
  plugin_processes="yes"
fi

if test "x$with_kvm_getprocs" = "xyes" && test "x$have_struct_kinfo_proc_openbsd" = "xyes"; then
  plugin_processes="yes"
fi

if test "x$with_libpython" != "xno"; then
  plugin_python="yes"
fi

if test "x$with_libatasmart" = "xyes" && test "x$with_libudev" = "xyes"; then
  plugin_smart="yes"
fi

if test "x$with_kvm_getswapinfo" = "xyes"; then
  plugin_swap="yes"
fi

if test "x$have_swapctl" = "xyes" && test "x$c_cv_have_swapctl_two_args" = "xyes"; then
  plugin_swap="yes"
fi

if test "x$have_swapctl" = "xyes" && test "x$c_cv_have_swapctl_three_args" = "xyes"; then
  plugin_swap="yes"
fi

if test "x$with_kvm_openfiles = "xyes" && $with_kvm_nlist" = "xyes"; then
  plugin_tcpconns="yes"
fi

if test "x$have_getutent" = "xyes"; then
  plugin_users="yes"
fi

if test "x$have_getutxent" = "xyes"; then
  plugin_users="yes"
fi

if test "x$with_libxml2" = "xyes" && test "x$with_libvirt" = "xyes"; then
  plugin_virt="yes"
fi

if test "x$with_libxenctrl" = "xyes"; then
  plugin_xencpu="yes"
fi

if test "x$with_libdpdk" = "xyes"
then
  plugin_dpdkevents="$dpdk_keepalive"
  plugin_dpdkstat="yes"
fi

m4_divert_once([HELP_ENABLE], [
collectd plugins:])

AC_ARG_ENABLE([all-plugins],
  [AS_HELP_STRING([--enable-all-plugins], [enable all plugins @<:@default=yes@:>@])],
  [
     if test "x$enableval" = "xyes"; then
       enable_all_plugins="yes"
     else if test "x$enableval" = "xauto"; then
       enable_all_plugins="auto"
     else
       enable_all_plugins="no"
     fi; fi
  ],
  [enable_all_plugins="auto"]
)

m4_divert_once([HELP_ENABLE], [])

AC_PLUGIN([aggregation],         [yes],                     [Aggregation plugin])
AC_PLUGIN([amqp],                [$with_librabbitmq],       [AMQP output plugin])
AC_PLUGIN([apache],              [$with_libcurl],           [Apache httpd statistics])
AC_PLUGIN([apcups],              [yes],                     [Statistics of UPSes by APC])
AC_PLUGIN([apple_sensors],       [$with_libiokit],          [Apple hardware sensors])
AC_PLUGIN([aquaero],             [$with_libaquaero5],       [Aquaero hardware sensors])
AC_PLUGIN([ascent],              [$plugin_ascent],          [AscentEmu player statistics])
AC_PLUGIN([barometer],           [$plugin_barometer],       [Barometer sensor on I2C])
AC_PLUGIN([battery],             [$plugin_battery],         [Battery statistics])
AC_PLUGIN([bind],                [$plugin_bind],            [ISC Bind nameserver statistics])
AC_PLUGIN([ceph],                [$plugin_ceph],            [Ceph daemon statistics])
AC_PLUGIN([cgroups],             [$plugin_cgroups],         [CGroups CPU usage accounting])
AC_PLUGIN([chrony],              [yes],                     [Chrony statistics])
AC_PLUGIN([conntrack],           [$plugin_conntrack],       [nf_conntrack statistics])
AC_PLUGIN([contextswitch],       [$plugin_contextswitch],   [context switch statistics])
AC_PLUGIN([cpu],                 [$plugin_cpu],             [CPU usage statistics])
AC_PLUGIN([cpufreq],             [$plugin_cpufreq],         [CPU frequency statistics])
AC_PLUGIN([cpusleep],            [$plugin_cpusleep],        [CPU sleep statistics])
AC_PLUGIN([csv],                 [yes],                     [CSV output plugin])
AC_PLUGIN([curl],                [$with_libcurl],           [CURL generic web statistics])
AC_PLUGIN([curl_json],           [$plugin_curl_json],       [CouchDB statistics])
AC_PLUGIN([curl_xml],            [$plugin_curl_xml],        [CURL generic xml statistics])
AC_PLUGIN([dbi],                 [$with_libdbi],            [General database statistics])
AC_PLUGIN([df],                  [$plugin_df],              [Filesystem usage statistics])
AC_PLUGIN([disk],                [$plugin_disk],            [Disk usage statistics])
AC_PLUGIN([dns],                 [$with_libpcap],           [DNS traffic analysis])
AC_PLUGIN([dpdkevents],          [$plugin_dpdkevents],      [Events from DPDK])
AC_PLUGIN([dpdkstat],            [$plugin_dpdkstat],        [Stats from DPDK])
AC_PLUGIN([drbd],                [$plugin_drbd],            [DRBD statistics])
AC_PLUGIN([email],               [yes],                     [EMail statistics])
AC_PLUGIN([entropy],             [$plugin_entropy],         [Entropy statistics])
AC_PLUGIN([ethstat],             [$plugin_ethstat],         [Stats from NIC driver])
AC_PLUGIN([exec],                [yes],                     [Execution of external programs])
AC_PLUGIN([fhcount],             [$plugin_fhcount],         [File handles statistics])
AC_PLUGIN([filecount],           [yes],                     [Count files in directories])
AC_PLUGIN([fscache],             [$plugin_fscache],         [fscache statistics])
AC_PLUGIN([gmond],               [$with_libganglia],        [Ganglia plugin])
AC_PLUGIN([gps],                 [$plugin_gps],             [GPS plugin])
AC_PLUGIN([grpc],                [$plugin_grpc],            [gRPC plugin])
AC_PLUGIN([hddtemp],             [yes],                     [Query hddtempd])
AC_PLUGIN([hugepages],           [$plugin_hugepages],       [Hugepages statistics])
AC_PLUGIN([intel_rdt],           [$with_libpqos],           [Intel RDT monitor plugin])
AC_PLUGIN([interface],           [$plugin_interface],       [Interface traffic statistics])
AC_PLUGIN([ipc],                 [$plugin_ipc],             [IPC statistics])
AC_PLUGIN([ipmi],                [$plugin_ipmi],            [IPMI sensor statistics])
AC_PLUGIN([iptables],            [$with_libiptc],           [IPTables rule counters])
AC_PLUGIN([ipvs],                [$plugin_ipvs],            [IPVS connection statistics])
AC_PLUGIN([irq],                 [$plugin_irq],             [IRQ statistics])
AC_PLUGIN([java],                [$with_java],              [Embed the Java Virtual Machine])
AC_PLUGIN([load],                [$plugin_load],            [System load])
AC_PLUGIN([log_logstash],        [$plugin_log_logstash],    [Logstash json_event compatible logging])
AC_PLUGIN([logfile],             [yes],                     [File logging plugin])
AC_PLUGIN([lpar],                [$with_perfstat],          [AIX logical partitions statistics])
AC_PLUGIN([lua],                 [$with_liblua],            [Lua plugin])
AC_PLUGIN([lvm],                 [$with_liblvm2app],        [LVM statistics])
AC_PLUGIN([madwifi],             [$have_linux_wireless_h],  [Madwifi wireless statistics])
AC_PLUGIN([match_empty_counter], [yes],                     [The empty counter match])
AC_PLUGIN([match_hashed],        [yes],                     [The hashed match])
AC_PLUGIN([match_regex],         [yes],                     [The regex match])
AC_PLUGIN([match_timediff],      [yes],                     [The timediff match])
AC_PLUGIN([match_value],         [yes],                     [The value match])
AC_PLUGIN([mbmon],               [yes],                     [Query mbmond])
AC_PLUGIN([mcelog],              [$plugin_mcelog],          [Machine Check Exceptions notifications])
AC_PLUGIN([md],                  [$have_linux_raid_md_u_h], [md (Linux software RAID) devices])
AC_PLUGIN([memcachec],           [$with_libmemcached],      [memcachec statistics])
AC_PLUGIN([memcached],           [yes],                     [memcached statistics])
AC_PLUGIN([memory],              [$plugin_memory],          [Memory usage])
AC_PLUGIN([mic],                 [$with_mic],               [Intel Many Integrated Core stats])
AC_PLUGIN([modbus],              [$with_libmodbus],         [Modbus plugin])
AC_PLUGIN([mqtt],                [$with_libmosquitto],      [MQTT output plugin])
AC_PLUGIN([multimeter],          [$plugin_multimeter],      [Read multimeter values])
AC_PLUGIN([mysql],               [$with_libmysql],          [MySQL statistics])
AC_PLUGIN([netapp],              [$with_libnetapp],         [NetApp plugin])
AC_PLUGIN([netlink],             [$with_libmnl],            [Enhanced Linux network statistics])
AC_PLUGIN([network],             [yes],                     [Network communication plugin])
AC_PLUGIN([nfs],                 [$plugin_nfs],             [NFS statistics])
AC_PLUGIN([nginx],               [$with_libcurl],           [nginx statistics])
AC_PLUGIN([notify_desktop],      [$with_libnotify],         [Desktop notifications])
AC_PLUGIN([notify_email],        [$with_libesmtp],          [Email notifier])
AC_PLUGIN([notify_nagios],       [yes],                     [Nagios notification plugin])
AC_PLUGIN([ntpd],                [yes],                     [NTPd statistics])
AC_PLUGIN([numa],                [$plugin_numa],            [NUMA virtual memory statistics])
AC_PLUGIN([nut],                 [$with_libupsclient],      [Network UPS tools statistics])
AC_PLUGIN([olsrd],               [yes],                     [olsrd statistics])
AC_PLUGIN([onewire],             [$with_libowcapi],         [OneWire sensor statistics])
AC_PLUGIN([openldap],            [$with_libldap],           [OpenLDAP statistics])
AC_PLUGIN([openvpn],             [yes],                     [OpenVPN client statistics])
AC_PLUGIN([oracle],              [$with_oracle],            [Oracle plugin])
AC_PLUGIN([ovs_events],          [$plugin_ovs_events],      [OVS events plugin])
AC_PLUGIN([ovs_stats],           [$plugin_ovs_stats],       [OVS statistics plugin])
AC_PLUGIN([perl],                [$plugin_perl],            [Embed a Perl interpreter])
AC_PLUGIN([pf],                  [$have_net_pfvar_h],       [BSD packet filter (PF) statistics])
# FIXME: Check for libevent, too.
AC_PLUGIN([pinba],               [$plugin_pinba],           [Pinba statistics])
AC_PLUGIN([ping],                [$with_liboping],          [Network latency statistics])
AC_PLUGIN([postgresql],          [$with_libpq],             [PostgreSQL database statistics])
AC_PLUGIN([powerdns],            [yes],                     [PowerDNS statistics])
AC_PLUGIN([processes],           [$plugin_processes],       [Process statistics])
AC_PLUGIN([protocols],           [$plugin_protocols],       [Protocol (IP, TCP, ...) statistics])
AC_PLUGIN([python],              [$plugin_python],          [Embed a Python interpreter])
AC_PLUGIN([redis],               [$with_libhiredis],        [Redis plugin])
AC_PLUGIN([routeros],            [$with_librouteros],       [RouterOS plugin])
AC_PLUGIN([rrdcached],           [$librrd_rrdc_update],     [RRDTool output plugin])
AC_PLUGIN([rrdtool],             [$with_librrd],            [RRDTool output plugin])
AC_PLUGIN([sensors],             [$with_libsensors],        [lm_sensors statistics])
AC_PLUGIN([serial],              [$plugin_serial],          [serial port traffic])
AC_PLUGIN([sigrok],              [$with_libsigrok],         [sigrok acquisition sources])
AC_PLUGIN([smart],               [$plugin_smart],           [SMART statistics])
AC_PLUGIN([snmp],                [$with_libnetsnmp],        [SNMP querying plugin])
AC_PLUGIN([statsd],              [yes],                     [StatsD plugin])
AC_PLUGIN([swap],                [$plugin_swap],            [Swap usage statistics])
AC_PLUGIN([syslog],              [$have_syslog],            [Syslog logging plugin])
AC_PLUGIN([table],               [yes],                     [Parsing of tabular data])
AC_PLUGIN([tail],                [yes],                     [Parsing of logfiles])
AC_PLUGIN([tail_csv],            [yes],                     [Parsing of CSV files])
AC_PLUGIN([tape],                [$plugin_tape],            [Tape drive statistics])
AC_PLUGIN([target_notification], [yes],                     [The notification target])
AC_PLUGIN([target_replace],      [yes],                     [The replace target])
AC_PLUGIN([target_scale],        [yes],                     [The scale target])
AC_PLUGIN([target_set],          [yes],                     [The set target])
AC_PLUGIN([target_v5upgrade],    [yes],                     [The v5upgrade target])
AC_PLUGIN([tcpconns],            [$plugin_tcpconns],        [TCP connection statistics])
AC_PLUGIN([teamspeak2],          [yes],                     [TeamSpeak2 server statistics])
AC_PLUGIN([ted],                 [$plugin_ted],             [Read The Energy Detective values])
AC_PLUGIN([thermal],             [$plugin_thermal],         [Linux ACPI thermal zone statistics])
AC_PLUGIN([threshold],           [yes],                     [Threshold checking plugin])
AC_PLUGIN([tokyotyrant],         [$with_libtokyotyrant],    [TokyoTyrant database statistics])
AC_PLUGIN([turbostat],           [$plugin_turbostat],       [Advanced statistic on Intel cpu states])
AC_PLUGIN([unixsock],            [yes],                     [Unixsock communication plugin])
AC_PLUGIN([uptime],              [$plugin_uptime],          [Uptime statistics])
AC_PLUGIN([users],               [$plugin_users],           [User statistics])
AC_PLUGIN([uuid],                [yes],                     [UUID as hostname plugin])
AC_PLUGIN([varnish],             [$with_libvarnish],        [Varnish cache statistics])
AC_PLUGIN([virt],                [$plugin_virt],            [Virtual machine statistics])
AC_PLUGIN([vmem],                [$plugin_vmem],            [Virtual memory statistics])
AC_PLUGIN([vserver],             [$plugin_vserver],         [Linux VServer statistics])
AC_PLUGIN([wireless],            [$plugin_wireless],        [Wireless statistics])
AC_PLUGIN([write_graphite],      [yes],                     [Graphite / Carbon output plugin])
AC_PLUGIN([write_http],          [$with_libcurl],           [HTTP output plugin])
AC_PLUGIN([write_kafka],         [$with_librdkafka],        [Kafka output plugin])
AC_PLUGIN([write_log],           [yes],                     [Log output plugin])
AC_PLUGIN([write_mongodb],       [$with_libmongoc],         [MongoDB output plugin])
AC_PLUGIN([write_prometheus],    [$plugin_write_prometheus], [Prometheus write plugin])
AC_PLUGIN([write_redis],         [$with_libhiredis],        [Redis output plugin])
AC_PLUGIN([write_riemann],       [$with_libriemann_client], [Riemann output plugin])
AC_PLUGIN([write_sensu],         [yes],                     [Sensu output plugin])
AC_PLUGIN([write_tsdb],          [yes],                     [TSDB output plugin])
AC_PLUGIN([xencpu],              [$plugin_xencpu],          [Xen Host CPU usage])
AC_PLUGIN([xmms],                [$with_libxmms],           [XMMS statistics])
AC_PLUGIN([zfs_arc],             [$plugin_zfs_arc],         [ZFS ARC statistics])
AC_PLUGIN([zone],                [$plugin_zone],            [Solaris container statistics])
AC_PLUGIN([zookeeper],           [yes],                     [Zookeeper statistics])

dnl Default configuration file
# Load either syslog or logfile
LOAD_PLUGIN_SYSLOG=""
LOAD_PLUGIN_LOGFILE=""
LOAD_PLUGIN_LOG_LOGSTASH=""

AC_MSG_CHECKING([which default log plugin to load])
default_log_plugin="none"
if test "x$enable_syslog" = "xyes"; then
  default_log_plugin="syslog"
else
  LOAD_PLUGIN_SYSLOG="##"
fi

if test "x$enable_logfile" = "xyes"; then
  if test "x$default_log_plugin" = "xnone"; then
    default_log_plugin="logfile"
  else
    LOAD_PLUGIN_LOGFILE="#"
  fi
else
  LOAD_PLUGIN_LOGFILE="##"
fi

if test "x$enable_log_logstash" = "xyes"; then
  LOAD_PLUGIN_LOG_LOGSTASH="#"
else
  LOAD_PLUGIN_LOG_LOGSTASH="##"
fi

AC_MSG_RESULT([$default_log_plugin])

AC_SUBST([LOAD_PLUGIN_SYSLOG])
AC_SUBST([LOAD_PLUGIN_LOGFILE])
AC_SUBST([LOAD_PLUGIN_LOG_LOGSTASH])

if test "x$enable_debug" = "xyes"
then
  DEFAULT_LOG_LEVEL="debug"
else
  DEFAULT_LOG_LEVEL="info"
fi
AC_SUBST([DEFAULT_LOG_LEVEL])

# Load only one of rrdtool, network, csv in the default config.
LOAD_PLUGIN_RRDTOOL=""
LOAD_PLUGIN_NETWORK=""
LOAD_PLUGIN_CSV=""

AC_MSG_CHECKING([which default write plugin to load])
default_write_plugin="none"
if test "x$enable_rrdtool" = "xyes"; then
  default_write_plugin="rrdtool"
else
  LOAD_PLUGIN_RRDTOOL="##"
fi

if test "x$enable_network" = "xyes"; then
  if test "x$default_write_plugin" = "xnone"; then
    default_write_plugin="network"
  else
    LOAD_PLUGIN_NETWORK="#"
  fi
else
  LOAD_PLUGIN_NETWORK="##"
fi

if test "x$enable_csv" = "xyes"; then
  if test "x$default_write_plugin" = "xnone"; then
    default_write_plugin="csv"
  else
    LOAD_PLUGIN_CSV="#"
  fi
else
  LOAD_PLUGIN_CSV="##"
fi
AC_MSG_RESULT([$default_write_plugin])

AC_SUBST([LOAD_PLUGIN_RRDTOOL])
AC_SUBST([LOAD_PLUGIN_NETWORK])
AC_SUBST([LOAD_PLUGIN_CSV])

dnl ip_vs.h
if test "x$ac_system" = "xLinux" && test "x$have_linux_ip_vs_h" = "xno" && "x$have_net_ip_vs_h" = "xno" && "x$have_ip_vs_h" = "xno"; then
  enable_ipvs="$enable_ipvs (ip_vs.h not found)"
fi

if test "x$ip_vs_h_needs_kernel_cflags" = "xyes"; then
  enable_ipvs="$enable_ipvs (needs $KERNEL_CFLAGS)"
fi

dnl Perl bindings
PERL_BINDINGS_OPTIONS="PREFIX=${prefix}"
AC_ARG_WITH(perl-bindings, [AS_HELP_STRING([--with-perl-bindings@<:@=OPTIONS@:>@], [Options passed to "perl Makefile.PL".])],
[
  if test "x$withval" != "xno" && test "x$withval" != "xyes"
  then
    PERL_BINDINGS_OPTIONS="$withval"
    with_perl_bindings="yes"
  else
    with_perl_bindings="$withval"
  fi
],
[
  if test "x$PERL" != "x"
  then
    with_perl_bindings="yes"
  else
    with_perl_bindings="no (no perl interpreter found)"
  fi
])

if test "x$with_perl_bindings" = "xyes"
then
	AC_MSG_CHECKING([for the ExtUtils::MakeMaker module])
	if $PERL -MExtUtils::MakeMaker -e '' 2>/dev/null; then
		AC_MSG_RESULT([yes])
	else
		AC_MSG_RESULT([no])
		with_perl_bindings="no (ExtUtils::MakeMaker not found)"
	fi
fi

if test "x$with_perl_bindings" = "xyes"
then
  PERL_BINDINGS="perl"
else
  PERL_BINDINGS=""
fi

AC_SUBST([PERL_BINDINGS])
AC_SUBST([PERL_BINDINGS_OPTIONS])

dnl libcollectdclient
LCC_VERSION_MAJOR=`echo $PACKAGE_VERSION | cut -d'.' -f1`
LCC_VERSION_MINOR=`echo $PACKAGE_VERSION | cut -d'.' -f2`
LCC_VERSION_PATCH=`echo $PACKAGE_VERSION | cut -d'.' -f3`

LCC_VERSION_EXTRA=`echo $PACKAGE_VERSION | cut -d'.' -f4-`

LCC_VERSION_STRING="$LCC_VERSION_MAJOR.$LCC_VERSION_MINOR.$LCC_VERSION_PATCH"

AC_SUBST([LCC_VERSION_MAJOR])
AC_SUBST([LCC_VERSION_MINOR])
AC_SUBST([LCC_VERSION_PATCH])
AC_SUBST([LCC_VERSION_EXTRA])
AC_SUBST([LCC_VERSION_STRING])

AC_CONFIG_FILES([src/libcollectdclient/collectd/lcc_features.h])

AM_CFLAGS="-Wall"
AM_CXXFLAGS="-Wall"
if test "x$enable_werror" != "xno"; then
  AM_CFLAGS="$AM_CFLAGS -Werror"
  AM_CXXFLAGS="$AM_CXXFLAGS -Werror"
fi

AC_SUBST([AM_CFLAGS])
AC_SUBST([AM_CXXFLAGS])

AC_CONFIG_FILES([ \
  Makefile \
  src/collectd.conf \
  src/libcollectdclient/libcollectdclient.pc \
])

AC_OUTPUT

if test "x$with_librrd" = "xyes" && test "x$librrd_threadsafe" != "xyes"; then
  with_librrd="yes (warning: librrd is not thread-safe)"
fi

if test "x$with_libperl" = "xyes"; then
  with_libperl="yes (version `$PERL -MConfig -e 'print $Config{version};'`)"
else
  enable_perl="no (needs libperl)"
fi

if test "x$enable_perl" = "xno" && test "x$c_cv_have_perl_ithreads" = "xno"; then
  enable_perl="no (libperl doesn't support ithreads)"
fi

if test "x$with_perl_bindings" = "xyes" && test "x$PERL_BINDINGS_OPTIONS" != "x"; then
  with_perl_bindings="yes ($PERL_BINDINGS_OPTIONS)"
fi

AC_MSG_RESULT()
AC_MSG_RESULT([Configuration:])
AC_MSG_RESULT([  Build:])
AC_MSG_RESULT([    Platform  . . . . . . $ac_system])
AC_MSG_RESULT([    CC  . . . . . . . . . $CC])
AC_MSG_RESULT([    CFLAGS  . . . . . . . $AM_CFLAGS $CFLAGS])
AC_MSG_RESULT([    CXXFLAGS  . . . . . . $AM_CXXFLAGS $CXXFLAGS])
AC_MSG_RESULT([    CPP . . . . . . . . . $CPP])
AC_MSG_RESULT([    CPPFLAGS  . . . . . . $CPPFLAGS])
AC_MSG_RESULT([    GRPC_CPP_PLUGIN . . . $GRPC_CPP_PLUGIN])
AC_MSG_RESULT([    LD  . . . . . . . . . $LD])
AC_MSG_RESULT([    LDFLAGS . . . . . . . $LDFLAGS])
AC_MSG_RESULT([    PROTOC  . . . . . . . $PROTOC])
AC_MSG_RESULT([    YACC  . . . . . . . . $YACC])
AC_MSG_RESULT([    YFLAGS  . . . . . . . $YFLAGS])
AC_MSG_RESULT()
AC_MSG_RESULT([  Libraries:])
AC_MSG_RESULT([    intel mic . . . . . . $with_mic])
AC_MSG_RESULT([    libaquaero5 . . . . . $with_libaquaero5])
AC_MSG_RESULT([    libatasmart . . . . . $with_libatasmart])
AC_MSG_RESULT([    libcurl . . . . . . . $with_libcurl])
AC_MSG_RESULT([    libdbi  . . . . . . . $with_libdbi])
AC_MSG_RESULT([    libdpdk . . . . . . . $with_libdpdk])
AC_MSG_RESULT([    libesmtp  . . . . . . $with_libesmtp])
AC_MSG_RESULT([    libganglia  . . . . . $with_libganglia])
AC_MSG_RESULT([    libgcrypt . . . . . . $with_libgcrypt])
AC_MSG_RESULT([    libgps  . . . . . . . $with_libgps])
AC_MSG_RESULT([    libgrpc++ . . . . . . $with_libgrpcpp])
AC_MSG_RESULT([    libhiredis  . . . . . $with_libhiredis])
AC_MSG_RESULT([    libi2c-dev  . . . . . $with_libi2c])
AC_MSG_RESULT([    libiokit  . . . . . . $with_libiokit])
AC_MSG_RESULT([    libiptc . . . . . . . $with_libiptc])
AC_MSG_RESULT([    libjvm  . . . . . . . $with_java])
AC_MSG_RESULT([    libkstat  . . . . . . $with_kstat])
AC_MSG_RESULT([    libkvm  . . . . . . . $with_libkvm])
AC_MSG_RESULT([    libldap . . . . . . . $with_libldap])
AC_MSG_RESULT([    liblua  . . . . . . . $with_liblua])
AC_MSG_RESULT([    liblvm2app  . . . . . $with_liblvm2app])
AC_MSG_RESULT([    libmemcached  . . . . $with_libmemcached])
AC_MSG_RESULT([    libmicrohttpd . . . . $with_libmicrohttpd])
AC_MSG_RESULT([    libmnl  . . . . . . . $with_libmnl])
AC_MSG_RESULT([    libmodbus . . . . . . $with_libmodbus])
AC_MSG_RESULT([    libmongoc . . . . . . $with_libmongoc])
AC_MSG_RESULT([    libmosquitto  . . . . $with_libmosquitto])
AC_MSG_RESULT([    libmysql  . . . . . . $with_libmysql])
AC_MSG_RESULT([    libnetapp . . . . . . $with_libnetapp])
AC_MSG_RESULT([    libnetsnmp  . . . . . $with_libnetsnmp])
AC_MSG_RESULT([    libnotify . . . . . . $with_libnotify])
AC_MSG_RESULT([    libopenipmi . . . . . $with_libopenipmipthread])
AC_MSG_RESULT([    liboping  . . . . . . $with_liboping])
AC_MSG_RESULT([    libowcapi . . . . . . $with_libowcapi])
AC_MSG_RESULT([    libpcap . . . . . . . $with_libpcap])
AC_MSG_RESULT([    libperfstat . . . . . $with_perfstat])
AC_MSG_RESULT([    libperl . . . . . . . $with_libperl])
AC_MSG_RESULT([    libpq . . . . . . . . $with_libpq])
AC_MSG_RESULT([    libpqos . . . . . . . $with_libpqos])
AC_MSG_RESULT([    libprotobuf . . . . . $with_libprotobuf])
AC_MSG_RESULT([    libprotobuf-c . . . . $with_libprotobuf_c])
AC_MSG_RESULT([    libpython . . . . . . $with_libpython])
AC_MSG_RESULT([    librabbitmq . . . . . $with_librabbitmq])
AC_MSG_RESULT([    libriemann-client . . $with_libriemann_client])
AC_MSG_RESULT([    librdkafka  . . . . . $with_librdkafka])
AC_MSG_RESULT([    librouteros . . . . . $with_librouteros])
AC_MSG_RESULT([    librrd  . . . . . . . $with_librrd])
AC_MSG_RESULT([    libsensors  . . . . . $with_libsensors])
AC_MSG_RESULT([    libsigrok   . . . . . $with_libsigrok])
AC_MSG_RESULT([    libstatgrab . . . . . $with_libstatgrab])
AC_MSG_RESULT([    libtokyotyrant  . . . $with_libtokyotyrant])
AC_MSG_RESULT([    libudev . . . . . . . $with_libudev])
AC_MSG_RESULT([    libupsclient  . . . . $with_libupsclient])
AC_MSG_RESULT([    libvarnish  . . . . . $with_libvarnish])
AC_MSG_RESULT([    libvirt . . . . . . . $with_libvirt])
AC_MSG_RESULT([    libxenctrl  . . . . . $with_libxenctrl])
AC_MSG_RESULT([    libxml2 . . . . . . . $with_libxml2])
AC_MSG_RESULT([    libxmms . . . . . . . $with_libxmms])
AC_MSG_RESULT([    libyajl . . . . . . . $with_libyajl])
AC_MSG_RESULT([    oracle  . . . . . . . $with_oracle])
AC_MSG_RESULT([    protobuf-c  . . . . . $have_protoc_c])
AC_MSG_RESULT([    protoc 3  . . . . . . $have_protoc3])
AC_MSG_RESULT()
AC_MSG_RESULT([  Features:])
AC_MSG_RESULT([    daemon mode . . . . . $enable_daemon])
AC_MSG_RESULT([    debug . . . . . . . . $enable_debug])
AC_MSG_RESULT()
AC_MSG_RESULT([  Bindings:])
AC_MSG_RESULT([    perl  . . . . . . . . $with_perl_bindings])
AC_MSG_RESULT()
AC_MSG_RESULT([  Modules:])
AC_MSG_RESULT([    aggregation . . . . . $enable_aggregation])
AC_MSG_RESULT([    amqp    . . . . . . . $enable_amqp])
AC_MSG_RESULT([    apache  . . . . . . . $enable_apache])
AC_MSG_RESULT([    apcups  . . . . . . . $enable_apcups])
AC_MSG_RESULT([    apple_sensors . . . . $enable_apple_sensors])
AC_MSG_RESULT([    aquaero . . . . . . . $enable_aquaero])
AC_MSG_RESULT([    ascent  . . . . . . . $enable_ascent])
AC_MSG_RESULT([    barometer . . . . . . $enable_barometer])
AC_MSG_RESULT([    battery . . . . . . . $enable_battery])
AC_MSG_RESULT([    bind  . . . . . . . . $enable_bind])
AC_MSG_RESULT([    ceph  . . . . . . . . $enable_ceph])
AC_MSG_RESULT([    cgroups . . . . . . . $enable_cgroups])
AC_MSG_RESULT([    chrony. . . . . . . . $enable_chrony])
AC_MSG_RESULT([    conntrack . . . . . . $enable_conntrack])
AC_MSG_RESULT([    contextswitch . . . . $enable_contextswitch])
AC_MSG_RESULT([    cpu . . . . . . . . . $enable_cpu])
AC_MSG_RESULT([    cpufreq . . . . . . . $enable_cpufreq])
AC_MSG_RESULT([    cpusleep  . . . . . . $enable_cpusleep])
AC_MSG_RESULT([    csv . . . . . . . . . $enable_csv])
AC_MSG_RESULT([    curl  . . . . . . . . $enable_curl])
AC_MSG_RESULT([    curl_json . . . . . . $enable_curl_json])
AC_MSG_RESULT([    curl_xml  . . . . . . $enable_curl_xml])
AC_MSG_RESULT([    dbi . . . . . . . . . $enable_dbi])
AC_MSG_RESULT([    df  . . . . . . . . . $enable_df])
AC_MSG_RESULT([    disk  . . . . . . . . $enable_disk])
AC_MSG_RESULT([    dns . . . . . . . . . $enable_dns])
AC_MSG_RESULT([    dpdkevents. . . . . . $enable_dpdkevents])
AC_MSG_RESULT([    dpdkstat  . . . . . . $enable_dpdkstat])
AC_MSG_RESULT([    drbd  . . . . . . . . $enable_drbd])
AC_MSG_RESULT([    email . . . . . . . . $enable_email])
AC_MSG_RESULT([    entropy . . . . . . . $enable_entropy])
AC_MSG_RESULT([    ethstat . . . . . . . $enable_ethstat])
AC_MSG_RESULT([    exec  . . . . . . . . $enable_exec])
AC_MSG_RESULT([    fhcount . . . . . . . $enable_fhcount])
AC_MSG_RESULT([    filecount . . . . . . $enable_filecount])
AC_MSG_RESULT([    fscache . . . . . . . $enable_fscache])
AC_MSG_RESULT([    gmond . . . . . . . . $enable_gmond])
AC_MSG_RESULT([    gps . . . . . . . . . $enable_gps])
AC_MSG_RESULT([    grpc  . . . . . . . . $enable_grpc])
AC_MSG_RESULT([    hddtemp . . . . . . . $enable_hddtemp])
AC_MSG_RESULT([    hugepages . . . . . . $enable_hugepages])
AC_MSG_RESULT([    intel_rdt . . . . . . $enable_intel_rdt])
AC_MSG_RESULT([    interface . . . . . . $enable_interface])
AC_MSG_RESULT([    ipc . . . . . . . . . $enable_ipc])
AC_MSG_RESULT([    ipmi  . . . . . . . . $enable_ipmi])
AC_MSG_RESULT([    iptables  . . . . . . $enable_iptables])
AC_MSG_RESULT([    ipvs  . . . . . . . . $enable_ipvs])
AC_MSG_RESULT([    irq . . . . . . . . . $enable_irq])
AC_MSG_RESULT([    java  . . . . . . . . $enable_java])
AC_MSG_RESULT([    load  . . . . . . . . $enable_load])
AC_MSG_RESULT([    logfile . . . . . . . $enable_logfile])
AC_MSG_RESULT([    log_logstash  . . . . $enable_log_logstash])
AC_MSG_RESULT([    lpar  . . . . . . . . $enable_lpar])
AC_MSG_RESULT([    lua . . . . . . . . . $enable_lua])
AC_MSG_RESULT([    lvm . . . . . . . . . $enable_lvm])
AC_MSG_RESULT([    madwifi . . . . . . . $enable_madwifi])
AC_MSG_RESULT([    match_empty_counter . $enable_match_empty_counter])
AC_MSG_RESULT([    match_hashed  . . . . $enable_match_hashed])
AC_MSG_RESULT([    match_regex . . . . . $enable_match_regex])
AC_MSG_RESULT([    match_timediff  . . . $enable_match_timediff])
AC_MSG_RESULT([    match_value . . . . . $enable_match_value])
AC_MSG_RESULT([    mbmon . . . . . . . . $enable_mbmon])
AC_MSG_RESULT([    mcelog  . . . . . . . $enable_mcelog])
AC_MSG_RESULT([    md  . . . . . . . . . $enable_md])
AC_MSG_RESULT([    memcachec . . . . . . $enable_memcachec])
AC_MSG_RESULT([    memcached . . . . . . $enable_memcached])
AC_MSG_RESULT([    memory  . . . . . . . $enable_memory])
AC_MSG_RESULT([    mic . . . . . . . . . $enable_mic])
AC_MSG_RESULT([    modbus  . . . . . . . $enable_modbus])
AC_MSG_RESULT([    mqtt  . . . . . . . . $enable_mqtt])
AC_MSG_RESULT([    multimeter  . . . . . $enable_multimeter])
AC_MSG_RESULT([    mysql . . . . . . . . $enable_mysql])
AC_MSG_RESULT([    netapp  . . . . . . . $enable_netapp])
AC_MSG_RESULT([    netlink . . . . . . . $enable_netlink])
AC_MSG_RESULT([    network . . . . . . . $enable_network])
AC_MSG_RESULT([    nfs . . . . . . . . . $enable_nfs])
AC_MSG_RESULT([    nginx . . . . . . . . $enable_nginx])
AC_MSG_RESULT([    notify_desktop  . . . $enable_notify_desktop])
AC_MSG_RESULT([    notify_email  . . . . $enable_notify_email])
AC_MSG_RESULT([    notify_nagios . . . . $enable_notify_nagios])
AC_MSG_RESULT([    ntpd  . . . . . . . . $enable_ntpd])
AC_MSG_RESULT([    numa  . . . . . . . . $enable_numa])
AC_MSG_RESULT([    nut . . . . . . . . . $enable_nut])
AC_MSG_RESULT([    olsrd . . . . . . . . $enable_olsrd])
AC_MSG_RESULT([    onewire . . . . . . . $enable_onewire])
AC_MSG_RESULT([    openldap  . . . . . . $enable_openldap])
AC_MSG_RESULT([    openvpn . . . . . . . $enable_openvpn])
AC_MSG_RESULT([    oracle  . . . . . . . $enable_oracle])
AC_MSG_RESULT([    ovs_events  . . . . . $enable_ovs_events])
AC_MSG_RESULT([    ovs_stats . . . . . . $enable_ovs_stats])
AC_MSG_RESULT([    perl  . . . . . . . . $enable_perl])
AC_MSG_RESULT([    pf  . . . . . . . . . $enable_pf])
AC_MSG_RESULT([    pinba . . . . . . . . $enable_pinba])
AC_MSG_RESULT([    ping  . . . . . . . . $enable_ping])
AC_MSG_RESULT([    postgresql  . . . . . $enable_postgresql])
AC_MSG_RESULT([    powerdns  . . . . . . $enable_powerdns])
AC_MSG_RESULT([    processes . . . . . . $enable_processes])
AC_MSG_RESULT([    protocols . . . . . . $enable_protocols])
AC_MSG_RESULT([    python  . . . . . . . $enable_python])
AC_MSG_RESULT([    redis . . . . . . . . $enable_redis])
AC_MSG_RESULT([    routeros  . . . . . . $enable_routeros])
AC_MSG_RESULT([    rrdcached . . . . . . $enable_rrdcached])
AC_MSG_RESULT([    rrdtool . . . . . . . $enable_rrdtool])
AC_MSG_RESULT([    sensors . . . . . . . $enable_sensors])
AC_MSG_RESULT([    serial  . . . . . . . $enable_serial])
AC_MSG_RESULT([    sigrok  . . . . . . . $enable_sigrok])
AC_MSG_RESULT([    smart . . . . . . . . $enable_smart])
AC_MSG_RESULT([    snmp  . . . . . . . . $enable_snmp])
AC_MSG_RESULT([    statsd  . . . . . . . $enable_statsd])
AC_MSG_RESULT([    swap  . . . . . . . . $enable_swap])
AC_MSG_RESULT([    syslog  . . . . . . . $enable_syslog])
AC_MSG_RESULT([    table . . . . . . . . $enable_table])
AC_MSG_RESULT([    tail_csv  . . . . . . $enable_tail_csv])
AC_MSG_RESULT([    tail  . . . . . . . . $enable_tail])
AC_MSG_RESULT([    tape  . . . . . . . . $enable_tape])
AC_MSG_RESULT([    target_notification . $enable_target_notification])
AC_MSG_RESULT([    target_replace  . . . $enable_target_replace])
AC_MSG_RESULT([    target_scale  . . . . $enable_target_scale])
AC_MSG_RESULT([    target_set  . . . . . $enable_target_set])
AC_MSG_RESULT([    target_v5upgrade  . . $enable_target_v5upgrade])
AC_MSG_RESULT([    tcpconns  . . . . . . $enable_tcpconns])
AC_MSG_RESULT([    teamspeak2  . . . . . $enable_teamspeak2])
AC_MSG_RESULT([    ted . . . . . . . . . $enable_ted])
AC_MSG_RESULT([    thermal . . . . . . . $enable_thermal])
AC_MSG_RESULT([    threshold . . . . . . $enable_threshold])
AC_MSG_RESULT([    tokyotyrant . . . . . $enable_tokyotyrant])
AC_MSG_RESULT([    turbostat . . . . . . $enable_turbostat])
AC_MSG_RESULT([    unixsock  . . . . . . $enable_unixsock])
AC_MSG_RESULT([    uptime  . . . . . . . $enable_uptime])
AC_MSG_RESULT([    users . . . . . . . . $enable_users])
AC_MSG_RESULT([    uuid  . . . . . . . . $enable_uuid])
AC_MSG_RESULT([    varnish . . . . . . . $enable_varnish])
AC_MSG_RESULT([    virt  . . . . . . . . $enable_virt])
AC_MSG_RESULT([    vmem  . . . . . . . . $enable_vmem])
AC_MSG_RESULT([    vserver . . . . . . . $enable_vserver])
AC_MSG_RESULT([    wireless  . . . . . . $enable_wireless])
AC_MSG_RESULT([    write_graphite  . . . $enable_write_graphite])
AC_MSG_RESULT([    write_http  . . . . . $enable_write_http])
AC_MSG_RESULT([    write_kafka . . . . . $enable_write_kafka])
AC_MSG_RESULT([    write_log . . . . . . $enable_write_log])
AC_MSG_RESULT([    write_mongodb . . . . $enable_write_mongodb])
AC_MSG_RESULT([    write_prometheus. . . $enable_write_prometheus])
AC_MSG_RESULT([    write_redis . . . . . $enable_write_redis])
AC_MSG_RESULT([    write_riemann . . . . $enable_write_riemann])
AC_MSG_RESULT([    write_sensu . . . . . $enable_write_sensu])
AC_MSG_RESULT([    write_tsdb  . . . . . $enable_write_tsdb])
AC_MSG_RESULT([    xencpu  . . . . . . . $enable_xencpu])
AC_MSG_RESULT([    xmms  . . . . . . . . $enable_xmms])
AC_MSG_RESULT([    zfs_arc . . . . . . . $enable_zfs_arc])
AC_MSG_RESULT([    zone  . . . . . . . . $enable_zone])
AC_MSG_RESULT([    zookeeper . . . . . . $enable_zookeeper])
AC_MSG_RESULT()

if test "x$dependency_error" = "xyes"; then
  AC_MSG_ERROR("Some plugins are missing dependencies - see the summary above for details")
fi

if test "x$dependency_warning" = "xyes"; then
  AC_MSG_WARN("Some plugins seem to have missing dependencies but have been enabled forcibly - see the summary above for details")
fi

# vim: set fdm=marker sw=2 sts=2 ts=2 et :<|MERGE_RESOLUTION|>--- conflicted
+++ resolved
@@ -592,6 +592,14 @@
   fi
 
   if test "x$have_capability" = "xyes"; then
+    AC_CHECK_DECL([CAP_IS_SUPPORTED],
+      [have_capability="yes"],
+      [have_capability="no (CAP_IS_SUPPORTED not found)"],
+      [[#include <sys/capability.h>]]
+    )
+  fi
+
+  if test "x$have_capability" = "xyes"; then
     AC_DEFINE([HAVE_CAPABILITY], [1], [Define to 1 if you have cap_get_proc() (-lcap).])
   fi
 
@@ -742,7 +750,6 @@
 
 # For cpusleep plugin
 AC_CACHE_CHECK([whether clock_boottime and clock_monotonic are supported],
-<<<<<<< HEAD
   [c_cv_have_clock_boottime_monotonic],
   [
     AC_COMPILE_IFELSE(
@@ -761,68 +768,6 @@
   ]
 )
 
-=======
-		       [c_cv_have_clock_boottime_monotonic],
-		       AC_COMPILE_IFELSE([AC_LANG_PROGRAM(
-[[
-#include <time.h>
-]],
-[[
- struct timespec b, m;
- clock_gettime(CLOCK_BOOTTIME, &b );
- clock_gettime(CLOCK_MONOTONIC, &m );
-]]
-		       )],
-		       [c_cv_have_clock_boottime_monotonic="yes"],
-		       [c_cv_have_clock_boottime_monotonic="no"]))
-
-
-# For the turbostat plugin
-have_asm_msrindex_h="no"
-AC_CHECK_HEADERS(asm/msr-index.h, [have_asm_msrindex_h="yes"])
-
-if test "x$have_asm_msrindex_h" = "xyes"
-then
-  AC_CACHE_CHECK([whether asm/msr-index.h has MSR_PKG_C10_RESIDENCY],
-                 [c_cv_have_usable_asm_msrindex_h],
-                 AC_COMPILE_IFELSE([AC_LANG_PROGRAM(
-[[[
-#include<asm/msr-index.h>
-]]],
-[[[
-int y = MSR_PKG_C10_RESIDENCY;
-return(y);
-]]]
-  )],
-                 [c_cv_have_usable_asm_msrindex_h="yes"],
-                 [c_cv_have_usable_asm_msrindex_h="no"],
-                                  )
-                 )
-fi
-
-have_cpuid_h="no"
-AC_CHECK_HEADERS(cpuid.h, [have_cpuid_h="yes"])
-
-have_capability="yes"
-AC_CHECK_HEADERS(sys/capability.h,
-                 [have_capability="yes"],
-                 [have_capability="no (<sys/capability.h> not found)"])
-if test "x$have_capability" = "xyes"; then
-AC_CHECK_LIB(cap, cap_get_proc,
-                 [have_capability="yes"],
-                 [have_capability="no (cap_get_proc() not found)"])
-fi
-if test "x$have_capability" = "xyes"; then
-AC_CHECK_DECL([CAP_IS_SUPPORTED],
-                 [have_capability="yes"],
-                 [have_capability="no (CAP_IS_SUPPORTED not found)"],
-                 [[#include <sys/capability.h>]])
-fi
-if test "x$have_capability" = "xyes"; then
-  AC_DEFINE(HAVE_CAPABILITY, 1, [Define to 1 if you have cap_get_proc() (-lcap).])
-fi
-AM_CONDITIONAL(BUILD_WITH_CAPABILITY, test "x$have_capability" = "xyes")
->>>>>>> ffaf9b89
 
 #
 # Checks for typedefs, structures, and compiler characteristics.
